import math
import random
import numpy
import orange
import orangeom
import os.path

class NetworkOptimization(orangeom.NetworkOptimization):
<<<<<<< HEAD
    def __init__(self, graph=None, parent=None, name="None"):
=======
    def __init__(self, graph=None, name="None"):
>>>>>>> ac0cfa89
        if graph is None:
            graph = orangeom.Network(2, 0)
            
        self.setGraph(graph)
        self.graph = graph
<<<<<<< HEAD
        self.parent = parent
=======
>>>>>>> ac0cfa89
        self.maxWidth  = 1000
        self.maxHeight = 1000
        
        self.attributeList = {}
        self.attributeValues = {}
        
    def collapse(self):
        if len(self.graph.getNodes(1)) > 0:
            nodes = list(set(range(self.graph.nVertices)) - set(self.graph.getNodes(1)))
                
            if len(nodes) > 0:
                subgraph = orangeom.Network(self.graph.getSubGraph(nodes))
                oldcoors = self.coors
                self.setGraph(subgraph)
                self.graph = subgraph
                    
                for i in range(len(nodes)):
                    self.coors[0][i] = oldcoors[0][nodes[i]]
                    self.coors[1][i] = oldcoors[1][nodes[i]]

        else:
            fullgraphs = self.graph.getLargestFullGraphs()
            subgraph = self.graph
            
            if len(fullgraphs) > 0:
                used = set()
                graphstomerge = list()
                #print fullgraphs
                for fullgraph in fullgraphs:
                    #print fullgraph
                    fullgraph_set = set(fullgraph)
                    if len(used & fullgraph_set) == 0:
                        graphstomerge.append(fullgraph)
                        used |= fullgraph_set
                        
                #print graphstomerge
                #print used
                subgraph = orangeom.Network(subgraph.getSubGraphMergeClusters(graphstomerge))
                                   
                nodescomp = list(set(range(self.graph.nVertices)) - used)
                
                #subgraph.setattr("items", self.graph.items.getitems(nodescomp))
                #subgraph.items.append(self.graph.items[0])
                oldcoors = self.coors
                self.setGraph(subgraph)
                self.graph = subgraph
                for i in range(len(nodescomp)):
                    self.coors[0][i] = oldcoors[0][nodescomp[i]]
                    self.coors[1][i] = oldcoors[1][nodescomp[i]]
                    
                # place meta vertex in center of cluster    
                x, y = 0, 0
                for node in used:
                    x += oldcoors[0][node]
                    y += oldcoors[1][node]
                    
                x = x / len(used)
                y = y / len(used)
                
                self.coors[0][len(nodescomp)] = x
                self.coors[1][len(nodescomp)] = y
            
    def getVars(self):
        vars = []
        if (self.graph != None):
            if hasattr(self.graph, "items"):
                if isinstance(self.graph.items, orange.ExampleTable):
                    vars[:0] = self.graph.items.domain.variables
                
                    metas = self.graph.items.domain.getmetas(0)
                    for i, var in metas.iteritems():
                        vars.append(var)
        return vars
    
    def getData(self, i, j):
        if self.graph.items is orange.ExampleTable:
            return self.data[i][j]
        elif self.graph.data is List:
            return self.data[i][j]
        
    def nVertices(self):
        if self.graph:
            return self.graph.nVertices
  
            
    #procedura za razporejanje nepovezanih vozlisc na kroznico okoli grafa
    def postProcess(self):
        UDist=20
        pos1=where(sum(self.graph,1), 0, 1)
        pos2=where(sum(self.graph,0), 0, 1)
        pos=logical_and(pos1, pos2)  #iscemo SAMO TISTA, ki nimajo ne vhodnih ne izhodnih povezav!

        ncCount=sum(pos)
        if ncCount==0:  #ce je graf povezan
            return

        #else:
        #max in min na povezanem delu grafa
        conCoorsX=compress(logical_not(pos), self.xCoors)
        conCoorsY=compress(logical_not(pos), self.yCoors)

        if len(conCoorsX)==0:  #ce je celoten graf nepovezan
            maxX=self.maxWidth
            maxY=self.maxHeight
            minX=0
            minY=0
        else:
            maxX=max(conCoorsX)
            maxY=max(conCoorsY)
            minX=min(conCoorsX)
            minY=min(conCoorsY)

        cX=(maxX+minX)/2.0  #sredisce
        cY=(maxY+minY)/2.0

        R=max((abs(maxX)-abs(cX)), (abs(maxY)-abs(cY))) * sqrt(2) +UDist  #polmer kroga

        angles=arange(0,(2*pi),2*pi/ncCount)  #radiani
        allAngles=zeros(self.nVertices(), 'f')

        #ta zanka ni v Numeric zato, ker je angles[] krajsi od allAngles[] (graf ni povezan)
        count=0
        for i in range(0, self.nVertices()):
            if (pos[i]==1):
                allAngles[i]=angles[count]
                count+=1

        ccX=R*cos(allAngles)+cX  #koordinate na kroznici
        ccY=R*sin(allAngles)+cY
        self.xCoors = where(pos, ccX, self.xCoors)
        self.yCoors = where(pos, ccY, self.yCoors)

    def saveNetwork(self, fn):
        name = ''
        try:
            graphFile = file(fn,'w+')
        except IOError:
            return 1

        graphFile.write('### This file was generated with Orange Network Visualizer ### \n\n\n')
        if name == '':
            graphFile.write('*Network ' + '"no name" \n\n')
        else:
            graphFile.write('*Network ' + str(name) + ' \n\n')


        #izpis opisov vozlisc
        graphFile.write('*Vertices% 8d\n' %self.graph.nVertices)
        for v in range(self.graph.nVertices):
            graphFile.write('% 8d ' % (v + 1))
#            if verticesParms[v].label!='':
#                self.GraphFile.write(str('"'+ verticesParms[v].label + '"') + ' \t')
#            else:
            try:
                label = self.graph.items[v]['label']
                graphFile.write(str('"'+ str(label) + '"') + ' \t')
            except:
                graphFile.write(str('"'+ str(v) + '"') + ' \t')
            
            x = self.coors[0][v] / 1000
            y = self.coors[1][v] / 1000
            if x < 0: x = 0
            if x >= 1: x = 0.9999
            if y < 0: y = 0
            if y >= 1: y = 0.9999
            z = 0.5000
            graphFile.write('%.4f    %.4f    %.4f\t' % (x, y, z))
            graphFile.write('\n')

        #izpis opisov povezav
        #najprej neusmerjene
<<<<<<< HEAD
        graphFile.write('*Edges \n')
        for (i,j) in self.graph.getEdges():
            if len(self.graph[i,j]) > 0:
                graphFile.write('% 8d % 8d %d' % (i+1, j+1, int(self.graph[i,j][0])))
                graphFile.write('\n')

#        for v1 in edgesParms.keys():
#            for v2 in edgesParms[v1].keys():
#                if edgesParms[v1][v2].type==UNDIRECTED:
#                    #osnova
#                    self.GraphFile.write(str(v1+1) + ' ' + str(v2+1) + ' ' + str(edgesParms[v1][v2].weight) + ' \t')
#                    #dodatni parametri
#                    if edgesParms[v1][v2].label != '':
#                        self.GraphFile.write(' l ' + str('"'+edgesParms[v1][v2].label+'"') + ' \t')
#                    if edgesParms[v1][v2].colorName!=None:
#                        self.GraphFile.write(' c ' + edgesParms[v1][v2].colorName + ' \t')
#                    self.GraphFile.write('\n')
#
#        #se usmerjene
#        self.GraphFile.write('*Arcs \n')
#        for v1 in edgesParms.keys():
#            for v2 in edgesParms[v1].keys():
#                if edgesParms[v1][v2].type==DIRECTED:
#                    #osnova
#                    self.GraphFile.write(str(v1+1) + ' ' + str(v2+1) + ' ' + str(edgesParms[v1][v2].weight) + '\t')
#                    #dodatni parametri
#                    if edgesParms[v1][v2].label != '':
#                        self.GraphFile.write(' l ' + str('"'+edgesParms[v1][v2].label+'"') + ' \t')
#                    if edgesParms[v1][v2].colorName!=None:
#                        self.GraphFile.write(' c ' + edgesParms[v1][v2].colorName + ' \t')
#                    self.GraphFile.write('\n')
=======
        if self.graph.directed:
            graphFile.write('*Arcs \n')
            for (i,j) in self.graph.getEdges():
                if len(self.graph[i,j]) > 0:
                    graphFile.write('% 8d % 8d %d' % (i+1, j+1, int(self.graph[i,j][0])))
                    graphFile.write('\n')
        else:
            graphFile.write('*Edges \n')
            for (i,j) in self.graph.getEdges():
                if len(self.graph[i,j]) > 0:
                    graphFile.write('% 8d % 8d %d' % (i+1, j+1, int(self.graph[i,j][0])))
                    graphFile.write('\n')
>>>>>>> ac0cfa89

        graphFile.write('\n')
        graphFile.close()
        
        if self.graph.items != None and len(self.graph.items) > 0:
            (name, ext) = os.path.splitext(fn)
            self.graph.items.save(name + "_items.tab")
            
        if self.graph.links != None and len(self.graph.links) > 0:
            (name, ext) = os.path.splitext(fn)
            self.graph.links.save(name + "_links.tab")

        return 0
    
    def readNetwork(self, fn, directed=0):
        graph = orangeom.NetworkOptimization.readNetwork(self, fn, directed)
        self.setGraph(graph)
        self.graph = graph
        return graph
    <|MERGE_RESOLUTION|>--- conflicted
+++ resolved
@@ -6,20 +6,12 @@
 import os.path
 
 class NetworkOptimization(orangeom.NetworkOptimization):
-<<<<<<< HEAD
-    def __init__(self, graph=None, parent=None, name="None"):
-=======
     def __init__(self, graph=None, name="None"):
->>>>>>> ac0cfa89
         if graph is None:
             graph = orangeom.Network(2, 0)
             
         self.setGraph(graph)
         self.graph = graph
-<<<<<<< HEAD
-        self.parent = parent
-=======
->>>>>>> ac0cfa89
         self.maxWidth  = 1000
         self.maxHeight = 1000
         
@@ -191,39 +183,6 @@
 
         #izpis opisov povezav
         #najprej neusmerjene
-<<<<<<< HEAD
-        graphFile.write('*Edges \n')
-        for (i,j) in self.graph.getEdges():
-            if len(self.graph[i,j]) > 0:
-                graphFile.write('% 8d % 8d %d' % (i+1, j+1, int(self.graph[i,j][0])))
-                graphFile.write('\n')
-
-#        for v1 in edgesParms.keys():
-#            for v2 in edgesParms[v1].keys():
-#                if edgesParms[v1][v2].type==UNDIRECTED:
-#                    #osnova
-#                    self.GraphFile.write(str(v1+1) + ' ' + str(v2+1) + ' ' + str(edgesParms[v1][v2].weight) + ' \t')
-#                    #dodatni parametri
-#                    if edgesParms[v1][v2].label != '':
-#                        self.GraphFile.write(' l ' + str('"'+edgesParms[v1][v2].label+'"') + ' \t')
-#                    if edgesParms[v1][v2].colorName!=None:
-#                        self.GraphFile.write(' c ' + edgesParms[v1][v2].colorName + ' \t')
-#                    self.GraphFile.write('\n')
-#
-#        #se usmerjene
-#        self.GraphFile.write('*Arcs \n')
-#        for v1 in edgesParms.keys():
-#            for v2 in edgesParms[v1].keys():
-#                if edgesParms[v1][v2].type==DIRECTED:
-#                    #osnova
-#                    self.GraphFile.write(str(v1+1) + ' ' + str(v2+1) + ' ' + str(edgesParms[v1][v2].weight) + '\t')
-#                    #dodatni parametri
-#                    if edgesParms[v1][v2].label != '':
-#                        self.GraphFile.write(' l ' + str('"'+edgesParms[v1][v2].label+'"') + ' \t')
-#                    if edgesParms[v1][v2].colorName!=None:
-#                        self.GraphFile.write(' c ' + edgesParms[v1][v2].colorName + ' \t')
-#                    self.GraphFile.write('\n')
-=======
         if self.graph.directed:
             graphFile.write('*Arcs \n')
             for (i,j) in self.graph.getEdges():
@@ -236,7 +195,6 @@
                 if len(self.graph[i,j]) > 0:
                     graphFile.write('% 8d % 8d %d' % (i+1, j+1, int(self.graph[i,j][0])))
                     graphFile.write('\n')
->>>>>>> ac0cfa89
 
         graphFile.write('\n')
         graphFile.close()
