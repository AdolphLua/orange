--- conflicted
+++ resolved
@@ -10,37 +10,6 @@
 from orngSignalManager import InputSignal, OutputSignal
 from xml.dom.minidom import Document, parse
 
-<<<<<<< HEAD
-class DirectionButton(QToolButton):
-    def __init__(self, parent, leftDirection = 1):
-        apply(QToolButton.__init__,(self, parent))
-        self.setSizePolicy(QSizePolicy(QSizePolicy.Expanding, QSizePolicy.Expanding))
-        self.parent = parent
-        self.leftDirection = leftDirection        # is direction to left or right
-        self.connect( self, SIGNAL( 'clicked()' ), self.clicked)
-        self.setAutoRepeat(1)
-
-        if self.leftDirection:     self.setIconSet(QIconSet(QPixmap(self.parent.parent().canvasDlg.move_left)))
-        else:                    self.setIconSet(QIconSet(QPixmap(self.parent.parent().canvasDlg.move_right)))
-        
-        if parent.canvasDlg.settings["useLargeIcons"]:
-            self.setUsesBigPixmap(True)
-            self.setMaximumSize(40, 80)
-            self.setMinimumSize(40, 80)
-        else:
-            self.setMaximumSize(24, 48)
-            self.setMinimumSize(24, 48)
-                
-    def clicked(self):
-        if self.leftDirection:  self.parent.moveWidgetsToLeft()
-        else:                    self.parent.moveWidgetsToRight()
-
-
-class WidgetButton(QToolButton):
-    def __init__(self, *args):
-        apply(QToolButton.__init__,(self,)+ args)
-        self.setSizePolicy(QSizePolicy(QSizePolicy.Expanding, QSizePolicy.Expanding))
-=======
 WB_TOOLBOX = 0
 WB_TABBAR_NO_TEXT = 1
 WB_TABBAR_TEXT = 2
@@ -66,16 +35,12 @@
 class WidgetButton(QFrame):
     def __init__(self, parent, buttonType = 2, size=30):
         QFrame.__init__(self)
->>>>>>> ac0cfa89
         self.shiftPressed = 0
         self.buttonType = buttonType
         self.iconSize = size
         self.setLayout(buttonType == WB_TOOLBOX and QHBoxLayout() or QVBoxLayout())
         self.pixmapWidget = QLabel(self)
 
-<<<<<<< HEAD
-    def setValue(self, name, nameKey, tabs, canvasDlg):
-=======
         self.textWidget = OrangeLabel(self)
         if buttonType == WB_TABBAR_NO_TEXT:
             self.textWidget.hide()
@@ -89,7 +54,6 @@
         ev.accept()
 
     def setData(self, name, nameKey, tabs, canvasDlg):
->>>>>>> ac0cfa89
         self.widgetTabs = tabs
         self.name = name
         self.nameKey = nameKey
@@ -144,33 +108,6 @@
         tooltipText = "<b><b>&nbsp;%s</b></b><hr><b>Description:</b><br>&nbsp;&nbsp;%s<hr>%s<hr>%s" % (name, self.getDescription(), formatedInList[:-4], formatedOutList[:-4])
         self.setToolTip(tooltipText)
 
-<<<<<<< HEAD
-        self.canvasDlg = canvasDlg
-
-#        # split long names into two lines - doesn't work well since qtoolbutton does not show it well
-#        import string
-#        numSpaces = string.count(name, " ")
-#        if numSpaces == 1: name = string.replace(name, " ", "\n")
-#        elif numSpaces > 1: 
-#            mid = len(name)/2; i = 0
-#            while "\n" not in name:
-#                if name[mid + i] == " ": name = name[:mid + i] + '\n' + name[:mid + i + 1]
-#                elif name[mid - i] == " ": name = name[:mid - i] + '\n' + name[:mid - i + 1]
-#                i+=1    
-        self.setTextLabel(name, False)
-        
-        self.setIconSet(QIconSet(QPixmap(self.getFullIconName())))
-        
-        if canvasDlg.settings["useLargeIcons"]:
-            self.setUsesTextLabel(True)
-            self.setUsesBigPixmap(True)
-            self.setMaximumSize(80, 80)
-            self.setMinimumSize(80, 80)
-        else:
-            self.setMaximumSize(48, 48)
-            self.setMinimumSize(48, 48)
-=======
->>>>>>> ac0cfa89
 
     def getFileName(self):
         return str(self.widgetTabs.widgetInfo[self.nameKey]["fileName"])
@@ -296,75 +233,6 @@
             elif self.shiftPressed and len(dinwin.widgets) > 1:
                 dinwin.addLine(dinwin.widgets[-2], dinwin.widgets[-1])
             delattr(self, "widgetDragging")
-<<<<<<< HEAD
-        else:  # not dragging, just a click
-            if e.button() == QMouseEvent.RightButton:
-                self.clicked(True)
-
-        QToolButton.mouseReleaseEvent(self, e)
-            
-class WidgetTab(QWidget):
-    def __init__(self, canvasDlg, *args):
-        apply(QWidget.__init__,(self,)+ args)
-        self.canvasDlg = canvasDlg
-        self.HItemBox = QHBoxLayout(self)
-        self.widgets = []
-        self.setSizePolicy(QSizePolicy(QSizePolicy.Expanding, QSizePolicy.Expanding))
-        self.widgetIndex = 0
-        self.left  = DirectionButton(self, 1)
-        self.right = DirectionButton(self, 0)
-        self.HItemBox.addWidget(self.left)
-        self.HItemBox.addWidget(self.right)
-        
-        self.frameSpace = QFrame(self);  self.frameSpace.setMinimumWidth(10); self.frameSpace.setMaximumWidth(10)
-        self.HItemBox.addWidget(self.frameSpace)
-
-    # hide the first widget on the left
-    def moveWidgetsToLeft(self):
-        self.widgetIndex = max(0, self.widgetIndex-1)
-        while self.widgetIndex > 0 and isinstance(self.widgets[self.widgetIndex], QFrame):
-            self.widgetIndex -= 1
-        
-        self.updateLeftRightButtons()
-
-    # show the first hidden widget on the left
-    def moveWidgetsToRight(self):
-        self.widgetIndex = min(self.widgetIndex+1, len(self.widgets)-1)
-
-        while self.widgetIndex < len(self.widgets)-2 and isinstance(self.widgets[self.widgetIndex], QFrame):
-            self.widgetIndex += 1
-        
-        self.updateLeftRightButtons()
-
-    def addWidget(self, widget):
-        self.HItemBox.addWidget(widget)
-        self.widgets.append(widget)
-
-    def finishedAdding(self):
-        self.HItemBox.addStretch(10)
-
-    # update new layout
-    def updateLeftRightButtons(self):
-        widgetsWidth = 0
-        for i in range(self.widgetIndex, len(self.widgets)):
-            widgetsWidth += self.widgets[i].width()
-        windowWidth = self.width() - 2*self.left.width() - 20
-        
-        while self.widgetIndex > 0 and windowWidth > widgetsWidth + self.widgets[self.widgetIndex-1].width():
-            widgetsWidth += self.widgets[self.widgetIndex-1].width()
-            self.widgetIndex -= 1
-
-        while self.widgetIndex < len(self.widgets) and isinstance(self.widgets[self.widgetIndex], QFrame):
-            self.widgetIndex += 1
-
-        for widget in self.widgets[:self.widgetIndex]:
-            widget.hide()
-        for widget in self.widgets[self.widgetIndex:]:
-            widget.show()
-        
-        if widgetsWidth < windowWidth + 2*self.left.width() + 20 and self.widgetIndex == 0:
-            self.left.hide(); self.right.hide(); self.frameSpace.hide()
-=======
 
 
         # we say that we clicked the button only if we released the mouse inside the button
@@ -379,7 +247,6 @@
                 win.addLine(win.widgets[-2], win.widgets[-1])
         elif (isinstance(win, orngOutput.OutputWindow)):
             QMessageBox.information(self,'Orange Canvas','Unable to add widget instance to Output window. Please select a document window first.',QMessageBox.Ok)
->>>>>>> ac0cfa89
         else:
             QMessageBox.information(self,'Orange Canvas','Unable to add widget instance. Please open a document window first.',QMessageBox.Ok)
 
@@ -405,28 +272,10 @@
         self.widgetInfo = widgetInfo
         self.allWidgets = []
         self.tabDict = {}
-<<<<<<< HEAD
-        self.setMinimumWidth(10)    # this way the < and > button will show if tab dialog is too small
-        self.widgetInfo = widgetInfo
-        
-    def insertWidgetTab(self, name):
-        tab = WidgetTab(self.canvasDlg, self, name)
-        self.tabs.append(tab)
-        self.insertTab(tab, name)
-        self.tabDict[name] = tab
-        return tab
-        
-    def setCanvasDlg(self, canvasDlg):
-        self.canvasDlg = canvasDlg
-
-    # read the xml registry and show all installed widgets
-    def readInstalledWidgets(self, registryFileName, widgetDir, picsDir, defaultPic):
-=======
         self.tabs = []
 
     # read the xml registry and show all installed widgets
     def readInstalledWidgets(self, registryFileName, widgetTabList, widgetDir, picsDir, defaultPic):
->>>>>>> ac0cfa89
         self.widgetDir = widgetDir
         self.picsDir = picsDir
         self.defaultPic = defaultPic
@@ -516,8 +365,8 @@
                 outputList.insert(i, outputs)
             except:
                 print "Error at reading settings for %s widget." % (name)
-                tpe, val, traceback = sys.exc_info()
-                sys.excepthook(tpe, val, traceback)  # print the exception
+                type, val, traceback = sys.exc_info()
+                sys.excepthook(type, val, traceback)  # print the exception
 
         exIndex = 0
         widgetTypeList = self.canvasDlg.settings["widgetListType"]
@@ -525,13 +374,8 @@
         for i in range(len(priorityList)):
             button = WidgetButton(tab, widgetTypeList, iconSize)
             self.widgetInfo[strCategory + " - " + nameList[i]] = {"fileName": fileNameList[i], "iconName": iconNameList[i], "author" : authorList[i], "description":descriptionList[i], "priority":priorityList, "inputs": inputList[i], "outputs" : outputList[i], "button": button, "directory": directory}
-<<<<<<< HEAD
-            button.setValue(nameList[i], strCategory + " - " + nameList[i], self, self.canvasDlg)
-            self.connect( button, SIGNAL( 'clicked()' ), button.clicked)
-=======
             button.setData(nameList[i], strCategory + " - " + nameList[i], self, self.canvasDlg)
 
->>>>>>> ac0cfa89
             if exIndex != priorityList[i] / 1000:
                 for k in range(priorityList[i]/1000 - exIndex):
                     tab.layout().addSpacing(10)
