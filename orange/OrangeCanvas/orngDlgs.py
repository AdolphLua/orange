--- conflicted
+++ resolved
@@ -423,21 +423,6 @@
 
         # #################################################################
         # GENERAL TAB
-<<<<<<< HEAD
-        generalBox = QVGroupBox(GeneralTab)
-        generalBox.setTitle("General Options")
-        self.snapToGridCB = QCheckBox("Snap widgets to grid", generalBox)
-        self.writeLogFileCB  = QCheckBox("Write content of Output window to log file", generalBox)
-        self.showSignalNamesCB = QCheckBox("Show signal names between widgets", generalBox)
-        self.dontAskBeforeCloseCB= QCheckBox("Don't ask to save schema before closing", generalBox)
-        #self.autoSaveSchemasOnCloseCB = QCheckBox("Automatically save temporary schemas on close", generalBox)
-        self.saveWidgetsPositionCB = QCheckBox("Save size and position of widgets", generalBox)
-        self.useContextsCB = QCheckBox("Use context settings", generalBox)
-##        hb = QHBox(generalBox)
-##        sep = QWidget(hb)
-##        sep.setFixedWidth(30)
-##        self.autoLoadSchemasOnStartCB = QCheckBox("Automatically reload last schema", hb)
-=======
         generalBox = orngGui.widgetBox(GeneralTab, "General Options")
         self.snapToGridCB = orngGui.checkBox(generalBox, "Snap widgets to grid")
         self.writeLogFileCB  = orngGui.checkBox(generalBox, "Write content of Output window to log file")
@@ -446,40 +431,10 @@
         #self.autoSaveSchemasOnCloseCB = orngGui.checkBox(generalBox, "Automatically save temporary schemas on close")
         self.saveWidgetsPositionCB = orngGui.checkBox(generalBox, "Save size and position of widgets")
         self.useContextsCB = orngGui.checkBox(generalBox, "Use context settings")
->>>>>>> ac0cfa89
 
         validator = QIntValidator(self)
         validator.setRange(0,10000)
 
-<<<<<<< HEAD
-        canvasSizeBox = QVGroupBox(GeneralTab)
-        canvasSizeBox.setTitle("Default Size of Orange Canvas")
-        widthBox = QHBox(canvasSizeBox)
-        widthLabel = QLabel("Width:  ", widthBox)
-        self.widthEdit = QLineEdit(widthBox)
-        self.widthEdit.setValidator(validator)
-
-        heightBox = QHBox(canvasSizeBox)
-        heightLabel = QLabel("Height: ", heightBox)
-        self.heightEdit = QLineEdit(heightBox)
-        self.heightEdit.setValidator(validator)
-
-        colorsBox = QVGroupBox(GeneralTab)
-        colorsBox.setTitle("Set Colors For...")
-
-        selectedWidgetBox = QHBox(colorsBox)
-        self.selectedWidgetIcon = ColorIcon(selectedWidgetBox, canvasDlg.widgetSelectedColor)
-        selectedWidgetLabel = QLabel(" Selected widget", selectedWidgetBox)
-
-        activeWidgetBox = QHBox(colorsBox)
-        self.activeWidgetIcon = ColorIcon(activeWidgetBox, canvasDlg.widgetActiveColor)
-        activeWidgetLabel = QLabel(" Active widget", activeWidgetBox)
-
-        lineBox = QHBox(colorsBox)
-        self.lineIcon = ColorIcon(lineBox, canvasDlg.lineColor)
-        lineLabel = QLabel(" Connections", lineBox)
-
-=======
 #        canvasSizeBox = orngGui.widgetBox(GeneralTab, "Default Size of Orange Canvas")
 #        self.widthEdit = orngGui.lineEdit(canvasSizeBox, "Width:  ", orientation='horizontal', validator = validator )
 #        self.heightEdit = orngGui.lineEdit(canvasSizeBox, "Height: ", orientation='horizontal', validator = validator)
@@ -511,7 +466,6 @@
             lineBox.layout().addWidget(self.lineIcon)
             selectedWidgetLabel = orngGui.widgetLabel(lineBox, " Lines")
         GeneralTab.layout().addStretch(1)
->>>>>>> ac0cfa89
 
         # #################################################################
         # EXCEPTION TAB
@@ -544,29 +498,6 @@
         ExceptionsTab.layout().addStretch(1)
 
         # #################################################################
-<<<<<<< HEAD
-        # WIDGET TAB ORDER
-        caption = QLabel("Set order of widget categories", TabOrderTab)
-        hbox1 = QHBox(TabOrderTab)
-        hbox1.layout().setSpacing(5)
-        self.tabOrderList = QListBox(hbox1)
-        self.tabOrderList.setSelectionMode(QListBox.Single)
-        hbox2 = QVBox(hbox1)
-        hbox2.layout().setSpacing(5)
-        self.upButton = QPushButton("Up", hbox2)
-        self.downButton = QPushButton("Down", hbox2)
-        self.removeButton = QPushButton("Remove", hbox2)
-        self.upButton.setMaximumWidth(60)
-        self.downButton.setMaximumWidth(60)
-        self.removeButton.setMaximumWidth(60)
-        self.removeButton.setEnabled(0)
-        sep = QWidget(hbox2)
-        sep.setSizePolicy(QSizePolicy(QSizePolicy.Fixed, QSizePolicy.Preferred))
-        self.connect(self.upButton, SIGNAL("clicked()"), self.moveUp)
-        self.connect(self.downButton, SIGNAL("clicked()"), self.moveDown)
-        self.connect(self.removeButton, SIGNAL("clicked()"), self.removeCategory)
-        self.connect(self.tabOrderList, SIGNAL("highlighted(int)"), self.enableDisableButtons)
-=======
         # TAB ORDER TAB
         tabOrderBox = orngGui.widgetBox(TabOrderTab, "Set Order of Widget Categories", orientation = "horizontal", sizePolicy = QSizePolicy(QSizePolicy.Minimum, QSizePolicy.Minimum))
         self.tabOrderList = QListWidget(tabOrderBox)
@@ -582,7 +513,6 @@
         self.removeButton = orngGui.button(w, self, "Remove", callback = self.removeCategory)
         self.removeButton.setEnabled(0)
         w.layout().addStretch(1)
->>>>>>> ac0cfa89
 
         # OK, Cancel buttons
         hbox = orngGui.widgetBox(self, orientation = "horizontal", sizePolicy = QSizePolicy(QSizePolicy.Minimum, QSizePolicy.Fixed))
@@ -619,13 +549,8 @@
         self.removeButton.setEnabled(not self.canvasDlg.tabs.tabDict[str(self.tabOrderList.item(self.tabOrderList.currentRow()).text())].builtIn)
 
     def removeCategory(self):
-<<<<<<< HEAD
-        curCat = str(self.tabOrderList.currentText())
-        if QMessageBox.warning(self, 'Orange Canvas', "Unregister widget category '%s' from Orange canvas?\nThis will not remove any files." % curCat, QMessageBox.Yes, QMessageBox.No | QMessageBox.Default | QMessageBox.Escape) == QMessageBox.Yes:
-=======
         curCat = str(self.tabOrderList.item(self.tabOrderList.currentRow()).text())
         if QMessageBox.warning(self,'Orange Canvas', "Unregister widget category '%s' from Orange canvas? This will not remove any files." % curCat, QMessageBox.Ok , QMessageBox.Cancel | QMessageBox.Default | QMessageBox.Escape) == QMessageBox.Yes:
->>>>>>> ac0cfa89
             self.removeTabs.append(curCat)
             self.tabOrderList.takeItem(self.tabOrderList.currentRow())
 
@@ -659,17 +584,8 @@
         if assigned == self:
             return
 
-<<<<<<< HEAD
-        if assigned:
-            dlg = QMessageBox("Confirmation", "'%(pressed)s' is already assigned to '%(assigned)s'. Override?" % {"pressed": pressed, "assigned": assigned.widget.nameKey},
-                              QMessageBox.Warning, QMessageBox.Yes | QMessageBox.Default, QMessageBox.No | QMessageBox.Escape, 0)
-            dlg.exec_loop()
-            if dlg.result() == QMessageBox.No:
-                return
-=======
         if assigned and QMessageBox.question(self, "Confirmation", "'%(pressed)s' is already assigned to '%(assigned)s'. Override?" % {"pressed": pressed, "assigned": assigned.widget.nameKey}, QMessageBox.Yes | QMessageBox.Default, QMessageBox.No | QMessageBox.Escape) == QMessageBox.No:
             return
->>>>>>> ac0cfa89
 
         self.setText(pressed)
         self.invdict[self.widget] = pressed
@@ -898,38 +814,10 @@
         self.tabOrderList.setSelectionMode(QListWidget.SingleSelection)
         listbox.layout().addWidget(self.tabOrderList)
 
-<<<<<<< HEAD
-        self.grid = QGridLayout( 2, 1 )
-        self.topLayout.addLayout( self.grid, 10 )
-
-        self.tab = QTable(self)
-        self.tab.setSelectionMode(QTable.Single )
-        self.tab.setRowMovingEnabled(1)
-        self.grid.addWidget(self.tab, 1,1)
-
-        self.tab.setNumCols(2)
-        self.tabHH = self.tab.horizontalHeader()
-        self.tabHH.setLabel(0, 'Show')
-        self.tabHH.setLabel(1, 'Widget Name')
-        self.tabHH.resizeSection(0, 50)
-        self.tabHH.resizeSection(1, 170)
-
-        LayoutWidget = QWidget(self,'Layout1')
-        LayoutWidget.setGeometry(QRect(200,240,476,33))
-        self.grid.addWidget(LayoutWidget, 2,1)
-        Layout1 = QHBoxLayout(LayoutWidget)
-        Layout1.setSpacing(6)
-        Layout1.setMargin(0)
-
-        self.insertSeparatorButton = QPushButton('Add Separator', LayoutWidget)
-        self.connect(self.insertSeparatorButton, SIGNAL("clicked()"), self.insertSeparator)
-        Layout1.addWidget(self.insertSeparatorButton)
-=======
         w = orngGui.widgetBox(listbox, sizePolicy = QSizePolicy(QSizePolicy.Minimum, QSizePolicy.Expanding))
         self.upButton = orngGui.button(w, self, "Up", callback = self.moveUp)
         self.downButton = orngGui.button(w, self, "Down", callback = self.moveDown)
         w.layout().addStretch(1)
->>>>>>> ac0cfa89
 
         hbox = orngGui.widgetBox(self, orientation = "horizontal", sizePolicy = QSizePolicy(QSizePolicy.Minimum, QSizePolicy.Fixed))
         orngGui.button(hbox, self, "Add Separator", callback = self.insertSeparator)
