# Author: Gregor Leban (gregor.leban@fri.uni-lj.si)
# Description:
#    handling the mouse events inside documents
#
import orngCanvasItems
from PyQt4.QtCore import *
from PyQt4.QtGui import *

class SchemaView(QGraphicsView):
    def __init__(self, doc, *args):
        apply(QGraphicsView.__init__,(self,) + args)
        #self.setAlignment(Qt.AlignLeft | Qt.AlignTop)
        self.doc = doc
        self.bWidgetDragging = False               # are we currently dragging a widget
        self.bLineDragging = False                 # are we currently drawing a line
        self.bMultipleSelection = False            # are we currently in the process of drawing a rectangle containing widgets that we wish to select
        self.movingWidget = None
        self.mouseDownPosition = QPoint(0,0)
        self.lastMousePosition = QPoint(0,0)
        self.tempLine = None
        self.tempRect = None
        self.selectedLine = None
        self.tempWidget = None
<<<<<<< HEAD
        self.selWidgets = []
        self.createPopupMenus()
        self.contentsXPos = 0
        self.contentsYPos = 0
        self.connect(self, SIGNAL("contentsMoving(int,int)"), self.contentsMoving)


    def createPopupMenus(self):
        self.widgetPopup = QPopupMenu(self, "Widget")
        self.widgetPopup.insertItem( "Open",  self.openActiveWidget)
        self.widgetPopup.insertSeparator()
        rename = self.widgetPopup.insertItem( "&Rename", self.renameActiveWidget, Qt.Key_F2)
        delete = self.widgetPopup.insertItem("Remove", self.removeActiveWidget, Qt.Key_Delete )
        self.widgetPopup.setAccel(Qt.Key_Delete, delete)
        self.widgetPopup.setAccel(Qt.Key_F2, rename)
        #self.widgetPopup.insertSeparator()
        #self.menupopupWidgetEnabledID = self.widgetPopup.insertItem("Enabled", self.enabledWidget)

        self.linePopup = QPopupMenu(self, "Link")
        self.menupopupLinkEnabledID = self.linePopup.insertItem( "Enabled",  self.toggleEnabledLink)
        self.linePopup.insertItem( "Resend Signals",  self.resendSignals)
        self.linePopup.insertSeparator()
        self.linePopup.insertItem( "Reset Signals",  self.resetLineSignals)
        self.linePopup.insertItem( "Remove",  self.deleteSelectedLine)
        self.linePopup.insertSeparator()
=======
        self.setRenderHint(QPainter.Antialiasing)
        self.setAlignment(Qt.AlignLeft | Qt.AlignTop)
        self.ensureVisible(0,0,1,1)
        
        # create popup menus
        self.linePopup = QMenu("Link", self)
        self.lineEnabledAction = self.menupopupLinkEnabledID = self.linePopup.addAction( "Enabled",  self.toggleEnabledLink)
        self.lineEnabledAction.setCheckable(1)
        self.linePopup.addSeparator()
        self.linePopup.addAction("Reset Signals", self.resetLineSignals)
        self.linePopup.addAction("Remove", self.deleteSelectedLine)
        self.linePopup.addSeparator()
>>>>>>> ac0cfa89


    # ###########################################
    # POPUP MENU - WIDGET actions
    # ###########################################

    # popMenuAction - user selected to show active widget
    def openActiveWidget(self):
        #if not self.tempWidget or self.tempWidget.instance == None: return
        widgets = self.getSelectedWidgets()
        if len(widgets) != 1: return
        widget = widgets[0]
        widget.instance.reshow()
        if widget.instance.isMinimized():  # if widget is minimized, show its normal size
            widget.instance.showNormal()

    # popMenuAction - user selected to rename active widget
    def renameActiveWidget(self):
<<<<<<< HEAD
        if not self.tempWidget:
            return
        exName = str(self.tempWidget.caption)
        if (int(qVersion()[0]) >= 3):
            (newName ,ok) = QInputDialog.getText("Rename Widget", 'Enter new name for the widget "%s": ' % exName, QLineEdit.Normal, exName)
        else:
            (newName ,ok) = QInputDialog.getText("Qt Rename Widget", 'Enter new name for the widget "%s": ' % exName, exName)
        newName = str(newName)
        if ok and self.tempWidget != None and newName != exName:
            for widget in self.doc.widgets:
                if widget != self.tempWidget and widget.caption == newName:
                    QMessageBox.critical(self, 'Orange Canvas', 'Unable to rename widget. An instance with that name already exists.',  QMessageBox.Ok + QMessageBox.Default)
                    return
            self.tempWidget.updateText(newName)
            self.tempWidget.updateTooltip()
            self.tempWidget.updateLinePosition()
            if (int(qVersion()[0]) < 3) and (len(newName) < 3 or newName[:2].lower() != "qt"):
                newName = "Qt " + newName
            self.tempWidget.instance.setCaption(newName)
=======
        widgets = self.getSelectedWidgets()
        if len(widgets) != 1: return
        widget = widgets[0]
        
        exName = str(widget.caption)
        (newName ,ok) = QInputDialog.getText(self, "Rename Widget", "Enter new name for the \"" + exName + "\" widget:", QLineEdit.Normal, exName)
        newName = str(newName)
        if ok and newName != exName:
            for w in self.doc.widgets:
                if w != widget and w.caption == newName:
                    QMessageBox.information(self, 'Orange Canvas', 'Unable to rename widget. An instance with that name already exists.')
                    return
            widget.updateText(newName)
            widget.updateTooltip()
            widget.updateLinePosition()
            widget.instance.setCaption(newName)
>>>>>>> ac0cfa89
            self.doc.enableSave(True)

    # popMenuAction - user selected to delete active widget
    def removeActiveWidget(self):
        if self.doc.signalManager.signalProcessingInProgress:
<<<<<<< HEAD
             QMessageBox.information( None, "Orange Canvas" , "Unable to remove widgets while signal processing is in progress. Please wait.", QMessageBox.Ok + QMessageBox.Default )
             return
        if not self.bMultipleSelection:
            self.selWidgets = [self.tempWidget]
=======
            QMessageBox.information( self, "Orange Canvas", "Unable to remove widgets while signal processing is in progress. Please wait.")
            return

        selectedWidgets = self.getSelectedWidgets()
        if selectedWidgets == []:
            selectedWidgets = [self.tempWidget]
>>>>>>> ac0cfa89

        for item in selectedWidgets:
            self.doc.removeWidget(item)

        self.scene().update()
        self.tempWidget = None
        self.doc.canvasDlg.widgetPopup.setEnabled(len(self.getSelectedWidgets()) == 1)

    # ###########################################
    # POPUP MENU - LINKS actions
    # ###########################################

    # popMenuAction - enable/disable link between two widgets
    def toggleEnabledLink(self):
        if self.selectedLine != None:
            oldEnabled = self.doc.signalManager.getLinkEnabled(self.selectedLine.outWidget.instance, self.selectedLine.inWidget.instance)
            self.doc.signalManager.setLinkEnabled(self.selectedLine.outWidget.instance, self.selectedLine.inWidget.instance, not oldEnabled)
            self.selectedLine.setEnabled(not oldEnabled)
            self.selectedLine.inWidget.updateTooltip()
            self.selectedLine.outWidget.updateTooltip()
        self.doc.enableSave(True)

    # popMenuAction - delete selected link
    def deleteSelectedLine(self):
        if not self.selectedLine: return
        if self.doc.signalManager.signalProcessingInProgress:
             QMessageBox.information( self, "Orange Canvas", "Unable to remove connection while signal processing is in progress. Please wait.")
             return
        self.deleteLine(self.selectedLine)
        self.selectedLine = None
        self.scene().update()

    def deleteLine(self, line):
        if line != None:
            self.doc.removeLine1(line)

    # resend signals between two widgets. receiving widget will process the received data
    def resendSignals(self):
        if self.selectedLine != None:
            self.doc.signalManager.setLinkEnabled(self.selectedLine.outWidget.instance, self.selectedLine.inWidget.instance, 1, justSend = 1)

    def resetLineSignals(self):
        if self.selectedLine:
            self.doc.resetActiveSignals(self.selectedLine.outWidget, self.selectedLine.inWidget, enabled = self.doc.signalManager.getLinkEnabled(self.selectedLine.outWidget.instance, self.selectedLine.inWidget.instance))
            self.selectedLine.inWidget.updateTooltip()
            self.selectedLine.outWidget.updateTooltip()
            self.selectedLine.updateTooltip()

    def unselectAllWidgets(self):
        for item in self.doc.widgets:
            item.setSelected(0)
        

    # ###########################################
    # MOUSE events
    # ###########################################

    # mouse button was pressed
    def mousePressEvent(self, ev):
        self.mouseDownPosition = self.mapToScene(ev.pos())

        if self.tempRect:
            self.tempRect.hide()
            self.tempRect = None

        activeItem = self.scene().itemAt(self.mouseDownPosition)
        if not activeItem:
            self.tempWidget = None
            self.tempRect = None
            self.bMultipleSelection = True
            self.unselectAllWidgets()

        # we clicked on a widget or on a line
        else:
            if type(activeItem) == orngCanvasItems.CanvasWidget:        # if we clicked on a widget
                self.tempWidget = activeItem

                # did we click inside the boxes to draw connections
                if ev.button() == Qt.LeftButton:
                    if activeItem.mouseInsideLeftChannel(self.mouseDownPosition) or activeItem.mouseInsideRightChannel(self.mouseDownPosition):
                        activeItem.setSelected(1)
                        if not self.doc.signalManager.signalProcessingInProgress:   # if we are processing some signals, don't allow to add lines
                            self.unselectAllWidgets()
                            self.bLineDragging = True
                            pos = activeItem.getEdgePoint(self.mouseDownPosition)
                            self.tempLine = orngCanvasItems.TempCanvasLine(self.doc.canvasDlg, self.scene())
                            self.tempLine.setLine(pos.x(), pos.y(), pos.x(), pos.y())
                            self.tempLine.setPen(QPen(self.doc.canvasDlg.lineColor, 1))
                            #self.scene().update()
                    else:   # we clicked inside the widget and we start dragging it
                        self.bWidgetDragging = True
                        if self.doc.ctrlPressed:
                            activeItem.setSelected(not activeItem.isSelected())
                        elif activeItem.isSelected() == 0:
                            self.unselectAllWidgets()
                            activeItem.setSelected(1)
                            self.bMultipleSelection = False

                        for w in self.getSelectedWidgets():
                            w.setCoords(w.x(), w.y())
                            w.savePosition()
                            w.setAllLinesFinished(False)

                # is we clicked the right mouse button we show the popup menu for widgets
                elif ev.button() == Qt.RightButton:
                    #self.widgetPopup.popup(ev.globalPos())
                    self.doc.canvasDlg.widgetPopup.popup(ev.globalPos())
                else:
                    self.unselectAllWidgets()

            # if we right clicked on a line we show a popup menu
            elif type(activeItem) == orngCanvasItems.CanvasLine and ev.button() == Qt.RightButton:
                self.bMultipleSelection = False
                self.unselectAllWidgets()
                self.selectedLine = activeItem
                self.lineEnabledAction.setChecked(self.selectedLine.getEnabled())
                self.linePopup.popup(ev.globalPos())
            else:
                self.unselectAllWidgets()

        self.scene().update()
        self.lastMousePosition = self.mapToScene(ev.pos())
        self.doc.canvasDlg.widgetPopup.setEnabled(len(self.getSelectedWidgets()) == 1)


    # mouse button was pressed and mouse is moving ######################
    def mouseMoveEvent(self, ev):
        #if not self.bLineDragging and (ev.x() < 0 or ev.x() > self.contentsX() + self.visibleWidth() or ev.y() < 0 or ev.y() > self.contentsY() + self.visibleHeight()):
        #    self.contentsMouseReleaseEvent(ev)
        #    return
        point = self.mapToScene(ev.pos())
        if self.tempRect:
            self.tempRect.hide()
            self.tempRect = None

        if self.bWidgetDragging:
            for item in self.getSelectedWidgets():
                ex_pos = QPoint(item.x(), item.y())
                item.setCoordsBy(point.x() - self.lastMousePosition.x(), point.y() - self.lastMousePosition.y())
                if self.doc.canvasDlg.settings["snapToGrid"]:
                    item.moveToGrid()
                else:
                    item.setCoords(item.xPos, item.yPos)

                items = self.scene().collidingItems(item)
                item.invalidPosition = (self.findItemTypeCount(items, orngCanvasItems.CanvasWidget) > 0)
                item.updateLineCoords()

        elif self.bLineDragging:
            if self.tempLine:
                self.tempLine.setLine(self.tempLine.line().x1(), self.tempLine.line().y1(), point.x(), point.y())

        elif self.bMultipleSelection:
            rect = QRectF(min (self.mouseDownPosition.x(), point.x()), min (self.mouseDownPosition.y(), point.y()), abs(self.mouseDownPosition.x() - point.x()), abs(self.mouseDownPosition.y() - point.y()))
            self.tempRect = QGraphicsRectItem(rect, None, self.scene())
            self.tempRect.show()

            # select widgets in rectangle
            items = self.scene().collidingItems(self.tempRect)
            widgets = self.findAllItemType(items, orngCanvasItems.CanvasWidget)

            for widget in self.doc.widgets:
                widget.setSelected(widget in widgets)
#                if widget in widgets:
#                    widget.savePosition()

        self.scene().update()
        self.lastMousePosition = point


    # mouse button was released #########################################
    def mouseReleaseEvent(self, ev):
        point = self.mapToScene(ev.pos())
        if self.tempRect:
            self.tempRect.hide()
            self.tempRect = None

        # if we are moving a widget
        if self.bWidgetDragging:
            validPos = True
            for item in self.getSelectedWidgets():
                items = self.scene().collidingItems(item)
                validPos = validPos and (self.findItemTypeCount(items, orngCanvasItems.CanvasWidget) == 0)

            for item in self.getSelectedWidgets():
                if not validPos:
                    item.restorePosition()
                item.invalidPosition = False
                item.updateTooltip()
                item.updateLineCoords()
                item.setAllLinesFinished(True)

            self.doc.enableSave(True)

        # if we are drawing line
        elif self.bLineDragging:
            item = self.scene().itemAt(QPointF(point))

            # we must check if we have really conected some output to input
            if type(item) == orngCanvasItems.CanvasWidget and self.tempWidget and self.tempLine and item != self.tempWidget:
                if self.tempWidget.mouseInsideLeftChannel(self.tempLine.line().p1()):
                    outWidget = item
                    inWidget  = self.tempWidget
                else:
                    outWidget = self.tempWidget
                    inWidget  = item

                # hide the temp line
                self.tempLine.hide()
                self.tempLine = None

                if self.doc.signalManager.signalProcessingInProgress:
                     QMessageBox.information( self, "Orange Canvas", "Unable to connect widgets while signal processing is in progress. Please wait.")
                else:
                    line = self.doc.addLine(outWidget, inWidget)

            if self.tempLine != None:
                self.tempLine.setLine(0,0,0,0)
                self.tempLine.hide()
                self.tempLine = None

        self.scene().update()
        self.bWidgetDragging = False
        self.bLineDragging = False
        self.bMultipleSelection = False
        self.doc.canvasDlg.widgetPopup.setEnabled(len(self.getSelectedWidgets()) == 1)

    def mouseDoubleClickEvent(self, ev):
        point = self.mapToScene(ev.pos())
        activeItem = self.scene().itemAt(point)
        if type(activeItem) == orngCanvasItems.CanvasWidget:        # if we clicked on a widget
            self.tempWidget = activeItem
            self.openActiveWidget()
        elif type(activeItem) == orngCanvasItems.CanvasLine:
            if self.doc.signalManager.signalProcessingInProgress:
                QMessageBox.information( self, "Orange Canvas", "Please wait until Orange finishes processing signals.")
                return
            self.doc.resetActiveSignals(activeItem.outWidget, activeItem.inWidget, enabled = self.doc.signalManager.getLinkEnabled(activeItem.outWidget.instance, activeItem.inWidget.instance))
            activeItem.inWidget.updateTooltip()
            activeItem.outWidget.updateTooltip()
            activeItem.updateTooltip()

<<<<<<< HEAD

    # if we scroll the view, we have to update tooltips for widgets
    def contentsMoving(self, x,y):
        self.contentsXPos = x
        self.contentsYPos = y
        for widget in self.doc.widgets:
            widget.updateTooltip()                            # move the widget tooltip
            widget.widgetStateRect.updateWidgetState()        # need to move the icon tooltips
=======
    # ###########################################
    # Functions for processing events
    # ###########################################
>>>>>>> ac0cfa89

    def progressBarHandler(self, widgetInstance, value):
        qApp.processEvents()        # allow processing of other events
        for widget in self.doc.widgets:
            if widget.instance == widgetInstance:
                if value < 0: widget.showProgressBar()
                elif value > 100: widget.hideProgressBar()
                else: widget.setProgressBarValue(value)
                return

    def processingHandler(self, widgetInstance, value):
        for widget in self.doc.widgets:
            if widget.instance == widgetInstance:
                widget.setProcessing(value)
                self.repaint()
                widget.update()
                return

    # ###########################################
    # misc functions regarding item selection
    # ###########################################

    # return a list of widgets that are currently selected
    def getSelectedWidgets(self):
        return [widget for widget in self.doc.widgets if widget.isSelected()]

    # return number of items in "items" of type "type"
    def findItemTypeCount(self, items, Type):
        return sum([type(item) == Type for item in items])

    # find and return first item of type Type
    def findFirstItemType(self, items, Type):
        for item in items:
            if type(item) == Type:
                return item
        return None

    # find and return all items of type "type"
    def findAllItemType(self, items, Type):
        return [item for item in items if type(item) == Type]
<|MERGE_RESOLUTION|>--- conflicted
+++ resolved
@@ -21,33 +21,6 @@
         self.tempRect = None
         self.selectedLine = None
         self.tempWidget = None
-<<<<<<< HEAD
-        self.selWidgets = []
-        self.createPopupMenus()
-        self.contentsXPos = 0
-        self.contentsYPos = 0
-        self.connect(self, SIGNAL("contentsMoving(int,int)"), self.contentsMoving)
-
-
-    def createPopupMenus(self):
-        self.widgetPopup = QPopupMenu(self, "Widget")
-        self.widgetPopup.insertItem( "Open",  self.openActiveWidget)
-        self.widgetPopup.insertSeparator()
-        rename = self.widgetPopup.insertItem( "&Rename", self.renameActiveWidget, Qt.Key_F2)
-        delete = self.widgetPopup.insertItem("Remove", self.removeActiveWidget, Qt.Key_Delete )
-        self.widgetPopup.setAccel(Qt.Key_Delete, delete)
-        self.widgetPopup.setAccel(Qt.Key_F2, rename)
-        #self.widgetPopup.insertSeparator()
-        #self.menupopupWidgetEnabledID = self.widgetPopup.insertItem("Enabled", self.enabledWidget)
-
-        self.linePopup = QPopupMenu(self, "Link")
-        self.menupopupLinkEnabledID = self.linePopup.insertItem( "Enabled",  self.toggleEnabledLink)
-        self.linePopup.insertItem( "Resend Signals",  self.resendSignals)
-        self.linePopup.insertSeparator()
-        self.linePopup.insertItem( "Reset Signals",  self.resetLineSignals)
-        self.linePopup.insertItem( "Remove",  self.deleteSelectedLine)
-        self.linePopup.insertSeparator()
-=======
         self.setRenderHint(QPainter.Antialiasing)
         self.setAlignment(Qt.AlignLeft | Qt.AlignTop)
         self.ensureVisible(0,0,1,1)
@@ -60,7 +33,6 @@
         self.linePopup.addAction("Reset Signals", self.resetLineSignals)
         self.linePopup.addAction("Remove", self.deleteSelectedLine)
         self.linePopup.addSeparator()
->>>>>>> ac0cfa89
 
 
     # ###########################################
@@ -79,27 +51,6 @@
 
     # popMenuAction - user selected to rename active widget
     def renameActiveWidget(self):
-<<<<<<< HEAD
-        if not self.tempWidget:
-            return
-        exName = str(self.tempWidget.caption)
-        if (int(qVersion()[0]) >= 3):
-            (newName ,ok) = QInputDialog.getText("Rename Widget", 'Enter new name for the widget "%s": ' % exName, QLineEdit.Normal, exName)
-        else:
-            (newName ,ok) = QInputDialog.getText("Qt Rename Widget", 'Enter new name for the widget "%s": ' % exName, exName)
-        newName = str(newName)
-        if ok and self.tempWidget != None and newName != exName:
-            for widget in self.doc.widgets:
-                if widget != self.tempWidget and widget.caption == newName:
-                    QMessageBox.critical(self, 'Orange Canvas', 'Unable to rename widget. An instance with that name already exists.',  QMessageBox.Ok + QMessageBox.Default)
-                    return
-            self.tempWidget.updateText(newName)
-            self.tempWidget.updateTooltip()
-            self.tempWidget.updateLinePosition()
-            if (int(qVersion()[0]) < 3) and (len(newName) < 3 or newName[:2].lower() != "qt"):
-                newName = "Qt " + newName
-            self.tempWidget.instance.setCaption(newName)
-=======
         widgets = self.getSelectedWidgets()
         if len(widgets) != 1: return
         widget = widgets[0]
@@ -116,25 +67,17 @@
             widget.updateTooltip()
             widget.updateLinePosition()
             widget.instance.setCaption(newName)
->>>>>>> ac0cfa89
             self.doc.enableSave(True)
 
     # popMenuAction - user selected to delete active widget
     def removeActiveWidget(self):
         if self.doc.signalManager.signalProcessingInProgress:
-<<<<<<< HEAD
-             QMessageBox.information( None, "Orange Canvas" , "Unable to remove widgets while signal processing is in progress. Please wait.", QMessageBox.Ok + QMessageBox.Default )
-             return
-        if not self.bMultipleSelection:
-            self.selWidgets = [self.tempWidget]
-=======
             QMessageBox.information( self, "Orange Canvas", "Unable to remove widgets while signal processing is in progress. Please wait.")
             return
 
         selectedWidgets = self.getSelectedWidgets()
         if selectedWidgets == []:
             selectedWidgets = [self.tempWidget]
->>>>>>> ac0cfa89
 
         for item in selectedWidgets:
             self.doc.removeWidget(item)
@@ -377,20 +320,9 @@
             activeItem.outWidget.updateTooltip()
             activeItem.updateTooltip()
 
-<<<<<<< HEAD
-
-    # if we scroll the view, we have to update tooltips for widgets
-    def contentsMoving(self, x,y):
-        self.contentsXPos = x
-        self.contentsYPos = y
-        for widget in self.doc.widgets:
-            widget.updateTooltip()                            # move the widget tooltip
-            widget.widgetStateRect.updateWidgetState()        # need to move the icon tooltips
-=======
     # ###########################################
     # Functions for processing events
     # ###########################################
->>>>>>> ac0cfa89
 
     def progressBarHandler(self, widgetInstance, value):
         qApp.processEvents()        # allow processing of other events
