# Author: Gregor Leban (gregor.leban@fri.uni-lj.si)
# Description:
#    document class - main operations (save, load, ...)
#
<<<<<<< HEAD
import sys, os, os.path, string
from qt import *
from qtcanvas import *
=======
from PyQt4.QtCore import *
from PyQt4.QtGui import *
import sys, os, os.path, traceback
>>>>>>> ac0cfa89
from xml.dom.minidom import Document, parse
import orngView, orngCanvasItems, orngTabs
from orngDlgs import *
from orngSignalManager import SignalManager
import cPickle

class SchemaDoc(QMdiSubWindow):
    def __init__(self, canvasDlg, *args):
        QMdiSubWindow.__init__(self, *args)
        self.canvasDlg = canvasDlg
        self.canSave = 0
<<<<<<< HEAD
        self.resize(700,500)
        self.showNormal()
        self.setCaption("Schema"+" " + str(self.canvasDlg.iDocIndex))
        self.autoSaveName = os.path.join(self.canvasDlg.outputDir, "TempSchema "+ str(self.canvasDlg.iDocIndex) + ".ows")
=======
        #self.resize(700,500)
        #self.showNormal()
        self.setWindowTitle("Schema " + str(self.canvasDlg.iDocIndex))
        self.autoSaveName = os.path.join(self.canvasDlg.canvasSettingsDir, "TempSchema "+ str(self.canvasDlg.iDocIndex) + ".ows")
>>>>>>> ac0cfa89
        self.canvasDlg.iDocIndex = self.canvasDlg.iDocIndex + 1
        self.ctrlPressed = 0

        self.enableSave(False)
        self.setWindowIcon(QIcon(canvasDlg.file_new))
        self.lines = []                         # list of orngCanvasItems.CanvasLine items
        self.widgets = []                       # list of orngCanvasItems.CanvasWidget items
        self.signalManager = SignalManager()    # signal manager to correctly process signals

        self.documentpath = canvasDlg.settings["saveSchemaDir"]
        self.documentname = ""
        self.applicationpath = canvasDlg.settings["saveApplicationDir"]
<<<<<<< HEAD
        self.applicationname = str(self.caption())
=======
        self.applicationname = str(self.windowTitle())
>>>>>>> ac0cfa89
        self.loadedSettingsDict = {}
        self.canvas = QGraphicsScene(0,0,2000,2000)
        self.canvasView = orngView.SchemaView(self, self.canvas, self)
        #self.setCentralWidget(self.canvasView)
        self.setWidget(self.canvasView)
        self.canvasView.show()


    # we are about to close document
    # ask the user if he is sure
    def closeEvent(self,ce):
        newSettings = self.loadedSettingsDict and self.loadedSettingsDict != dict([(widget.caption, widget.instance.saveSettingsStr()) for widget in self.widgets])
        self.canSave = self.canSave or bool(newSettings)

        self.synchronizeContexts()
        #if self.canvasDlg.settings["autoSaveSchemasOnClose"] and self.widgets != []:
        if self.widgets != []:
<<<<<<< HEAD
            self.save(os.path.join(self.canvasDlg.outputDir, "_lastSchema.ows"))
=======
            self.save(os.path.join(self.canvasDlg.canvasSettingsDir, "_lastSchema.ows"))
>>>>>>> ac0cfa89

        if not self.canSave or self.canvasDlg.settings["dontAskBeforeClose"]:
            if newSettings:
                self.saveDocument()
            self.clear()
            ce.accept()
        else:
<<<<<<< HEAD
            #QMainWindow.closeEvent(self, ce)
            res = QMessageBox.information(self,'Orange Canvas', 'Do you want to save changes made to schema?', '&Yes', '&No', '&Cancel', 0)
            if res == 0:
                self.saveDocument()
                ce.accept()
                self.clear()
            elif res == 1:
                self.clear()
                ce.accept()
            else:
                ce.ignore()
                return

        QMainWindow.closeEvent(self, ce)
=======
            res = QMessageBox.question(self, 'Orange Canvas','Do you want to save changes made to schema?', QMessageBox.Yes, QMessageBox.No, QMessageBox.Cancel)
            if res == QMessageBox.Yes:
                self.saveDocument()
                ce.accept()
                self.clear()
            elif res == QMessageBox.No:
                self.clear()
                ce.accept()
            else:
                ce.ignore()     # we pressed cancel - we don't want to close the document
                return

        QMdiSubWindow.closeEvent(self, ce)

        # remove the temporary file if it exists
        if os.path.exists(self.autoSaveName):
            os.remove(self.autoSaveName)


    # save a temp document whenever anything changes. this doc is deleted on closeEvent
    # in case that Orange crashes, Canvas on the next start offers an option to reload the crashed schema with links frozen
    def saveTempDoc(self):
        self.save(self.autoSaveName)
>>>>>>> ac0cfa89

        # remove the temporary file if it exists
        if os.path.exists(self.autoSaveName):
            os.remove(self.autoSaveName)


    # save a temp document whenever anything changes. this doc is deleted on closeEvent
    # in case that Orange crashes, Canvas on the next start offers an option to reload the crashed schema with links frozen
    def saveTempDoc(self):
        self.save(self.autoSaveName)

    def enableSave(self, enable):
        self.canSave = enable
        self.canvasDlg.enableSave(enable)

    def focusInEvent(self, ev):
        self.canvasDlg.enableSave(self.canSave)

    # called to properly close all widget contexts
    def synchronizeContexts(self):
        for widget in self.widgets[::-1]:
            widget.instance.synchronizeContexts()

    # add line connecting widgets outWidget and inWidget
    # if necessary ask which signals to connect
    def addLine(self, outWidget, inWidget, enabled = True):
        # check if line already exists
        line = self.getLine(outWidget, inWidget)
        if line:
            self.resetActiveSignals(outWidget, inWidget, None, enabled)
            return

        if self.signalManager.existsPath(inWidget.instance, outWidget.instance):
            QMessageBox.critical( self, "Orange Canvas", "Cyclic connections are not allowed in Orange Canvas.", QMessageBox.Ok)
            return

        dialog = SignalDialog(self.canvasDlg, None)
        dialog.setOutInWidgets(outWidget, inWidget)
        connectStatus = dialog.addDefaultLinks()
        if connectStatus == -1:
            self.canvasDlg.menuItemRebuildWidgetRegistry()
            for widget in self.widgets: widget.updateTooltip()
            for (outName, inName) in dialog._links: dialog.removeLink(outName, inName)
            dialog.setOutInWidgets(outWidget, inWidget)
            connectStatus = dialog.addDefaultLinks()

        if connectStatus == 0:
            QMessageBox.information( self, "Orange Canvas", "Selected widgets don't share a common signal type. Unable to connect.", QMessageBox.Ok)
            return
        elif connectStatus == -1:
            QMessageBox.critical( self, "Orange Canvas", "Error while connecting widgets. Please rebuild  widget registry (menu Options/Rebuild widget registry) and restart Orange Canvas. Some of the widgets have now different signals.", QMessageBox.Ok)
            return


        # if there are multiple choices, how to connect this two widget, then show the dialog
        if len(dialog.getLinks()) > 1 or dialog.multiplePossibleConnections or dialog.getLinks() == []:
            if dialog.exec_() == QDialog.Rejected:
                return

        self.signalManager.setFreeze(1)
        linkCount = 0
        for (outName, inName) in dialog.getLinks():
            linkCount += self.addLink(outWidget, inWidget, outName, inName, enabled)

        self.signalManager.setFreeze(0, outWidget.instance)

        # if signals were set correctly create the line, update widget tooltips and show the line
        line = self.getLine(outWidget, inWidget)
        if line:
            outWidget.updateTooltip()
            inWidget.updateTooltip()

        self.enableSave(True)
        self.saveTempDoc()
        return line


    # reset signals of an already created line
    def resetActiveSignals(self, outWidget, inWidget, newSignals = None, enabled = 1):
        #print "<extra>orngDoc.py - resetActiveSignals() - ", outWidget, inWidget, newSignals
        signals = []
        for line in self.lines:
            if line.outWidget == outWidget and line.inWidget == inWidget:
                signals = line.getSignals()

        if newSignals == None:
            dialog = SignalDialog(self.canvasDlg, None)
            dialog.setOutInWidgets(outWidget, inWidget)
            for (outName, inName) in signals:
                #print "<extra>orngDoc.py - SignalDialog.addLink() - adding signal to dialog: ", outName, inName
                dialog.addLink(outName, inName)

            # if there are multiple choices, how to connect this two widget, then show the dialog
            if dialog.exec_() == QDialog.Rejected:
                return

            newSignals = dialog.getLinks()

        for (outName, inName) in signals:
            if (outName, inName) not in newSignals:
                self.removeLink(outWidget, inWidget, outName, inName)
                signals.remove((outName, inName))

        self.signalManager.setFreeze(1)
        for (outName, inName) in newSignals:
            if (outName, inName) not in signals:
                self.addLink(outWidget, inWidget, outName, inName, enabled)
        self.signalManager.setFreeze(0, outWidget.instance)

        outWidget.updateTooltip()
        inWidget.updateTooltip()

        self.enableSave(True)



    # add one link (signal) from outWidget to inWidget. if line doesn't exist yet, we create it
    def addLink(self, outWidget, inWidget, outSignalName, inSignalName, enabled = 1):
        #print "<extra>orngDoc - addLink() - ", outWidget, inWidget, outSignalName, inSignalName
        # in case there already exists link to inSignalName in inWidget that is single, we first delete it
        widgetInstance = inWidget.instance.removeExistingSingleLink(inSignalName)
        if widgetInstance:
            widget = self.findWidgetFromInstance(widgetInstance)
            existingSignals = self.signalManager.findSignals(widgetInstance, inWidget.instance)
            for (outN, inN) in existingSignals:
                if inN == inSignalName:
                    self.removeLink(widget, inWidget, outN, inN)
                    line = self.getLine(widget, inWidget)
                    if line:
                        line.updateTooltip()

        # if line does not exist yet, we must create it
        existingSignals = self.signalManager.findSignals(outWidget.instance, inWidget.instance)
        if not existingSignals:
            line = orngCanvasItems.CanvasLine(self.signalManager, self.canvasDlg, self.canvasView, outWidget, inWidget, self.canvas)
            self.lines.append(line)
            line.setEnabled(enabled)
            line.show()
            outWidget.addOutLine(line)
            outWidget.updateTooltip()
            inWidget.addInLine(line)
            inWidget.updateTooltip()
        else:
            line = self.getLine(outWidget, inWidget)

        ok = self.signalManager.addLink(outWidget.instance, inWidget.instance, outSignalName, inSignalName, enabled)
        if not ok:
            self.removeLink(outWidget, inWidget, outSignalName, inSignalName)
            QMessageBox.warning( None, "Orange Canvas", "Unable to add link. Please rebuild widget registry and restart Orange Canvas for changes to take effect.", QMessageBox.Ok + QMessageBox.Default )
            return 0

        line.updateTooltip()
        return 1


    # remove only one signal from connected two widgets. If no signals are left, delete the line
    def removeLink(self, outWidget, inWidget, outSignalName, inSignalName):
        #print "<extra> orngDoc.py - removeLink() - ", outWidget, inWidget, outSignalName, inSignalName
        self.signalManager.removeLink(outWidget.instance, inWidget.instance, outSignalName, inSignalName)

        otherSignals = 0
        if self.signalManager.links.has_key(outWidget.instance):
            for (widget, signalFrom, signalTo, enabled) in self.signalManager.links[outWidget.instance]:
                    if widget == inWidget.instance:
                        otherSignals = 1
        if not otherSignals:
            self.removeLine(outWidget, inWidget)

        self.enableSave(True)
        self.saveTempDoc()


    # remove line line
    def removeLine1(self, line):
        for (outName, inName) in line.getSignals():
            self.signalManager.removeLink(line.outWidget.instance, line.inWidget.instance, outName, inName)   # update SignalManager

        self.lines.remove(line)
        line.inWidget.removeLine(line)
        line.outWidget.removeLine(line)
        line.inWidget.updateTooltip()
        line.outWidget.updateTooltip()
        line.remove()
        self.enableSave(True)
        self.saveTempDoc()

    # remove line, connecting two widgets
    def removeLine(self, outWidget, inWidget):
        #print "<extra> orngDoc.py - removeLine() - ", outWidget, inWidget
        line = self.getLine(outWidget, inWidget)
        if line:
            self.removeLine1(line)

    # add new widget
    def addWidget(self, widget, x= -1, y=-1, caption = "", activateSettings = 1):
        qApp.setOverrideCursor(Qt.WaitCursor)
        try:
            newwidget = orngCanvasItems.CanvasWidget(self.signalManager, self.canvas, self.canvasView, widget, self.canvasDlg.defaultPic, self.canvasDlg)
            newwidget.instance.category = widget.getCategory()
            newwidget.instance.setEventHandler(self.canvasDlg.output.widgetEvents)
        except:
            type, val, traceback = sys.exc_info()
            sys.excepthook(type, val, traceback)  # we pretend that we handled the exception, so that it doesn't crash canvas
            qApp.restoreOverrideCursor()
            return None
        qApp.restoreOverrideCursor()

        if x==-1 or y==-1:
            x = self.canvasView.sceneRect().x() + 10
            for w in self.widgets:
                x = max(w.x() + 110, x)
                x = x/10*10
            y = 150
        newwidget.setCoords(x,y)
<<<<<<< HEAD
        self.canvasView.ensureVisible(x+50,y)
=======
        self.canvasView.ensureVisible(newwidget)
>>>>>>> ac0cfa89

        if caption == "": caption = newwidget.caption

        if self.getWidgetByCaption(caption):
            i = 2
            while self.getWidgetByCaption(caption + " (" + str(i) + ")"): i+=1
            caption = caption + " (" + str(i) + ")"
        newwidget.updateText(caption)
        newwidget.instance.setWindowTitle(caption)

        self.widgets.append(newwidget)
        self.enableSave(True)
        self.saveTempDoc()
        self.canvas.update()

        self.widgets.append(newwidget)
        self.enableSave(True)
        self.saveTempDoc()
        self.canvas.update()

        # show the widget and activate the settings
        qApp.setOverrideCursor(Qt.WaitCursor)
        try:
            self.signalManager.addWidget(newwidget.instance)
            newwidget.show()
            newwidget.updateTooltip()
            newwidget.setProcessing(1)
            if activateSettings:
                newwidget.instance.activateLoadedSettings()
                if self.canvasDlg.settings["saveWidgetsPosition"]:
                    newwidget.instance.restoreWidgetPosition()
            newwidget.setProcessing(0)
        except:
            type, val, traceback = sys.exc_info()
            sys.excepthook(type, val, traceback)  # we pretend that we handled the exception, so that it doesn't crash canvas
        qApp.restoreOverrideCursor()

        return newwidget

    # remove widget
    def removeWidget(self, widget):
        if not widget:
            return
        while widget.inLines != []: self.removeLine1(widget.inLines[0])
        while widget.outLines != []:  self.removeLine1(widget.outLines[0])

        self.signalManager.removeWidget(widget.instance)
        self.widgets.remove(widget)
        widget.remove()
        self.enableSave(True)
        self.saveTempDoc()

    def clear(self):
        for widget in self.widgets[::-1]:   self.removeWidget(widget)   # remove widgets from last to first
        self.canvas.update()
        self.saveTempDoc()

    def enableAllLines(self):
        for line in self.lines:
            self.signalManager.setLinkEnabled(line.outWidget.instance, line.inWidget.instance, 1)
            line.setEnabled(1)
            #line.repaintLine(self.canvasView)
        self.canvas.update()
        self.enableSave(True)

    def disableAllLines(self):
        for line in self.lines:
            self.signalManager.setLinkEnabled(line.outWidget.instance, line.inWidget.instance, 0)
            line.setEnabled(0)
            #line.repaintLine(self.canvasView)
        self.canvas.update()
        self.enableSave(True)

    # return a new widget instance of a widget with filename "widgetName"
    def addWidgetByFileName(self, widgetName, x, y, caption, activateSettings = 1):
        for widget in self.canvasDlg.tabs.allWidgets:
            if widget.getFileName() == widgetName:
                return self.addWidget(widget, x, y, caption, activateSettings)
        return None

    # return the widget instance that has caption "widgetName"
    def getWidgetByCaption(self, widgetName):
        for widget in self.widgets:
            if (widget.caption == widgetName):
                return widget
        return None

    def getWidgetCaption(self, widgetInstance):
        for widget in self.widgets:
            if widget.instance == widgetInstance:
                return widget.caption
        print "Error. Invalid widget instance : ", widgetInstance
        return ""


    # get line from outWidget to inWidget
    def getLine(self, outWidget, inWidget):
        for line in self.lines:
            if line.outWidget == outWidget and line.inWidget == inWidget:
                return line
        return None


    # find orngCanvasItems.CanvasWidget from widget instance
    def findWidgetFromInstance(self, widgetInstance):
        for widget in self.widgets:
            if widget.instance == widgetInstance:
                return widget
        return None

    # ###########################################
    # SAVING, LOADING, ....
    # ###########################################
    def saveDocument(self):
        if self.documentname == "":
            self.saveDocumentAs()
        else:
            self.save()

    def saveDocumentAs(self):
        qname = QFileDialog.getSaveFileName(self, "Save File", os.path.join(self.documentpath, self.documentname), "Orange Widget Scripts (*.ows)")
        name = str(qname)
        if os.path.splitext(name)[0] == "": return
        if os.path.splitext(name)[1] == "": name = name + ".ows"

        (self.documentpath, self.documentname) = os.path.split(name)
        self.canvasDlg.settings["saveSchemaDir"] = self.documentpath
        self.applicationname = os.path.splitext(os.path.split(name)[1])[0] + ".py"
<<<<<<< HEAD
        self.setCaption(self.documentname)
=======
        self.setWindowTitle(self.documentname)
>>>>>>> ac0cfa89
        self.save()

    # save the file
    def save(self, filename = None):
        if filename == None:
            self.enableSave(False)

        # create xml document
        doc = Document()
        schema = doc.createElement("schema")
        widgets = doc.createElement("widgets")
        lines = doc.createElement("channels")
        settings = doc.createElement("settings")
        doc.appendChild(schema)
        schema.appendChild(widgets)
        schema.appendChild(lines)
        schema.appendChild(settings)
        settingsDict = {}

        #save widgets
        for widget in self.widgets:
            temp = doc.createElement("widget")
            temp.setAttribute("xPos", str(int(widget.x())) )
            temp.setAttribute("yPos", str(int(widget.y())) )
            temp.setAttribute("caption", widget.caption)
            temp.setAttribute("widgetName", widget.widget.getFileName())
            settingsDict[widget.caption] = widget.instance.saveSettingsStr()
            widgets.appendChild(temp)

        #save connections
        for line in self.lines:
            temp = doc.createElement("channel")
            temp.setAttribute("outWidgetCaption", line.outWidget.caption)
            temp.setAttribute("inWidgetCaption", line.inWidget.caption)
            temp.setAttribute("enabled", str(line.getEnabled()))
            temp.setAttribute("signals", str(line.getSignals()))
            lines.appendChild(temp)

        settings.setAttribute("settingsDictionary", str(settingsDict))

        xmlText = doc.toprettyxml()

        if filename != None:
            file = open(filename, "wt")
        else:
            file = open(os.path.join(self.documentpath, self.documentname), "wt")
            self.canvasDlg.addToRecentMenu(os.path.join(self.documentpath, self.documentname))

        file.write(xmlText)
        file.close()
        doc.unlink()


    # load a scheme with name "filename"
    def loadDocument(self, filename, caption = None, freeze = 0, isTempSchema = 0):
        if not os.path.exists(filename):
            self.close()
<<<<<<< HEAD
            QMessageBox.critical(self, 'Orange Canvas', 'Unable to find file "%s"' % filename,  QMessageBox.Ok + QMessageBox.Default)
=======
            QMessageBox.critical(self, 'Orange Canvas', 'Unable to find file "'+ filename,  QMessageBox.Ok + QMessageBox.Default)
>>>>>>> ac0cfa89
            return

        # set cursor
        qApp.setOverrideCursor(Qt.WaitCursor)
        failureText = ""

        try:
            #load the data ...
            doc = parse(str(filename))
            schema = doc.firstChild
            widgets = schema.getElementsByTagName("widgets")[0]
            lines = schema.getElementsByTagName("channels")[0]
            settings = schema.getElementsByTagName("settings")
            settingsDict = eval(str(settings[0].getAttribute("settingsDictionary")))

            if not isTempSchema:
                (self.documentpath, self.documentname) = os.path.split(filename)
                (self.applicationpath, self.applicationname) = os.path.split(filename)
                self.applicationname = os.path.splitext(self.applicationname)[0] + ".py"
                self.canvasDlg.settings["saveSchemaDir"] = self.documentpath
                self.loadedSettingsDict = settingsDict

            # read widgets
            loadedOk = 1
            for widget in widgets.getElementsByTagName("widget"):
                name = widget.getAttribute("widgetName")
                tempWidget = self.addWidgetByFileName(name, int(widget.getAttribute("xPos")), int(widget.getAttribute("yPos")), widget.getAttribute("caption"), activateSettings = 0)
                if not tempWidget:
<<<<<<< HEAD
                    QMessageBox.information(self,'Orange Canvas','Unable to create an instance of the widget "%s"' % name,  QMessageBox.Ok + QMessageBox.Default)
=======
                    #QMessageBox.information(self, 'Orange Canvas','Unable to create instance of widget \"'+ name + '\"',  QMessageBox.Ok + QMessageBox.Default)
                    failureText += '<nobr>Unable to create instance of a widget <b>%s</b></nobr><br>' %(name)
                    loadedOk = 0
>>>>>>> ac0cfa89
                else:
                    if tempWidget.caption in settingsDict.keys():
                        tempWidget.instance.loadSettingsStr(settingsDict[tempWidget.caption])
                        tempWidget.instance.activateLoadedSettings()
                qApp.processEvents()

            #read lines
            lineList = lines.getElementsByTagName("channel")
            for line in lineList:
                inCaption = line.getAttribute("inWidgetCaption")
                outCaption = line.getAttribute("outWidgetCaption")
                if freeze: enabled = 0
                else:      enabled = int(line.getAttribute("enabled"))
                signals = line.getAttribute("signals")
                inWidget = self.getWidgetByCaption(inCaption)
                outWidget = self.getWidgetByCaption(outCaption)
                if inWidget == None or outWidget == None:
<<<<<<< HEAD
                    print 'Unable to connect widgets "%s" and "%s" due to a missing widget.' % (outCaption, inCaption)
=======
                    failureText += "<nobr>Failed to create a signal line between widgets <b>%s</b> and <b>%s</b></nobr><br>" % (outCaption, inCaption)
                    loadedOk = 0
>>>>>>> ac0cfa89
                    continue

                signalList = eval(signals)
                for (outName, inName) in signalList:
                    self.addLink(outWidget, inWidget, outName, inName, enabled)
<<<<<<< HEAD
                qApp.processEvents()
=======
                #qApp.processEvents()
>>>>>>> ac0cfa89

            for widget in self.widgets: widget.updateTooltip()
            self.canvas.update()

            if isTempSchema:
                self.autoSaveName = filename
            else:
                self.enableSave(False)
<<<<<<< HEAD
                if caption != None: self.setCaption(caption)
                else:               self.setCaption(self.documentname)
            self.saveTempDoc()

=======
                if caption != None: self.setWindowTitle(caption)
                else:               self.setWindowTitle(self.documentname)
            self.saveTempDoc()

            if not loadedOk:
                QMessageBox.information(self, 'Schema Loading Failed', 'The following errors occured while loading the schema: <br><br>' + failureText,  QMessageBox.Ok + QMessageBox.Default)


>>>>>>> ac0cfa89
            if self.widgets:
                self.signalManager.processNewSignals(self.widgets[0].instance)

            # do we want to restore last position and size of the widget
            if self.canvasDlg.settings["saveWidgetsPosition"]:
                for widget in self.widgets:
                    widget.instance.restoreWidgetStatus()

        finally:
            qApp.restoreOverrideCursor()



<<<<<<< HEAD

=======
>>>>>>> ac0cfa89
    # save document as application
    def saveDocumentAsApp(self, asTabs = 1):
        # get filename
        extension = sys.platform == "win32" and ".pyw" or ".py"
        appName = os.path.splitext(self.applicationname)[0] + extension
        qname = QFileDialog.getSaveFileName(self, "Save File as Application", os.path.join(self.applicationpath, appName) , "Orange Scripts (*%s)" % extension)
        if qname.isEmpty(): return

        saveDlg = saveApplicationDlg(None)

        # add widget captions
        for instance in self.signalManager.widgets:
            widget = None
            for i in range(len(self.widgets)):
                if self.widgets[i].instance == instance: saveDlg.insertWidgetName(self.widgets[i].caption)

        if saveDlg.exec_() == QDialog.Rejected:
            return

        (self.applicationpath, self.applicationname) = os.path.split(str(qname))
        fileName = os.path.splitext(self.applicationname)[0]
        if os.path.splitext(self.applicationname)[1][:3] != ".py": self.applicationname += extension

        #format string with file content
        t = "    "  # instead of tab
        n = "\n"

        start = """#This is automatically created file containing an Orange schema
        
<<<<<<< HEAD
import sys, os, cPickle, orange, orngSignalManager, orngRegistry, OWGUI
import orngDebugging
orngRegistry.addWidgetDirectories()
=======
import orngOrangeFoldersQt4
import orngDebugging
import sys, os, cPickle, orange, orngSignalManager, OWGUI
>>>>>>> ac0cfa89

"""

        instancesT = "# create widget instances\n" +t+t
        instancesB = "# create widget instances\n" +t+t
        links = "#load settings before we connect widgets\n" +t+t+ "self.loadSettings()\n\n" +t+t + "# add widget signals\n"+t+t + "self.signalManager.setFreeze(1)\n" +t+t
        loadSett = ""
        saveSett = ""
        widgetParameters = ""

        # gui for shown widgets
<<<<<<< HEAD
        sepCount = 0
        for widgetName in saveDlg.shownWidgetList + saveDlg.hiddenWidgetList:
=======
        for widgetName in saveDlg.shownWidgetList:    # + saveDlg.hiddenWidgetList
>>>>>>> ac0cfa89
            if widgetName != "[Separator]":
                widget = None
                for i in range(len(self.widgets)):
                    if self.widgets[i].caption == widgetName: widget = self.widgets[i]

                shown = widgetName in saveDlg.shownWidgetList
                name = widget.caption.replace(" ", "_").replace("(", "").replace(")", "").replace(".", "").replace("-", "").replace("+", "")
                start += "from %s import *\n" % (widget.widget.getFileName())
                instancesT += "self.ow%s = %s (self.tabs, signalManager = self.signalManager)\n" % (name, widget.widget.getFileName())+t+t
                instancesB += "self.ow%s = %s(signalManager = self.signalManager)\n" %(name, widget.widget.getFileName()) +t+t
                widgetParameters += "self.setWidgetParameters(self.ow%s, '%s', '%s', %d)\n" % (name, widget.widget.getIconName(), widget.caption, shown) +t+t
                loadSett += """self.ow%s.loadSettingsStr(strSettings["%s"]); self.ow%s.activateLoadedSettings()\n""" % (name, widget.caption, name) +t+t+t
                saveSett += """strSettings["%s"] = self.ow%s.saveSettingsStr()\n""" % (widget.caption, name) +t+t
            else:
<<<<<<< HEAD
                widgetParameters += "frameSpace%s = QFrame(self);  frameSpace%s.setMinimumHeight(10); frameSpace%s.setMaximumHeight(10)\n" % (str(sepCount), str(sepCount), str(sepCount)) +t+t
                sepCount += 1
=======
                if not asTabs:
                    widgetParameters += "self.box.layout().addSpacing(10)\n" +t+t
>>>>>>> ac0cfa89

        for line in self.lines:
            if not line.getEnabled(): continue

            outWidgetName = line.outWidget.caption.replace(" ", "_").replace("(", "").replace(")", "").replace(".", "").replace("-", "").replace("+", "")
            inWidgetName = line.inWidget.caption.replace(" ", "_").replace("(", "").replace(")", "").replace(".", "").replace("-", "").replace("+", "")

            for (outName, inName) in line.getSignals():
                links += "self.signalManager.addLink( self.ow" + outWidgetName + ", self.ow" + inWidgetName + ", '" + outName + "', '" + inName + "', 1)\n" +t+t

        links += "self.signalManager.setFreeze(0)\n" +t+t
        if not asTabs:
            widgetParameters += """
<<<<<<< HEAD
        frameSpace = QFrame(self);  frameSpace.setMinimumHeight(20); frameSpace.setMaximumHeight(20)
        exitButton = QPushButton("E&xit",self)
        self.connect(exitButton,SIGNAL("clicked()"), application, SLOT("quit()"))
        """
        
=======
        box2 = OWGUI.widgetBox(self, 1)
        exitButton = OWGUI.button(box2, self, "Exit", callback = self.accept)
        self.layout().addStretch(100)"""
>>>>>>> ac0cfa89
        
        progress = """
        statusBar = QStatusBar(self)
        self.layout().addWidget(statusBar)
        self.caption = QLabel('', statusBar)
        self.caption.setMaximumWidth(230)
        self.progress = QProgressBar(statusBar)
        self.progress.setMaximumWidth(100)
        self.status = QLabel("", statusBar)
        self.status.setSizePolicy(QSizePolicy(QSizePolicy.Preferred, QSizePolicy.Preferred))
        statusBar.addWidget(self.progress)
        statusBar.addWidget(self.caption)
        statusBar.addWidget(self.status)"""

        if asTabs:
            guiText = "OWGUI.createTabPage(self.tabs, caption, widget)"
        else:
<<<<<<< HEAD
            guiText = "OWGUI.button(self, self, caption, callback = widget.reshow)"

        handlerFuncts = """
    def setWidgetParameters(self, widget, iconName, caption, shown):
        self.signalManager.addWidget(widget)
        self.widgets.append(widget)
        widget.setEventHandler(self.eventHandler)
        widget.setProgressBarHandler(self.progressHandler)
        widget.setWidgetIcon(iconName)
        widget.setCaption(caption)
=======
            guiText = "OWGUI.button(self.box, self, caption, callback = widget.reshow)"


        handlerFuncts = """
    def setWidgetParameters(self, widget, iconName, caption, shown):
        widget.setEventHandler(self.eventHandler)
        widget.setProgressBarHandler(self.progressHandler)
        widget.setWidgetIcon(iconName)
        widget.setWindowTitle(caption)
        self.signalManager.addWidget(widget)
        self.widgets.append(widget)
>>>>>>> ac0cfa89
        if shown: %s
        for dlg in getattr(widget, "wdChildDialogs", []):
            self.widgets.append(dlg)
            dlg.setEventHandler(self.eventHandler)
            dlg.setProgressBarHandler(self.progressHandler)
        
    def eventHandler(self, text, eventVerbosity = 1):
        if orngDebugging.orngVerbosity >= eventVerbosity:
            self.status.setText(text)

    def progressHandler(self, widget, val):
        if val < 0:
            self.caption.setText("<nobr>Processing: <b>" + str(widget.captionTitle) + "</b></nobr>")
            self.progress.setValue(0)
        elif val >100:
            self.caption.setText("")
            self.progress.reset()
        else:
<<<<<<< HEAD
            self.progress.setProgress(val)
=======
            self.progress.setValue(val)
>>>>>>> ac0cfa89
            self.update()

    def loadSettings(self):
        try:
            file = open("%s", "r")
            strSettings = cPickle.load(file)
            file.close()

            %s
        except:
            print "unable to load settings" 
            pass

<<<<<<< HEAD
    def saveSettings(self):
=======
    def closeEvent(self, ev):
        OWBaseWidget.closeEvent(self, ev)
>>>>>>> ac0cfa89
        if orngDebugging.orngDebuggingEnabled: return
        for widget in self.widgets[::-1]:
            widget.synchronizeContexts()
            widget.close()
        strSettings = {}
        %s
        file = open("%s", "w")
        cPickle.dump(strSettings, file)
        file.close()
        
if __name__ == "__main__":
    application = QApplication(sys.argv)
    ow = GUIApplication()
    ow.show()
    # comment the next line if in debugging mode and are interested only in output text in 'signalManagerOutput.txt' file
<<<<<<< HEAD
    application.exec_loop()
    ow.saveSettings()
        """ % (guiText, fileName + ".sav", loadSett, saveSett, fileName + ".sav")


        start += n+n + """
class GUIApplication(QVBox):
    def __init__(self,parent=None):
        QVBox.__init__(self,parent)
        self.setCaption("Qt %s")
        self.signalManager = orngSignalManager.SignalManager()
        self.widgets = []
        """ % (fileName)
        
        if asTabs == 1:
            start += """
            self.tabs = QTabWidget(self, 'tabWidget')
            self.resize(800,600)"""
=======
    application.exec_()
        """ % (guiText, fileName + ".sav", loadSett, saveSett, fileName + ".sav")

        start += n+n + """
class GUIApplication(OWBaseWidget):
    def __init__(self,parent=None):
        self.signalManager = orngSignalManager.SignalManager()
        OWBaseWidget.__init__(self, title = '%s', signalManager = self.signalManager)
        self.widgets = []
        """ % (fileName)

        if asTabs == 1:
            start += """
        self.tabs = QTabWidget(self)
        self.setLayout(QVBoxLayout())
        self.layout().addWidget(self.tabs)
        self.resize(800,600)"""
        else:
            start += """
        self.setLayout(QVBoxLayout())
        self.box = OWGUI.widgetBox(self, 'Widgets')"""
>>>>>>> ac0cfa89

        if asTabs:
            whole = start + n+n+t+t+ instancesT + n+t+t + widgetParameters + n+t+t + progress + n+t+t + links + n + handlerFuncts
        else:
            whole = start + n+n+t+t+ instancesB + n+t+t + widgetParameters + n+t+t + progress + n+t+t+  links + n + handlerFuncts

        #save app
        fileApp = open(os.path.join(self.applicationpath, self.applicationname), "wt")
        self.canvasDlg.settings["saveApplicationDir"] = self.applicationpath
        fileApp.write(whole)
        fileApp.close()

        # save widget settings
        list = {}
        for widget in self.widgets:
            list[widget.caption] = widget.instance.saveSettingsStr()

        file = open(os.path.join(self.applicationpath, fileName) + ".sav", "wt")
        cPickle.dump(list, file)
        file.close()


    def dumpWidgetVariables(self):
        for widget in self.widgets:
            self.canvasDlg.output.write("<hr><b>%s</b><br>" % (widget.caption))
            v = vars(widget.instance).keys()
            v.sort()
            for val in v:
                self.canvasDlg.output.write("%s = %s" % (val, getattr(widget.instance, val)))

    def keyReleaseEvent(self, e):
        self.ctrlPressed = int(e.modifiers()) & Qt.ControlModifier != 0
        e.ignore()

    def keyPressEvent(self, e):
        self.ctrlPressed = int(e.modifiers()) & Qt.ControlModifier != 0
        if e.key() > 127:
            #e.ignore()
            QMdiSubWindow.keyPressEvent(self, e)
            return

        # the list could include (e.ShiftButton, "Shift") if the shift key didn't have the special meaning
        pressed = "-".join(filter(None, [int(e.modifiers()) & x and y for x, y in [(Qt.ControlModifier, "Ctrl"), (Qt.AltModifier, "Alt")]]) + [chr(e.key())])
        widgetToAdd = self.canvasDlg.widgetShortcuts.get(pressed)
        if widgetToAdd:
            widgetToAdd.clicked()
            if e.modifiers() & Qt.ShiftModifier and len(self.widgets) > 1:
                self.addLine(self.widgets[-2], self.widgets[-1])
        else:
            #e.ignore()
            QMdiSubWindow.keyPressEvent(self, e)<|MERGE_RESOLUTION|>--- conflicted
+++ resolved
@@ -2,15 +2,9 @@
 # Description:
 #    document class - main operations (save, load, ...)
 #
-<<<<<<< HEAD
-import sys, os, os.path, string
-from qt import *
-from qtcanvas import *
-=======
 from PyQt4.QtCore import *
 from PyQt4.QtGui import *
 import sys, os, os.path, traceback
->>>>>>> ac0cfa89
 from xml.dom.minidom import Document, parse
 import orngView, orngCanvasItems, orngTabs
 from orngDlgs import *
@@ -22,17 +16,10 @@
         QMdiSubWindow.__init__(self, *args)
         self.canvasDlg = canvasDlg
         self.canSave = 0
-<<<<<<< HEAD
-        self.resize(700,500)
-        self.showNormal()
-        self.setCaption("Schema"+" " + str(self.canvasDlg.iDocIndex))
-        self.autoSaveName = os.path.join(self.canvasDlg.outputDir, "TempSchema "+ str(self.canvasDlg.iDocIndex) + ".ows")
-=======
         #self.resize(700,500)
         #self.showNormal()
         self.setWindowTitle("Schema " + str(self.canvasDlg.iDocIndex))
         self.autoSaveName = os.path.join(self.canvasDlg.canvasSettingsDir, "TempSchema "+ str(self.canvasDlg.iDocIndex) + ".ows")
->>>>>>> ac0cfa89
         self.canvasDlg.iDocIndex = self.canvasDlg.iDocIndex + 1
         self.ctrlPressed = 0
 
@@ -45,11 +32,7 @@
         self.documentpath = canvasDlg.settings["saveSchemaDir"]
         self.documentname = ""
         self.applicationpath = canvasDlg.settings["saveApplicationDir"]
-<<<<<<< HEAD
-        self.applicationname = str(self.caption())
-=======
         self.applicationname = str(self.windowTitle())
->>>>>>> ac0cfa89
         self.loadedSettingsDict = {}
         self.canvas = QGraphicsScene(0,0,2000,2000)
         self.canvasView = orngView.SchemaView(self, self.canvas, self)
@@ -67,11 +50,7 @@
         self.synchronizeContexts()
         #if self.canvasDlg.settings["autoSaveSchemasOnClose"] and self.widgets != []:
         if self.widgets != []:
-<<<<<<< HEAD
-            self.save(os.path.join(self.canvasDlg.outputDir, "_lastSchema.ows"))
-=======
             self.save(os.path.join(self.canvasDlg.canvasSettingsDir, "_lastSchema.ows"))
->>>>>>> ac0cfa89
 
         if not self.canSave or self.canvasDlg.settings["dontAskBeforeClose"]:
             if newSettings:
@@ -79,22 +58,6 @@
             self.clear()
             ce.accept()
         else:
-<<<<<<< HEAD
-            #QMainWindow.closeEvent(self, ce)
-            res = QMessageBox.information(self,'Orange Canvas', 'Do you want to save changes made to schema?', '&Yes', '&No', '&Cancel', 0)
-            if res == 0:
-                self.saveDocument()
-                ce.accept()
-                self.clear()
-            elif res == 1:
-                self.clear()
-                ce.accept()
-            else:
-                ce.ignore()
-                return
-
-        QMainWindow.closeEvent(self, ce)
-=======
             res = QMessageBox.question(self, 'Orange Canvas','Do you want to save changes made to schema?', QMessageBox.Yes, QMessageBox.No, QMessageBox.Cancel)
             if res == QMessageBox.Yes:
                 self.saveDocument()
@@ -108,17 +71,6 @@
                 return
 
         QMdiSubWindow.closeEvent(self, ce)
-
-        # remove the temporary file if it exists
-        if os.path.exists(self.autoSaveName):
-            os.remove(self.autoSaveName)
-
-
-    # save a temp document whenever anything changes. this doc is deleted on closeEvent
-    # in case that Orange crashes, Canvas on the next start offers an option to reload the crashed schema with links frozen
-    def saveTempDoc(self):
-        self.save(self.autoSaveName)
->>>>>>> ac0cfa89
 
         # remove the temporary file if it exists
         if os.path.exists(self.autoSaveName):
@@ -333,11 +285,7 @@
                 x = x/10*10
             y = 150
         newwidget.setCoords(x,y)
-<<<<<<< HEAD
-        self.canvasView.ensureVisible(x+50,y)
-=======
         self.canvasView.ensureVisible(newwidget)
->>>>>>> ac0cfa89
 
         if caption == "": caption = newwidget.caption
 
@@ -347,11 +295,6 @@
             caption = caption + " (" + str(i) + ")"
         newwidget.updateText(caption)
         newwidget.instance.setWindowTitle(caption)
-
-        self.widgets.append(newwidget)
-        self.enableSave(True)
-        self.saveTempDoc()
-        self.canvas.update()
 
         self.widgets.append(newwidget)
         self.enableSave(True)
@@ -466,11 +409,7 @@
         (self.documentpath, self.documentname) = os.path.split(name)
         self.canvasDlg.settings["saveSchemaDir"] = self.documentpath
         self.applicationname = os.path.splitext(os.path.split(name)[1])[0] + ".py"
-<<<<<<< HEAD
-        self.setCaption(self.documentname)
-=======
         self.setWindowTitle(self.documentname)
->>>>>>> ac0cfa89
         self.save()
 
     # save the file
@@ -528,11 +467,7 @@
     def loadDocument(self, filename, caption = None, freeze = 0, isTempSchema = 0):
         if not os.path.exists(filename):
             self.close()
-<<<<<<< HEAD
-            QMessageBox.critical(self, 'Orange Canvas', 'Unable to find file "%s"' % filename,  QMessageBox.Ok + QMessageBox.Default)
-=======
             QMessageBox.critical(self, 'Orange Canvas', 'Unable to find file "'+ filename,  QMessageBox.Ok + QMessageBox.Default)
->>>>>>> ac0cfa89
             return
 
         # set cursor
@@ -561,13 +496,9 @@
                 name = widget.getAttribute("widgetName")
                 tempWidget = self.addWidgetByFileName(name, int(widget.getAttribute("xPos")), int(widget.getAttribute("yPos")), widget.getAttribute("caption"), activateSettings = 0)
                 if not tempWidget:
-<<<<<<< HEAD
-                    QMessageBox.information(self,'Orange Canvas','Unable to create an instance of the widget "%s"' % name,  QMessageBox.Ok + QMessageBox.Default)
-=======
                     #QMessageBox.information(self, 'Orange Canvas','Unable to create instance of widget \"'+ name + '\"',  QMessageBox.Ok + QMessageBox.Default)
                     failureText += '<nobr>Unable to create instance of a widget <b>%s</b></nobr><br>' %(name)
                     loadedOk = 0
->>>>>>> ac0cfa89
                 else:
                     if tempWidget.caption in settingsDict.keys():
                         tempWidget.instance.loadSettingsStr(settingsDict[tempWidget.caption])
@@ -585,22 +516,14 @@
                 inWidget = self.getWidgetByCaption(inCaption)
                 outWidget = self.getWidgetByCaption(outCaption)
                 if inWidget == None or outWidget == None:
-<<<<<<< HEAD
-                    print 'Unable to connect widgets "%s" and "%s" due to a missing widget.' % (outCaption, inCaption)
-=======
                     failureText += "<nobr>Failed to create a signal line between widgets <b>%s</b> and <b>%s</b></nobr><br>" % (outCaption, inCaption)
                     loadedOk = 0
->>>>>>> ac0cfa89
                     continue
 
                 signalList = eval(signals)
                 for (outName, inName) in signalList:
                     self.addLink(outWidget, inWidget, outName, inName, enabled)
-<<<<<<< HEAD
-                qApp.processEvents()
-=======
                 #qApp.processEvents()
->>>>>>> ac0cfa89
 
             for widget in self.widgets: widget.updateTooltip()
             self.canvas.update()
@@ -609,12 +532,6 @@
                 self.autoSaveName = filename
             else:
                 self.enableSave(False)
-<<<<<<< HEAD
-                if caption != None: self.setCaption(caption)
-                else:               self.setCaption(self.documentname)
-            self.saveTempDoc()
-
-=======
                 if caption != None: self.setWindowTitle(caption)
                 else:               self.setWindowTitle(self.documentname)
             self.saveTempDoc()
@@ -623,7 +540,6 @@
                 QMessageBox.information(self, 'Schema Loading Failed', 'The following errors occured while loading the schema: <br><br>' + failureText,  QMessageBox.Ok + QMessageBox.Default)
 
 
->>>>>>> ac0cfa89
             if self.widgets:
                 self.signalManager.processNewSignals(self.widgets[0].instance)
 
@@ -637,10 +553,6 @@
 
 
 
-<<<<<<< HEAD
-
-=======
->>>>>>> ac0cfa89
     # save document as application
     def saveDocumentAsApp(self, asTabs = 1):
         # get filename
@@ -670,15 +582,9 @@
 
         start = """#This is automatically created file containing an Orange schema
         
-<<<<<<< HEAD
-import sys, os, cPickle, orange, orngSignalManager, orngRegistry, OWGUI
-import orngDebugging
-orngRegistry.addWidgetDirectories()
-=======
 import orngOrangeFoldersQt4
 import orngDebugging
 import sys, os, cPickle, orange, orngSignalManager, OWGUI
->>>>>>> ac0cfa89
 
 """
 
@@ -690,12 +596,7 @@
         widgetParameters = ""
 
         # gui for shown widgets
-<<<<<<< HEAD
-        sepCount = 0
-        for widgetName in saveDlg.shownWidgetList + saveDlg.hiddenWidgetList:
-=======
         for widgetName in saveDlg.shownWidgetList:    # + saveDlg.hiddenWidgetList
->>>>>>> ac0cfa89
             if widgetName != "[Separator]":
                 widget = None
                 for i in range(len(self.widgets)):
@@ -710,13 +611,8 @@
                 loadSett += """self.ow%s.loadSettingsStr(strSettings["%s"]); self.ow%s.activateLoadedSettings()\n""" % (name, widget.caption, name) +t+t+t
                 saveSett += """strSettings["%s"] = self.ow%s.saveSettingsStr()\n""" % (widget.caption, name) +t+t
             else:
-<<<<<<< HEAD
-                widgetParameters += "frameSpace%s = QFrame(self);  frameSpace%s.setMinimumHeight(10); frameSpace%s.setMaximumHeight(10)\n" % (str(sepCount), str(sepCount), str(sepCount)) +t+t
-                sepCount += 1
-=======
                 if not asTabs:
                     widgetParameters += "self.box.layout().addSpacing(10)\n" +t+t
->>>>>>> ac0cfa89
 
         for line in self.lines:
             if not line.getEnabled(): continue
@@ -730,17 +626,9 @@
         links += "self.signalManager.setFreeze(0)\n" +t+t
         if not asTabs:
             widgetParameters += """
-<<<<<<< HEAD
-        frameSpace = QFrame(self);  frameSpace.setMinimumHeight(20); frameSpace.setMaximumHeight(20)
-        exitButton = QPushButton("E&xit",self)
-        self.connect(exitButton,SIGNAL("clicked()"), application, SLOT("quit()"))
-        """
-        
-=======
         box2 = OWGUI.widgetBox(self, 1)
         exitButton = OWGUI.button(box2, self, "Exit", callback = self.accept)
         self.layout().addStretch(100)"""
->>>>>>> ac0cfa89
         
         progress = """
         statusBar = QStatusBar(self)
@@ -758,18 +646,6 @@
         if asTabs:
             guiText = "OWGUI.createTabPage(self.tabs, caption, widget)"
         else:
-<<<<<<< HEAD
-            guiText = "OWGUI.button(self, self, caption, callback = widget.reshow)"
-
-        handlerFuncts = """
-    def setWidgetParameters(self, widget, iconName, caption, shown):
-        self.signalManager.addWidget(widget)
-        self.widgets.append(widget)
-        widget.setEventHandler(self.eventHandler)
-        widget.setProgressBarHandler(self.progressHandler)
-        widget.setWidgetIcon(iconName)
-        widget.setCaption(caption)
-=======
             guiText = "OWGUI.button(self.box, self, caption, callback = widget.reshow)"
 
 
@@ -781,7 +657,6 @@
         widget.setWindowTitle(caption)
         self.signalManager.addWidget(widget)
         self.widgets.append(widget)
->>>>>>> ac0cfa89
         if shown: %s
         for dlg in getattr(widget, "wdChildDialogs", []):
             self.widgets.append(dlg)
@@ -800,11 +675,7 @@
             self.caption.setText("")
             self.progress.reset()
         else:
-<<<<<<< HEAD
-            self.progress.setProgress(val)
-=======
             self.progress.setValue(val)
->>>>>>> ac0cfa89
             self.update()
 
     def loadSettings(self):
@@ -818,12 +689,8 @@
             print "unable to load settings" 
             pass
 
-<<<<<<< HEAD
-    def saveSettings(self):
-=======
     def closeEvent(self, ev):
         OWBaseWidget.closeEvent(self, ev)
->>>>>>> ac0cfa89
         if orngDebugging.orngDebuggingEnabled: return
         for widget in self.widgets[::-1]:
             widget.synchronizeContexts()
@@ -839,26 +706,6 @@
     ow = GUIApplication()
     ow.show()
     # comment the next line if in debugging mode and are interested only in output text in 'signalManagerOutput.txt' file
-<<<<<<< HEAD
-    application.exec_loop()
-    ow.saveSettings()
-        """ % (guiText, fileName + ".sav", loadSett, saveSett, fileName + ".sav")
-
-
-        start += n+n + """
-class GUIApplication(QVBox):
-    def __init__(self,parent=None):
-        QVBox.__init__(self,parent)
-        self.setCaption("Qt %s")
-        self.signalManager = orngSignalManager.SignalManager()
-        self.widgets = []
-        """ % (fileName)
-        
-        if asTabs == 1:
-            start += """
-            self.tabs = QTabWidget(self, 'tabWidget')
-            self.resize(800,600)"""
-=======
     application.exec_()
         """ % (guiText, fileName + ".sav", loadSett, saveSett, fileName + ".sav")
 
@@ -880,7 +727,6 @@
             start += """
         self.setLayout(QVBoxLayout())
         self.box = OWGUI.widgetBox(self, 'Widgets')"""
->>>>>>> ac0cfa89
 
         if asTabs:
             whole = start + n+n+t+t+ instancesT + n+t+t + widgetParameters + n+t+t + progress + n+t+t + links + n + handlerFuncts
