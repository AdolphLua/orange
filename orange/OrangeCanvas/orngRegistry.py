# Author: Gregor Leban (gregor.leban@fri.uni-lj.si)
# Description:
#    parse widget information to a registry file (.xml) - info is then used inside orngTabs.py
#
import os, sys, string, re, user
import xml.dom.minidom
from orngOrangeFoldersQt4 import *

class WidgetsToXML:

    # read all installed widgets, build a registry and store widgets.pth with directory names in python dir
    def ParseWidgetRoot(self, widgetDirName, canvasSettingsDir):
        widgetDirName = os.path.realpath(widgetDirName)
        canvasSettingsDir = os.path.realpath(canvasSettingsDir)
        
        # create xml document
        doc = xml.dom.minidom.Document()
        canvas = doc.createElement("orangecanvas")
        categories = doc.createElement("widget-categories")
        doc.appendChild(canvas)
        canvas.appendChild(categories)

        for filename in os.listdir(widgetDirName):
            full_filename = os.path.join(widgetDirName, filename)
            if os.path.isdir(full_filename):
                self.ParseDirectory(doc, categories, full_filename, filename)

        additionalFile = os.path.join(canvasSettingsDir, "additionalCategories")
        if os.path.exists(additionalFile):
            for lne in open(additionalFile, "rt"):
                try:
                    catName, dirName = [x.strip() for x in lne.split("\t")]
                    self.ParseDirectory(doc, categories, dirName, catName, True)
                except:
                    pass


        # we put widgets that are in the root dir of widget directory to category "Other"
        self.ParseDirectory(doc, categories, widgetDirName, "Other")
        
        xmlText = doc.toprettyxml()
        file = open(os.path.join(canvasSettingsDir, "widgetregistry.xml"), "wt")
        file.write(xmlText)
        file.flush()
        file.close()
        doc.unlink()

    # parse all widgets in directory widgetDirName\categoryName into new category named categoryName
    def ParseDirectory(self, doc, categories, full_dirname, categoryName, plugin = False):
        if full_dirname not in sys.path:        # add directory to orange path
            sys.path.insert(0, full_dirname)          # this doesn't save the path when you close the canvas, so we have to save also to widgets.pth
        
        for filename in os.listdir(full_dirname):
            full_filename = os.path.join(full_dirname, filename)
            if os.path.isdir(full_filename) or os.path.islink(full_filename) or os.path.splitext(full_filename)[1] != ".py":
                continue

            file = open(full_filename)
            data = file.read()
            file.close()

            name        = self.GetCustomText(data, '<name>.*</name>')
            #category    = self.GetCustomText(data, '<category>.*</category>')
            author      = self.GetCustomText(data, '<author>.*</author>')
            contact     = self.GetCustomText(data, '<contact>.*</contact>') or ""
            icon        = self.GetCustomText(data, '<icon>.*</icon>')
            priorityStr = self.GetCustomText(data, '<priority>.*</priority>')
            if priorityStr == None:    priorityStr = "5000"
            if author      == None: author = ""
            if icon        == None: icon = "icon/Unknown.png"

            description = self.GetDescription(data)
            inputList   = self.GetAllInputs(data)
            outputList  = self.GetAllOutputs(data)

            if (name == None):      # if the file doesn't have a name, we treat it as a non-widget file
                continue
            
            # create XML node for the widget
            child = categories.firstChild
            while (child != None and child.attributes.get("name").nodeValue != categoryName):
                child= child.nextSibling
    
            if (child == None):
                child = doc.createElement("category")
                child.setAttribute("name", categoryName)
                if plugin:
                    child.setAttribute("directory", full_dirname)
                categories.appendChild(child)
    
            widget = doc.createElement("widget")
            widget.setAttribute("file", filename[:-3])
            widget.setAttribute("name", name)
            widget.setAttribute("in", str(inputList))
            widget.setAttribute("out", str(outputList))
            widget.setAttribute("icon", icon)
            widget.setAttribute("priority", priorityStr)
            widget.setAttribute("author", author)
            widget.setAttribute("contact", contact)
            
            # description            
            if (description != ""):
                desc = doc.createElement("description")
                descText = doc.createTextNode(description)
                desc.appendChild(descText)
                widget.appendChild(desc)

            child.appendChild(widget)


    def GetDescription(self, data):
        #read the description from widget
        search = re.search('<description>.*</description>', data, re.DOTALL)
        if (search == None):
            return ""

        description = search.group(0)[13:-14]    #delete the <...> </...>
        description = re.sub("#", "", description)  # if description is in multiple lines, delete the comment char
        return string.strip(description)

    def GetCustomText(self, data, searchString):
        #read the description from widget
        search = re.search(searchString, data)
        if (search == None):
            return None
        
        text = search.group(0)
        text = text[text.find(">")+1:-text[::-1].find("<")-1]    #delete the <...> </...>
        return text.strip()

        
    def GetAllInputs(self, data):
        #result = re.search('self.inputs *= *[[].*]', data)
        result = re.search('[ \t]+self.inputs *= *[[].*]', data)
        if not result: return []
        text = data[result.start():result.end()]
        text = text[text.index("[")+1:text.index("]")]
        text= text.replace('"',"'")
        #inputs = re.findall("\(.*?\)", text)
        inputs = re.findall("\(.*?[\"\'].*?[\"\'].*?\)", text)
        inputList = []
        for input in inputs:
            inputList.append(self.GetAllValues(input))
        return inputList

    def GetAllOutputs(self, data):
        #result = re.search('self.outputs *= *[[].*]', data)
        result = re.search('[ \t]+self.outputs *= *[[].*]', data)
        if not result: return []
        text = data[result.start():result.end()]
        text = text[text.index("[")+1:text.index("]")]
        text= text.replace('"',"'")
        outputs = re.findall("\(.*?\)", text)
        outputList = []
        for output in outputs:
            outputList.append(self.GetAllValues(output))
        return outputList

    def GetAllValues(self, text):
        text = text[1:-1]
        vals = text.split(",")
        vals[0] = vals[0][1:-1]
        for i in range(len(vals)):
            vals[i] = vals[i].strip()
        return tuple(vals)


def rebuildRegistry():
    dirs = __getDirectoryNames()
    parse = WidgetsToXML()
    parse.ParseWidgetRoot(dirs["widgetDir"], dirs["canvasSettingsDir"])

def readAdditionalCategories():
    dirs = __getDirectoryNames()
    addCatFile = os.path.join(dirs["canvasDir"], "additionalCategories")
    if os.path.exists(addCatFile):
        return [tuple([x.strip() for x in lne.split("\t")]) for lne in open(addCatFile, "r")]
    else:
        return []

def writeAdditionalCategories(categories):
    dirs = __getDirectoryNames()
    open(os.path.join(dirs["canvasDir"], "additionalCategories"), "w").write("\n".join(["\t".join(l) for l in categories]))

def addWidgetCategory(category, directory, add = True):
    if os.path.isfile(directory):
        directory = os.path.dirname(directory)
    writeAdditionalCategories([x for x in readAdditionalCategories() if x[0] != category and x[1] != directory] + (add and [(category, directory)] or []))
    rebuildRegistry()


<<<<<<< HEAD

def __getDirectoryNames():
    try:
        canvasDir = os.path.split(os.path.abspath(__file__))[0]
        orangeDir = canvasDir[:-13]
    except:
        import orange
        orangeDir = os.path.split(os.path.abspath(orange.__file__))[0]
        canvasDir = os.path.join(orangeDir, "OrangeCanvas")

    widgetDir = os.path.join(orangeDir, "OrangeWidgets")
    if not os.path.exists(widgetDir):
        print "Error. Directory %s not found. Unable to locate widgets." % widgetDir

    reportsDir = os.path.join(orangeDir, "report")
    if not os.path.exists(reportsDir):
        try: os.mkdir(reportsDir)        # Vista has roaming profiles that will say that this folder does not exist and will then fail to create it, because it exists...
        except: pass

    picsDir = os.path.join(widgetDir, "icons")
    if not os.path.exists(picsDir):
        print "Error. Directory %s not found. Unable to locate widget icons." % picsDir

    home = user.home
    if home[-1] == ":":
        home += "\\"
    if os.name == "nt":
        applicationDir = os.path.join(home, "Application Data")
        if not os.path.exists(applicationDir):
            try: os.mkdir(applicationDir)
            except: pass
        outputDir = os.path.join(applicationDir, "Orange")                  # directory for saving settings and stuff
    elif sys.platform == "darwin":
        applicationDir = os.path.join(home, "Library")
        applicationDir = os.path.join(applicationDir, "Application Support")
        outputDir = os.path.join(applicationDir, "Orange")
    else:
        outputDir = os.path.join(home, "Orange")                  # directory for saving settings and stuff
    if not os.path.exists(outputDir):
        try: os.mkdir(outputDir)        # Vista has roaming profiles that will say that this folder does not exist and will then fail to create it, because it exists...
        except: pass

    widgetSettingsDir = os.path.join(outputDir, "widgetSettings")
    if not os.path.exists(widgetSettingsDir):
        try: os.mkdir(widgetSettingsDir)        # Vista has roaming profiles that will say that this folder does not exist and will then fail to create it, because it exists...
        except: pass

    bufferDir = os.path.join(outputDir, "buffer")
    if not os.path.exists(bufferDir):
        try: os.mkdir(bufferDir)        # Vista has roaming profiles that will say that this folder does not exist and will then fail to create it, because it exists...
        except: pass

    outputDir = os.path.join(outputDir, "OrangeCanvas")
    if not os.path.exists(outputDir):
        try: os.mkdir(outputDir)        # Vista has roaming profiles that will say that this folder does not exist and will then fail to create it, because it exists...
        except: pass
 

    registryFileName = os.path.join(outputDir, "widgetregistry.xml")
    if not os.path.exists(registryFileName):
        WidgetsToXML().ParseWidgetRoot(widgetDir, outputDir)

    return dict([(name, vars()[name]) for name in ["canvasDir", "orangeDir", "widgetSettingsDir", "widgetDir", "reportsDir", "picsDir", "outputDir", "registryFileName", "bufferDir" ]])


def addWidgetDirectories():
    sys.path.append(orangeDir)
    sys.path.append(widgetDir)
    if os.path.exists(widgetDir):
        for name in os.listdir(widgetDir):
            fullName = os.path.join(widgetDir, name)
            if os.path.isdir(fullName):
                sys.path.append(fullName)

    doc = xml.dom.minidom.parse(registryFileName)
    for category in doc.getElementsByTagName("category"):
        directory = category.getAttribute("directory")
        if directory:
            sys.path.append(directory)


directoryNames = __getDirectoryNames()
vars().update(directoryNames)

=======
>>>>>>> ac0cfa89
if __name__=="__main__":
    rebuildRegistry()<|MERGE_RESOLUTION|>--- conflicted
+++ resolved
@@ -189,92 +189,5 @@
     rebuildRegistry()
 
 
-<<<<<<< HEAD
-
-def __getDirectoryNames():
-    try:
-        canvasDir = os.path.split(os.path.abspath(__file__))[0]
-        orangeDir = canvasDir[:-13]
-    except:
-        import orange
-        orangeDir = os.path.split(os.path.abspath(orange.__file__))[0]
-        canvasDir = os.path.join(orangeDir, "OrangeCanvas")
-
-    widgetDir = os.path.join(orangeDir, "OrangeWidgets")
-    if not os.path.exists(widgetDir):
-        print "Error. Directory %s not found. Unable to locate widgets." % widgetDir
-
-    reportsDir = os.path.join(orangeDir, "report")
-    if not os.path.exists(reportsDir):
-        try: os.mkdir(reportsDir)        # Vista has roaming profiles that will say that this folder does not exist and will then fail to create it, because it exists...
-        except: pass
-
-    picsDir = os.path.join(widgetDir, "icons")
-    if not os.path.exists(picsDir):
-        print "Error. Directory %s not found. Unable to locate widget icons." % picsDir
-
-    home = user.home
-    if home[-1] == ":":
-        home += "\\"
-    if os.name == "nt":
-        applicationDir = os.path.join(home, "Application Data")
-        if not os.path.exists(applicationDir):
-            try: os.mkdir(applicationDir)
-            except: pass
-        outputDir = os.path.join(applicationDir, "Orange")                  # directory for saving settings and stuff
-    elif sys.platform == "darwin":
-        applicationDir = os.path.join(home, "Library")
-        applicationDir = os.path.join(applicationDir, "Application Support")
-        outputDir = os.path.join(applicationDir, "Orange")
-    else:
-        outputDir = os.path.join(home, "Orange")                  # directory for saving settings and stuff
-    if not os.path.exists(outputDir):
-        try: os.mkdir(outputDir)        # Vista has roaming profiles that will say that this folder does not exist and will then fail to create it, because it exists...
-        except: pass
-
-    widgetSettingsDir = os.path.join(outputDir, "widgetSettings")
-    if not os.path.exists(widgetSettingsDir):
-        try: os.mkdir(widgetSettingsDir)        # Vista has roaming profiles that will say that this folder does not exist and will then fail to create it, because it exists...
-        except: pass
-
-    bufferDir = os.path.join(outputDir, "buffer")
-    if not os.path.exists(bufferDir):
-        try: os.mkdir(bufferDir)        # Vista has roaming profiles that will say that this folder does not exist and will then fail to create it, because it exists...
-        except: pass
-
-    outputDir = os.path.join(outputDir, "OrangeCanvas")
-    if not os.path.exists(outputDir):
-        try: os.mkdir(outputDir)        # Vista has roaming profiles that will say that this folder does not exist and will then fail to create it, because it exists...
-        except: pass
- 
-
-    registryFileName = os.path.join(outputDir, "widgetregistry.xml")
-    if not os.path.exists(registryFileName):
-        WidgetsToXML().ParseWidgetRoot(widgetDir, outputDir)
-
-    return dict([(name, vars()[name]) for name in ["canvasDir", "orangeDir", "widgetSettingsDir", "widgetDir", "reportsDir", "picsDir", "outputDir", "registryFileName", "bufferDir" ]])
-
-
-def addWidgetDirectories():
-    sys.path.append(orangeDir)
-    sys.path.append(widgetDir)
-    if os.path.exists(widgetDir):
-        for name in os.listdir(widgetDir):
-            fullName = os.path.join(widgetDir, name)
-            if os.path.isdir(fullName):
-                sys.path.append(fullName)
-
-    doc = xml.dom.minidom.parse(registryFileName)
-    for category in doc.getElementsByTagName("category"):
-        directory = category.getAttribute("directory")
-        if directory:
-            sys.path.append(directory)
-
-
-directoryNames = __getDirectoryNames()
-vars().update(directoryNames)
-
-=======
->>>>>>> ac0cfa89
 if __name__=="__main__":
     rebuildRegistry()