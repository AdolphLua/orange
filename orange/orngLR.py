import orange
import orngCI
import math, os
<<<<<<< HEAD
=======
from numpy import *
from numpy.linalg import *
>>>>>>> ac0cfa89


#######################
## Print out methods ##
#######################

def printOUT(classifier):
    # print out class values
    print
    print "class attribute = " + classifier.domain.classVar.name
    print "class values = " + str(classifier.domain.classVar.values)
    print
    
    # get the longest attribute name
    longest=0
    if not classifier.continuizedDomain: # no attributes, only beta_0
        longest=len("Intercept")
    else:
        for at in classifier.continuizedDomain.attributes:
            if len(at.name)>longest:
                longest=len(at.name);

    # print out the head
    formatstr = "%"+str(longest)+"s %10s %10s %10s %10s %10s"
    print formatstr % ("Attribute", "beta", "st. error", "wald Z", "P", "OR=exp(beta)")
    print
    formatstr = "%"+str(longest)+"s %10.2f %10.2f %10.2f %10.2f"    
    print formatstr % ("Intercept", classifier.beta[0], classifier.beta_se[0], classifier.wald_Z[0], classifier.P[0])
<<<<<<< HEAD
    formatstr = "%"+str(longest)+"s %10.2f %10.2f %10.2f %10.2f %10.2f"
    if classifier.continuizedDomain:
        for i in range(len(classifier.continuizedDomain.attributes)):
            print formatstr % (classifier.continuizedDomain.attributes[i].name, classifier.beta[i+1], classifier.beta_se[i+1], classifier.wald_Z[i+1], abs(classifier.P[i+1]), math.exp(classifier.beta[i+1]))
=======
    formatstr = "%"+str(longest)+"s %10.2f %10.2f %10.2f %10.2f %10.2f"    
    for i in range(len(classifier.continuizedDomain.attributes)):
        print formatstr % (classifier.continuizedDomain.attributes[i].name, classifier.beta[i+1], classifier.beta_se[i+1], classifier.wald_Z[i+1], abs(classifier.P[i+1]), math.exp(classifier.beta[i+1]))
>>>>>>> ac0cfa89
        

def hasDiscreteValues(domain):
    for at in domain.attributes:
        if at.varType == orange.VarTypes.Discrete:
            return 1
    return 0

def LogRegLearner(examples = None, weightID=0, **kwds):
    lr = LogRegLearnerClass(**kwds)
    if examples:
        return lr(examples, weightID)
    else:
        return lr

class LogRegLearnerClass:
    def __init__(self, removeSingular=0, fitter = None, **kwds):
        self.__dict__ = kwds
        self.removeSingular = removeSingular
        self.fitter = None

    def __call__(self, examples, weight=0):
        imputer = getattr(self, "imputer", None) or None
        if getattr(self, "removeMissing", 0):
            examples = orange.Preprocessor_dropMissing(examples)
##        if hasDiscreteValues(examples.domain):
##            examples = createNoDiscTable(examples)
        if not len(examples):
            return None
        if getattr(self, "stepwiseLR", 0):
            addCrit = getattr(self, "addCrit", 0.2)
            removeCrit = getattr(self, "removeCrit", 0.3)
            numAttr = getattr(self, "numAttr", -1)
            attributes = StepWiseFSS(examples, addCrit = addCrit, deleteCrit = removeCrit, imputer = imputer, numAttr = numAttr)
            tmpDomain = orange.Domain(attributes, examples.domain.classVar)
            tmpDomain.addmetas(examples.domain.getmetas())
            examples = examples.select(tmpDomain)
        learner = orange.LogRegLearner()
        learner.imputerConstructor = imputer
        if imputer:
            examples = self.imputer(examples)(examples)
        examples = orange.Preprocessor_dropMissing(examples)
        if self.fitter:
            learner.fitter = self.fitter
        if self.removeSingular:
            lr = learner.fitModel(examples, weight)
        else:
            lr = learner(examples, weight)
        while isinstance(lr, orange.Variable):
            if isinstance(lr.getValueFrom, orange.ClassifierFromVar) and isinstance(lr.getValueFrom.transformer, orange.Discrete2Continuous):
                lr = lr.getValueFrom.variable
            attributes = examples.domain.attributes[:]
            if lr in attributes:
                attributes.remove(lr)
            else:
                attributes.remove(lr.getValueFrom.variable)
            newDomain = orange.Domain(attributes, examples.domain.classVar)
            newDomain.addmetas(examples.domain.getmetas())
            examples = examples.select(newDomain)
            lr = learner.fitModel(examples, weight)
        return lr



def Univariate_LogRegLearner(examples=None, **kwds):
    learner = apply(Univariate_LogRegLearner_Class, (), kwds)
    if examples:
        return learner(examples)
    else:
        return learner

class Univariate_LogRegLearner_Class:
    def __init__(self, **kwds):
        self.__dict__ = kwds

    def __call__(self, examples):
        examples = createFullNoDiscTable(examples)
        classifiers = map(lambda x: LogRegLearner(orange.Preprocessor_dropMissing(examples.select(orange.Domain(x, examples.domain.classVar)))), examples.domain.attributes)
        maj_classifier = LogRegLearner(orange.Preprocessor_dropMissing(examples.select(orange.Domain(examples.domain.classVar))))
        beta = [maj_classifier.beta[0]] + [x.beta[1] for x in classifiers]
        beta_se = [maj_classifier.beta_se[0]] + [x.beta_se[1] for x in classifiers]
        P = [maj_classifier.P[0]] + [x.P[1] for x in classifiers]
        wald_Z = [maj_classifier.wald_Z[0]] + [x.wald_Z[1] for x in classifiers]
        domain = examples.domain

        return Univariate_LogRegClassifier(beta = beta, beta_se = beta_se, P = P, wald_Z = wald_Z, domain = domain)

class Univariate_LogRegClassifier:
    def __init__(self, **kwds):
        self.__dict__ = kwds

    def __call__(self, example, resultType = orange.GetValue):
        # classification not implemented yet. For now its use is only to provide regression coefficients and its statistics
        pass
    

def LogRegLearner_getPriors(examples = None, weightID=0, **kwds):
    lr = LogRegLearnerClass_getPriors(**kwds)
    if examples:
        return lr(examples, weightID)
    else:
        return lr

class LogRegLearnerClass_getPriors:
    def __init__(self, removeSingular=0, **kwds):
        self.__dict__ = kwds
        self.removeSingular = removeSingular
    def __call__(self, examples, weight=0):
        # next function changes data set to a extended with unknown values 
        def createLogRegExampleTable(data, weightID):
            setsOfData = []
            for at in data.domain.attributes:
                # za vsak atribut kreiraj nov newExampleTable newData
                # v dataOrig, dataFinal in newData dodaj nov atribut -- continuous variable
                if at.varType == orange.VarTypes.Continuous:
                    atDisc = orange.FloatVariable(at.name + "Disc")
                    newDomain = orange.Domain(data.domain.attributes+[atDisc,data.domain.classVar])
                    newDomain.addmetas(data.domain.getmetas())
                    newData = orange.ExampleTable(newDomain,data)
                    altData = orange.ExampleTable(newDomain,data)
                    for i,d in enumerate(newData):
                        d[atDisc] = 0
                        d[weightID] = 1*data[i][weightID]
                    for i,d in enumerate(altData):
                        d[atDisc] = 1
                        d[at] = 0
                        d[weightID] = 0.000001*data[i][weightID]
                elif at.varType == orange.VarTypes.Discrete:
                # v dataOrig, dataFinal in newData atributu "at" dodaj ee  eno  vreednost, ki ima vrednost kar  ime atributa +  "X"
                    atNew = orange.EnumVariable(at.name, values = at.values + [at.name+"X"])
                    newDomain = orange.Domain(filter(lambda x: x!=at, data.domain.attributes)+[atNew,data.domain.classVar])
                    newDomain.addmetas(data.domain.getmetas())
                    newData = orange.ExampleTable(newDomain,data)
                    altData = orange.ExampleTable(newDomain,data)
                    for i,d in enumerate(newData):
                        d[atNew] = data[i][at]
                        d[weightID] = 1*data[i][weightID]
                    for i,d in enumerate(altData):
                        d[atNew] = at.name+"X"
                        d[weightID] = 0.000001*data[i][weightID]
                newData.extend(altData)
                setsOfData.append(newData)
            return setsOfData
                  
        learner = LogRegLearner(imputer = orange.ImputerConstructor_average(), removeSingular = self.removeSingular)
        # get Original Model
        orig_model = learner(examples,weight)
        if orig_model.fit_status:
            print "Warning: model did not converge"

        # get extended Model (you should not change data)
        if weight == 0:
            weight = orange.newmetaid()
            examples.addMetaAttribute(weight, 1.0)
        extended_set_of_examples = createLogRegExampleTable(examples, weight)
        extended_models = [learner(extended_examples, weight) \
                           for extended_examples in extended_set_of_examples]

##        print examples[0]
##        printOUT(orig_model)
##        print orig_model.domain
##        print orig_model.beta
##        print orig_model.beta[orig_model.continuizedDomain.attributes[-1]]
##        for i,m in enumerate(extended_models):
##            print examples.domain.attributes[i]
##            printOUT(m)
            
        
        # izracunas odstopanja
        # get sum of all betas
        beta = 0
        betas_ap = []
        for m in extended_models:
            beta_add = m.beta[m.continuizedDomain.attributes[-1]]
            betas_ap.append(beta_add)
            beta = beta + beta_add
        
        # substract it from intercept
        #print "beta", beta
        logistic_prior = orig_model.beta[0]+beta
        
        # compare it to bayes prior
        bayes = orange.BayesLearner(examples)
        bayes_prior = math.log(bayes.distribution[1]/bayes.distribution[0])

        # normalize errors
##        print "bayes", bayes_prior
##        print "lr", orig_model.beta[0]
##        print "lr2", logistic_prior
##        print "dist", orange.Distribution(examples.domain.classVar,examples)
##        print "prej", betas_ap

        # error normalization - to avoid errors due to assumption of independence of unknown values
        dif = bayes_prior - logistic_prior
        positives = sum(filter(lambda x: x>=0, betas_ap))
        negatives = -sum(filter(lambda x: x<0, betas_ap))
        if not negatives == 0:
            kPN = positives/negatives
            diffNegatives = dif/(1+kPN)
            diffPositives = kPN*diffNegatives
            kNegatives = (negatives-diffNegatives)/negatives
            kPositives = positives/(positives-diffPositives)
    ##        print kNegatives
    ##        print kPositives

            for i,b in enumerate(betas_ap):
                if b<0: betas_ap[i]*=kNegatives
                else: betas_ap[i]*=kPositives
        #print "potem", betas_ap

        # vrni originalni model in pripadajoce apriorne niclele
        return (orig_model, betas_ap)
        #return (bayes_prior,orig_model.beta[examples.domain.classVar],logistic_prior)

class LogRegLearnerClass_getPriors_OneTable:
    def __init__(self, removeSingular=0, **kwds):
        self.__dict__ = kwds
        self.removeSingular = removeSingular
    def __call__(self, examples, weight=0):
        # next function changes data set to a extended with unknown values 
        def createLogRegExampleTable(data, weightID):
            finalData = orange.ExampleTable(data)
            origData = orange.ExampleTable(data)
            for at in data.domain.attributes:
                # za vsak atribut kreiraj nov newExampleTable newData
                # v dataOrig, dataFinal in newData dodaj nov atribut -- continuous variable
                if at.varType == orange.VarTypes.Continuous:
                    atDisc = orange.FloatVariable(at.name + "Disc")
                    newDomain = orange.Domain(origData.domain.attributes+[atDisc,data.domain.classVar])
                    newDomain.addmetas(newData.domain.getmetas())
                    finalData = orange.ExampleTable(newDomain,finalData)
                    newData = orange.ExampleTable(newDomain,origData)
                    origData = orange.ExampleTable(newDomain,origData)
                    for d in origData:
                        d[atDisc] = 0
                    for d in finalData:
                        d[atDisc] = 0
                    for i,d in enumerate(newData):
                        d[atDisc] = 1
                        d[at] = 0
                        d[weightID] = 100*data[i][weightID]
                        
                elif at.varType == orange.VarTypes.Discrete:
                # v dataOrig, dataFinal in newData atributu "at" dodaj ee  eno  vreednost, ki ima vrednost kar  ime atributa +  "X"
                    atNew = orange.EnumVariable(at.name, values = at.values + [at.name+"X"])
                    newDomain = orange.Domain(filter(lambda x: x!=at, origData.domain.attributes)+[atNew,origData.domain.classVar])
                    newDomain.addmetas(origData.domain.getmetas())
                    temp_finalData = orange.ExampleTable(finalData)
                    finalData = orange.ExampleTable(newDomain,finalData)
                    newData = orange.ExampleTable(newDomain,origData)
                    temp_origData = orange.ExampleTable(origData)
                    origData = orange.ExampleTable(newDomain,origData)
                    for i,d in enumerate(origData):
                        d[atNew] = temp_origData[i][at]
                    for i,d in enumerate(finalData):
                        d[atNew] = temp_finalData[i][at]                        
                    for i,d in enumerate(newData):
                        d[atNew] = at.name+"X"
                        d[weightID] = 10*data[i][weightID]
                finalData.extend(newData)
            return finalData
                  
        learner = LogRegLearner(imputer = orange.ImputerConstructor_average(), removeSingular = self.removeSingular)
        # get Original Model
        orig_model = learner(examples,weight)

        # get extended Model (you should not change data)
        if weight == 0:
            weight = orange.newmetaid()
            examples.addMetaAttribute(weight, 1.0)
        extended_examples = createLogRegExampleTable(examples, weight)
        extended_model = learner(extended_examples, weight)

##        print examples[0]
##        printOUT(orig_model)
##        print orig_model.domain
##        print orig_model.beta

##        printOUT(extended_model)        
        # izracunas odstopanja
        # get sum of all betas
        beta = 0
        betas_ap = []
        for m in extended_models:
            beta_add = m.beta[m.continuizedDomain.attributes[-1]]
            betas_ap.append(beta_add)
            beta = beta + beta_add
        
        # substract it from intercept
        #print "beta", beta
        logistic_prior = orig_model.beta[0]+beta
        
        # compare it to bayes prior
        bayes = orange.BayesLearner(examples)
        bayes_prior = math.log(bayes.distribution[1]/bayes.distribution[0])

        # normalize errors
        #print "bayes", bayes_prior
        #print "lr", orig_model.beta[0]
        #print "lr2", logistic_prior
        #print "dist", orange.Distribution(examples.domain.classVar,examples)
        k = (bayes_prior-orig_model.beta[0])/(logistic_prior-orig_model.beta[0])
        #print "prej", betas_ap
        betas_ap = [k*x for x in betas_ap]                
        #print "potem", betas_ap

        # vrni originalni model in pripadajoce apriorne niclele
        return (orig_model, betas_ap)
        #return (bayes_prior,orig_model.beta[data.domain.classVar],logistic_prior)


######################################
#### Fitters for logistic regression (logreg) learner ####
######################################

def Pr(x, betas):
    k = math.exp(dot(x, betas))
    return k / (1+k)

def lh(x,y,betas):
    llh = 0.0
    for i,x_i in enumerate(x):
        pr = Pr(x_i,betas)
        llh += y[i]*log(max(pr,1e-6)) + (1-y[i])*log(max(1-pr,1e-6))
    return llh


def diag(vector):
    mat = identity(len(vector), Float)
    for i,v in enumerate(vector):
        mat[i][i] = v
    return mat
    
class simpleFitter(orange.LogRegFitter):
    def __init__(self, penalty=0, se_penalty = False):
        self.penalty = penalty
        self.se_penalty = se_penalty
    def __call__(self, data, weight=0):
        ml = data.native(0)
        for i in range(len(data.domain.attributes)):
          a = data.domain.attributes[i]
          if a.varType == orange.VarTypes.Discrete:
            for m in ml:
              m[i] = a.values.index(m[i])
        for m in ml:
          m[-1] = data.domain.classVar.values.index(m[-1])
        Xtmp = array(ml)
        y = Xtmp[:,-1]   # true probabilities (1's or 0's)
        one = reshape(array([1]*len(data)), (len(data),1)) # intercept column
        X=concatenate((one, Xtmp[:,:-1]),1)  # intercept first, then data

        betas = array([0.0] * (len(data.domain.attributes)+1))
        oldBetas = array([1.0] * (len(data.domain.attributes)+1))
        N = len(data)

        pen_matrix = array([self.penalty] * (len(data.domain.attributes)+1))
        if self.se_penalty:
            p = array([Pr(X[i], betas) for i in range(len(data))])
            W = identity(len(data), Float)
            pp = p * (1.0-p)
            for i in range(N):
                W[i,i] = pp[i]
            se = sqrt(diagonal(inverse(matrixmultiply(transpose(X), matrixmultiply(W, X)))))
            for i,p in enumerate(pen_matrix):
                pen_matrix[i] *= se[i]
        # predict the probability for an instance, x and betas are vectors
        # start the computation
        likelihood = 0.
        likelihood_new = 1.
        while abs(likelihood - likelihood_new)>1e-5:
            likelihood = likelihood_new
            oldBetas = betas
            p = array([Pr(X[i], betas) for i in range(len(data))])

            W = identity(len(data), Float)
            pp = p * (1.0-p)
            for i in range(N):
                W[i,i] = pp[i]

            WI = inverse(W)
            z = matrixmultiply(X, betas) + matrixmultiply(WI, y - p)

            tmpA = inverse(matrixmultiply(transpose(X), matrixmultiply(W, X))+diag(pen_matrix))
            tmpB = matrixmultiply(transpose(X), y-p)
            betas = oldBetas + matrixmultiply(tmpA,tmpB)
#            betaTemp = matrixmultiply(matrixmultiply(matrixmultiply(matrixmultiply(tmpA,transpose(X)),W),X),oldBetas)
#            print betaTemp
#            tmpB = matrixmultiply(transpose(X), matrixmultiply(W, z))
#            betas = matrixmultiply(tmpA, tmpB)
            likelihood_new = lh(X,y,betas)-self.penalty*sum([b*b for b in betas])
            print likelihood_new

            
            
##        XX = sqrt(diagonal(inverse(matrixmultiply(transpose(X),X))))
##        yhat = array([Pr(X[i], betas) for i in range(len(data))])
##        ss = sum((y - yhat) ** 2) / (N - len(data.domain.attributes) - 1)
##        sigma = math.sqrt(ss)
        p = array([Pr(X[i], betas) for i in range(len(data))])
        W = identity(len(data), Float)
        pp = p * (1.0-p)
        for i in range(N):
            W[i,i] = pp[i]
        diXWX = sqrt(diagonal(inverse(matrixmultiply(transpose(X), matrixmultiply(W, X)))))
        xTemp = matrixmultiply(matrixmultiply(inverse(matrixmultiply(transpose(X), matrixmultiply(W, X))),transpose(X)),y)
        beta = []
        beta_se = []
        print "likelihood ridge", likelihood
        for i in range(len(betas)):
            beta.append(betas[i])
            beta_se.append(diXWX[i])
        return (self.OK, beta, beta_se, 0)

def Pr_bx(bx):
    if bx > 35:
        return 1
    if bx < -35:
        return 0
    return exp(bx)/(1+exp(bx))

class bayesianFitter(orange.LogRegFitter):
    def __init__(self, penalty=0, anch_examples=[], tau = 0):
        self.penalty = penalty
        self.anch_examples = anch_examples
        self.tau = tau

    def createArrayData(self,data):
        if not len(data):
            return (array([]),array([]))
        # convert data to numeric
        ml = data.native(0)
        for i,a in enumerate(data.domain.attributes):
          if a.varType == orange.VarTypes.Discrete:
            for m in ml:
              m[i] = a.values.index(m[i])
        for m in ml:
          m[-1] = data.domain.classVar.values.index(m[-1])
        Xtmp = array(ml)
        y = Xtmp[:,-1]   # true probabilities (1's or 0's)
        one = reshape(array([1]*len(data)), (len(data),1)) # intercept column
        X=concatenate((one, Xtmp[:,:-1]),1)  # intercept first, then data
        return (X,y)
    
    def __call__(self, data, weight=0):
        (X,y)=self.createArrayData(data)

        exTable = orange.ExampleTable(data.domain)
        for id,ex in self.anch_examples:
            exTable.extend(orange.ExampleTable(ex,data.domain))
        (X_anch,y_anch)=self.createArrayData(exTable)

        betas = array([0.0] * (len(data.domain.attributes)+1))

        likelihood,betas = self.estimateBeta(X,y,betas,[0]*(len(betas)),X_anch,y_anch)

        # get attribute groups atGroup = [(startIndex, number of values), ...)
        ats = data.domain.attributes
        atVec=reduce(lambda x,y: x+[(y,not y==x[-1][0])], [a.getValueFrom and a.getValueFrom.whichVar or a for a in ats],[(ats[0].getValueFrom and ats[0].getValueFrom.whichVar or ats[0],0)])[1:]
        atGroup=[[0,0]]
        for v_i,v in enumerate(atVec):
            if v[1]==0: atGroup[-1][1]+=1
            else:       atGroup.append([v_i,1])
        
        # compute zero values for attributes
        sumB = 0.
        for ag in atGroup:
            X_temp = concatenate((X[:,:ag[0]+1],X[:,ag[0]+1+ag[1]:]),1)
            if X_anch:
                X_anch_temp = concatenate((X_anch[:,:ag[0]+1],X_anch[:,ag[0]+1+ag[1]:]),1)
            else: X_anch_temp = X_anch
##            print "1", concatenate((betas[:i+1],betas[i+2:]))
##            print "2", betas
            likelihood_temp,betas_temp=self.estimateBeta(X_temp,y,concatenate((betas[:ag[0]+1],betas[ag[0]+ag[1]+1:])),[0]+[1]*(len(betas)-1-ag[1]),X_anch_temp,y_anch)
            print "finBetas", betas, betas_temp
            print "betas", betas[0], betas_temp[0]
            sumB += betas[0]-betas_temp[0]
        apriori = orange.Distribution(data.domain.classVar, data)
        aprioriProb = apriori[0]/apriori.abs
        
        print "koncni rezultat", sumB, math.log((1-aprioriProb)/aprioriProb), betas[0]
            
        beta = []
        beta_se = []
        print "likelihood2", likelihood
        for i in range(len(betas)):
            beta.append(betas[i])
            beta_se.append(0.0)
        return (self.OK, beta, beta_se, 0)

     
        
    def estimateBeta(self,X,y,betas,const_betas,X_anch,y_anch):
        N,N_anch = len(y),len(y_anch)
        r,r_anch = array([dot(X[i], betas) for i in range(N)]),\
                   array([dot(X_anch[i], betas) for i in range(N_anch)])
        p    = array([Pr_bx(ri) for ri in r])
        X_sq = X*X

        max_delta      = [1.]*len(const_betas)
        likelihood     = -1.e+10
        likelihood_new = -1.e+9
        while abs(likelihood - likelihood_new)>0.01 and max(max_delta)>0.01:
            likelihood = likelihood_new
            print likelihood
            betas_temp = [b for b in betas]
            for j in range(len(betas)):
                if const_betas[j]: continue
                dl = matrixmultiply(X[:,j],transpose(y-p))
                for xi,x in enumerate(X_anch):
                    dl += self.penalty*x[j]*(y_anch[xi] - Pr_bx(r_anch[xi]*self.penalty))

                ddl = matrixmultiply(X_sq[:,j],transpose(p*(1-p)))
                for xi,x in enumerate(X_anch):
                    ddl += self.penalty*x[j]*Pr_bx(r[xi]*self.penalty)*(1-Pr_bx(r[xi]*self.penalty))

                if j==0:
                    dv = dl/max(ddl,1e-6)
                elif betas[j] == 0: # special handling due to non-defined first and second derivatives
                    dv = (dl-self.tau)/max(ddl,1e-6)
                    if dv < 0:
                        dv = (dl+self.tau)/max(ddl,1e-6)
                        if dv > 0:
                            dv = 0
                else:
                    dl -= sign(betas[j])*self.tau
                    dv = dl/max(ddl,1e-6)
                    if not sign(betas[j] + dv) == sign(betas[j]):
                        dv = -betas[j]
                dv = min(max(dv,-max_delta[j]),max_delta[j])
                r+= X[:,j]*dv
                p = array([Pr_bx(ri) for ri in r])
                if N_anch:
                    r_anch+=X_anch[:,j]*dv
                betas[j] += dv
                max_delta[j] = max(2*abs(dv),max_delta[j]/2)
            likelihood_new = lh(X,y,betas)
            for xi,x in enumerate(X_anch):
                try:
                    likelihood_new += y_anch[xi]*r_anch[xi]*self.penalty-log(1+exp(r_anch[xi]*self.penalty))
                except:
                    likelihood_new += r_anch[xi]*self.penalty*(y_anch[xi]-1)
            likelihood_new -= sum([abs(b) for b in betas[1:]])*self.tau
            if likelihood_new < likelihood:
                max_delta = [md/4 for md in max_delta]
                likelihood_new = likelihood
                likelihood = likelihood_new + 1.
                betas = [b for b in betas_temp]
        print "betas", betas
        print "init_like", likelihood_new
        print "pure_like", lh(X,y,betas)
        return (likelihood,betas)
    
############################################################
####  Feature subset selection for logistic regression  ####
############################################################


def StepWiseFSS(examples = None, **kwds):
    """
      Constructs and returns a new set of examples that includes a
      class and attributes selected by stepwise logistic regression. This is an
      implementation of algorithm described in [Hosmer and Lemeshow, Applied Logistic Regression, 2000]

      examples: data set (ExampleTable)     
      addCrit: "Alpha" level to judge if variable has enough importance to be added in the new set. (e.g. if addCrit is 0.2, then attribute is added if its P is lower than 0.2)
      deleteCrit: Similar to addCrit, just that it is used at backward elimination. It should be higher than addCrit!
      numAttr: maximum number of selected attributes, use -1 for infinity
    """

    fss = apply(StepWiseFSS_class, (), kwds)
    if examples is not None:
        return fss(examples)
    else:
        return fss

def getLikelihood(fitter, examples):
    res = fitter(examples)
    if res[0] in [fitter.OK]: #, fitter.Infinity, fitter.Divergence]:
       status, beta, beta_se, likelihood = res
       if sum([abs(b) for b in beta])<sum([abs(b) for b in beta_se]):
           return -100*len(examples)
       return likelihood
    else:
       return -100*len(examples)
        


class StepWiseFSS_class:
  def __init__(self, addCrit=0.2, deleteCrit=0.3, numAttr = -1, **kwds):
    self.__dict__.update(kwds)
    self.addCrit = addCrit
    self.deleteCrit = deleteCrit
    self.numAttr = numAttr
  def __call__(self, examples):
    if getattr(self, "imputer", 0):
        examples = self.imputer(examples)(examples)
    if getattr(self, "removeMissing", 0):
        examples = orange.Preprocessor_dropMissing(examples)
    continuizer = orange.DomainContinuizer(zeroBased=1,continuousTreatment=orange.DomainContinuizer.Leave,
                                           multinomialTreatment = orange.DomainContinuizer.FrequentIsBase,
                                           classTreatment = orange.DomainContinuizer.Ignore)
    attr = []
    remain_attr = examples.domain.attributes[:]

    # get LL for Majority Learner 
    tempDomain = orange.Domain(attr,examples.domain.classVar)
    #tempData  = orange.Preprocessor_dropMissing(examples.select(tempDomain))
    tempData  = orange.Preprocessor_dropMissing(examples.select(tempDomain))

    ll_Old = getLikelihood(orange.LogRegFitter_Cholesky(), tempData)
    ll_Best = -1000000
    length_Old = float(len(tempData))

    stop = 0
    while not stop:
        # LOOP until all variables are added or no further deletion nor addition of attribute is possible
        worstAt = None
        # if there are more than 1 attribute then perform backward elimination
        if len(attr) >= 2:
            minG = 1000
            worstAt = attr[0]
            ll_Best = ll_Old
            length_Best = length_Old
            for at in attr:
                # check all attribute whether its presence enough increases LL?

                tempAttr = filter(lambda x: x!=at, attr)
                tempDomain = orange.Domain(tempAttr,examples.domain.classVar)
                tempDomain.addmetas(examples.domain.getmetas())
                # domain, calculate P for LL improvement.
                tempDomain  = continuizer(orange.Preprocessor_dropMissing(examples.select(tempDomain)))
                tempData = orange.Preprocessor_dropMissing(examples.select(tempDomain))

                ll_Delete = getLikelihood(orange.LogRegFitter_Cholesky(), tempData)
                length_Delete = float(len(tempData))
                length_Avg = (length_Delete + length_Old)/2.0

                G=-2*length_Avg*(ll_Delete/length_Delete-ll_Old/length_Old)

                # set new worst attribute                
                if G<minG:
                    worstAt = at
                    minG=G
                    ll_Best = ll_Delete
                    length_Best = length_Delete
            # deletion of attribute
            
            if worstAt.varType==orange.VarTypes.Continuous:
                P=lchisqprob(minG,1);
            else:
                P=lchisqprob(minG,len(worstAt.values)-1);
            if P>=self.deleteCrit:
                attr.remove(worstAt)
                remain_attr.append(worstAt)
                nodeletion=0
                ll_Old = ll_Best
                length_Old = length_Best
            else:
                nodeletion=1
        else:
            nodeletion = 1
            # END OF DELETION PART
            
        # if enough attributes has been chosen, stop the procedure
        if self.numAttr>-1 and len(attr)>=self.numAttr:
            remain_attr=[]
         
        # for each attribute in the remaining
        maxG=-1
        ll_Best = ll_Old
        length_Best = length_Old
        bestAt = None
        for at in remain_attr:
            tempAttr = attr + [at]
            tempDomain = orange.Domain(tempAttr,examples.domain.classVar)
            tempDomain.addmetas(examples.domain.getmetas())
            # domain, calculate P for LL improvement.
            tempDomain  = continuizer(orange.Preprocessor_dropMissing(examples.select(tempDomain)))
            tempData = orange.Preprocessor_dropMissing(examples.select(tempDomain))
            ll_New = getLikelihood(orange.LogRegFitter_Cholesky(), tempData)

            length_New = float(len(tempData)) # get number of examples in tempData to normalize likelihood

            # P=PR(CHI^2>G), G=-2(L(0)-L(1))=2(E(0)-E(1))
            length_avg = (length_New + length_Old)/2
            G=-2*length_avg*(ll_Old/length_Old-ll_New/length_New);
            if G>maxG:
                bestAt = at
                maxG=G
                ll_Best = ll_New
                length_Best = length_New
        if not bestAt:
            stop = 1
            continue
        
        if bestAt.varType==orange.VarTypes.Continuous:
            P=lchisqprob(maxG,1);
        else:
            P=lchisqprob(maxG,len(bestAt.values)-1);
        # Add attribute with smallest P to attributes(attr)
        if P<=self.addCrit:
            attr.append(bestAt)
            remain_attr.remove(bestAt)
            ll_Old = ll_Best
            length_Old = length_Best

        if (P>self.addCrit and nodeletion) or (bestAt == worstAt):
            stop = 1

    return attr


def StepWiseFSS_Filter(examples = None, **kwds):
    """
        check function StepWiseFSS()
    """

    filter = apply(StepWiseFSS_Filter_class, (), kwds)
    if examples is not None:
        return filter(examples)
    else:
        return filter


class StepWiseFSS_Filter_class:
    def __init__(self, addCrit=0.2, deleteCrit=0.3, numAttr = -1):
        self.addCrit = addCrit
        self.deleteCrit = deleteCrit
        self.numAttr = numAttr
    def __call__(self, examples):
        attr = StepWiseFSS(examples, addCrit=self.addCrit, deleteCrit = self.deleteCrit, numAttr = self.numAttr)
        return examples.select(orange.Domain(attr, examples.domain.classVar))
                

####################################
####  PROBABILITY CALCULATIONS  ####
####################################

def lchisqprob(chisq,df):
    """
Returns the (1-tailed) probability value associated with the provided
chi-square value and df.  Adapted from chisq.c in Gary Perlman's |Stat.

Usage:   lchisqprob(chisq,df)
"""
    BIG = 20.0
    def ex(x):
    	BIG = 20.0
    	if x < -BIG:
    	    return 0.0
    	else:
    	    return math.exp(x)
    if chisq <=0 or df < 1:
    	return 1.0
    a = 0.5 * chisq
    if df%2 == 0:
    	even = 1
    else:
    	even = 0
    if df > 1:
    	y = ex(-a)
    if even:
    	s = y
    else:
        s = 2.0 * zprob(-math.sqrt(chisq))
    if (df > 2):
        chisq = 0.5 * (df - 1.0)
        if even:
            z = 1.0
        else:
            z = 0.5
        if a > BIG:
            if even:
            	e = 0.0
            else:
            	e = math.log(math.sqrt(math.pi))
            c = math.log(a)
            while (z <= chisq):
            	e = math.log(z) + e
            	s = s + ex(c*z-a-e)
            	z = z + 1.0
            return s
        else:
            if even:
                e = 1.0
            else:
                e = 1.0 / math.sqrt(math.pi) / math.sqrt(a)
            c = 0.0
            while (z <= chisq):
                e = e * (a/float(z))
                c = c + e
                z = z + 1.0
            return (c*y+s)
    else:
        return s


def zprob(z):
    """
Returns the area under the normal curve 'to the left of' the given z value.
Thus, 
    for z<0, zprob(z) = 1-tail probability
    for z>0, 1.0-zprob(z) = 1-tail probability
    for any z, 2.0*(1.0-zprob(abs(z))) = 2-tail probability
Adapted from z.c in Gary Perlman's |Stat.

Usage:   lzprob(z)
"""
    Z_MAX = 6.0    # maximum meaningful z-value
    if z == 0.0:
	x = 0.0
    else:
	y = 0.5 * math.fabs(z)
	if y >= (Z_MAX*0.5):
	    x = 1.0
	elif (y < 1.0):
	    w = y*y
	    x = ((((((((0.000124818987 * w
			-0.001075204047) * w +0.005198775019) * w
		      -0.019198292004) * w +0.059054035642) * w
		    -0.151968751364) * w +0.319152932694) * w
		  -0.531923007300) * w +0.797884560593) * y * 2.0
	else:
	    y = y - 2.0
	    x = (((((((((((((-0.000045255659 * y
			     +0.000152529290) * y -0.000019538132) * y
			   -0.000676904986) * y +0.001390604284) * y
			 -0.000794620820) * y -0.002034254874) * y
		       +0.006549791214) * y -0.010557625006) * y
		     +0.011630447319) * y -0.009279453341) * y
		   +0.005353579108) * y -0.002141268741) * y
		 +0.000535310849) * y +0.999936657524
    if z > 0.0:
	prob = ((x+1.0)*0.5)
    else:
	prob = ((1.0-x)*0.5)
    return prob

   <|MERGE_RESOLUTION|>--- conflicted
+++ resolved
@@ -1,11 +1,8 @@
 import orange
 import orngCI
 import math, os
-<<<<<<< HEAD
-=======
 from numpy import *
 from numpy.linalg import *
->>>>>>> ac0cfa89
 
 
 #######################
@@ -21,12 +18,9 @@
     
     # get the longest attribute name
     longest=0
-    if not classifier.continuizedDomain: # no attributes, only beta_0
-        longest=len("Intercept")
-    else:
-        for at in classifier.continuizedDomain.attributes:
-            if len(at.name)>longest:
-                longest=len(at.name);
+    for at in classifier.continuizedDomain.attributes:
+        if len(at.name)>longest:
+            longest=len(at.name);
 
     # print out the head
     formatstr = "%"+str(longest)+"s %10s %10s %10s %10s %10s"
@@ -34,16 +28,9 @@
     print
     formatstr = "%"+str(longest)+"s %10.2f %10.2f %10.2f %10.2f"    
     print formatstr % ("Intercept", classifier.beta[0], classifier.beta_se[0], classifier.wald_Z[0], classifier.P[0])
-<<<<<<< HEAD
-    formatstr = "%"+str(longest)+"s %10.2f %10.2f %10.2f %10.2f %10.2f"
-    if classifier.continuizedDomain:
-        for i in range(len(classifier.continuizedDomain.attributes)):
-            print formatstr % (classifier.continuizedDomain.attributes[i].name, classifier.beta[i+1], classifier.beta_se[i+1], classifier.wald_Z[i+1], abs(classifier.P[i+1]), math.exp(classifier.beta[i+1]))
-=======
     formatstr = "%"+str(longest)+"s %10.2f %10.2f %10.2f %10.2f %10.2f"    
     for i in range(len(classifier.continuizedDomain.attributes)):
         print formatstr % (classifier.continuizedDomain.attributes[i].name, classifier.beta[i+1], classifier.beta_se[i+1], classifier.wald_Z[i+1], abs(classifier.P[i+1]), math.exp(classifier.beta[i+1]))
->>>>>>> ac0cfa89
         
 
 def hasDiscreteValues(domain):
