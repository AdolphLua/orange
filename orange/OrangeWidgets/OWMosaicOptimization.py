--- conflicted
+++ resolved
@@ -34,18 +34,8 @@
         orngMosaic.__init__(self)
 
         self.resize(390,620)
-<<<<<<< HEAD
-
-        if (int(qVersion()[0]) >= 3):
-            self.setCaption("Mosaic Evaluation Dialog")
-        else:
-            self.setCaption("Qt "+"Mosaic Evaluation Dialog")
-        self.controlArea = QVBoxLayout(self)
-
-=======
         self.setCaption("Mosaic Evaluation Dialog")
         
->>>>>>> ac0cfa89
         # loaded variables
         self.mosaicWidget = mosaicWidget
         self.showConfidence = 1
@@ -84,18 +74,13 @@
         # MAIN TAB
         self.optimizationBox = OWGUI.widgetBox(self.MainTab, "Evaluate")
         self.buttonBox = OWGUI.widgetBox(self.optimizationBox, orientation = "horizontal")
-        self.resultsBox = OWGUI.widgetBox(self.MainTab, "Projection list, most interesting projections first")
-        self.optimizeOrderBox = OWGUI.widgetBox(self.MainTab, "Attribute and value order")
+        self.resultsBox = OWGUI.widgetBox(self.MainTab, "Projection List, Most Interesting Projections First")
+        self.optimizeOrderBox = OWGUI.widgetBox(self.MainTab, "Attribute and Value Order")
         self.optimizeOrderSubBox = OWGUI.widgetBox(self.optimizeOrderBox, orientation = "horizontal")
         self.buttonsBox = OWGUI.widgetBox(self.MainTab, box = 1)
 
-<<<<<<< HEAD
-        self.label1 = QLabel('Projections with ', self.buttonBox)
-        self.optimizationTypeCombo = OWGUI.comboBox(self.buttonBox, self, "optimizationType", items = ["  exactly  ", "  maximum  "])
-=======
         self.label1 = OWGUI.widgetLabel(self.buttonBox, 'Projections with ')
         self.optimizationTypeCombo = OWGUI.comboBox(self.buttonBox, self, "optimizationType", items = ["    exactly    ", "  maximum  "] )
->>>>>>> ac0cfa89
         self.attributeCountCombo = OWGUI.comboBox(self.buttonBox, self, "attributeCount", items = range(1, 5), tooltip = "Evaluate only projections with exactly (or maximum) this number of attributes", sendSelectedValue = 1, valueType = int)
         self.attributeLabel = OWGUI.widgetLabel(self.buttonBox, ' attributes')
 
@@ -115,22 +100,18 @@
 
         # ##########################
         # SETTINGS TAB
-        self.measureCombo = OWGUI.comboBox(self.SettingsTab, self, "qualityMeasure", box = "Measure of projection interestingness", items = [item[0] for item in mosaicMeasures], tooltip = "What is interesting?", callback = self.updateGUI)
-
-        self.ignoreSmallCellsBox = OWGUI.widgetBox(self.SettingsTab, "Ignore small cells")
+        self.measureCombo = OWGUI.comboBox(self.SettingsTab, self, "qualityMeasure", box = "Measure of Projection Interestingness", items = [item[0] for item in mosaicMeasures], tooltip = "What is interesting?", callback = self.updateGUI)
+
+        self.ignoreSmallCellsBox = OWGUI.widgetBox(self.SettingsTab, "Ignore Small Cells" )
         self.ignoreSmallCellsCombo = OWGUI.checkBox(self.ignoreSmallCellsBox, self, "ignoreTooSmallCells", "Ignore cells where expected number of cases is less than 5", tooltip = "Statisticians advise that in cases when the number of expected examples is less than 5 we ignore the cell \nsince it can significantly influence the chi-square value.")
 
-        self.testingBox = OWGUI.widgetBox(self.SettingsTab, "Testing method")
-        self.testingCombo = OWGUI.comboBox(self.testingBox, self, "testingMethod", items = ["10 fold cross validation", "70/30 separation 10 times"], tooltip = "Method for evaluating the class separation in the projection.")
+        self.testingBox = OWGUI.widgetBox(self.SettingsTab, "Testing Method")
+        self.testingCombo = OWGUI.comboBox(self.testingBox, self, "testingMethod", items = ["10 fold cross validation", "70/30 separation 10 times "], tooltip = "Method for evaluating the class separation in the projection.")
         self.percentDataUsedCombo= OWGUI.comboBoxWithCaption(self.testingBox, self, "percentDataUsed", "Percent of data used: ", items = [5, 10, 20, 30, 40, 50, 60, 70, 80, 90, 100], sendSelectedValue = 1, valueType = int, tooltip = "In case that we have a large dataset the evaluation of each projection can take a lot of time.\nWe can therefore use only a subset of randomly selected examples, evaluate projection on them and thus make evaluation faster.")
 
-        OWGUI.comboBox(self.SettingsTab, self, "attrDisc", box = "Measure for ranking attributes", items = [val for (val, m) in discMeasures], callback = self.removeEvaluatedAttributes)
-
-        self.testingCombo2 = OWGUI.comboBox(self.SettingsTab, self, "attributeOrderTestingMethod", box = "Testing method used for optimizing attribute orders", items = ["10 fold cross validation", "Learn and test on learn data"], tooltip = "Method used when evaluating different attribute orders.")
-
-        self.stopOptimizationBox = OWGUI.widgetBox(self.SettingsTab, "Stopping evaluation or optimization")
-        OWGUI.checkWithSpin(self.stopOptimizationBox, self, "Time limit:"+"                     ", 1, 1000, "useTimeLimit", "timeLimit", "  (minutes)", debuggingEnabled = 0)      # disable debugging. we always set this to 1 minute
-        OWGUI.checkWithSpin(self.stopOptimizationBox, self, "Use projection count limit:"+"  ", 1, 1000000, "useProjectionLimit", "projectionLimit", "  (projections)", debuggingEnabled = 0)
+        OWGUI.comboBox(self.SettingsTab, self, "attrDisc", box = "Measure for Ranking Attributes", items = [val for (val, m) in discMeasures], callback = self.removeEvaluatedAttributes)
+
+        self.testingCombo2 = OWGUI.comboBox(self.SettingsTab, self, "attributeOrderTestingMethod", box = "Testing Method Used for Optimizing Attribute Orders", items = ["10 fold cross validation", "Learn and test on learn data"], tooltip = "Method used when evaluating different attribute orders.")
 
         self.stopOptimizationBox = OWGUI.widgetBox(self.SettingsTab, "When to Stop Evaluation or Optimization?")
         OWGUI.checkWithSpin(self.stopOptimizationBox, self, "Time limit:                     ", 1, 1000, "useTimeLimit", "timeLimit", "  (minutes)", debuggingEnabled = 0)      # disable debugging. we always set this to 1 minute
@@ -146,17 +127,6 @@
         self.stopArgumentationButton.setFont(f)
         self.stopArgumentationButton.hide()
 
-<<<<<<< HEAD
-        self.argumentsClassBox = OWGUI.widgetBox(self.ArgumentationTab, "Show arguments for class:", orientation = "horizontal")
-        self.classValueList = OWGUI.comboBox(self.argumentsClassBox, self, "argumentationClassValue", tooltip = "Select the class value that you wish to see arguments for", callback = self.updateShownArguments)
-        self.logitLabel = OWGUI.widgetLabel(self.argumentsClassBox, " ", labelWidth = 100)
-
-        self.argumentBox = OWGUI.widgetBox(self.ArgumentationTab, "Arguments/Odds ratios for the selected class value")
-        self.argumentList = QListBox(self.argumentBox)
-        self.argumentList.setMinimumSize(200,200)
-        self.connect(self.argumentList, SIGNAL("selectionChanged()"),self.argumentSelected)
-        self.resultsDetailsBox = OWGUI.widgetBox(self.ArgumentationTab, "Shown details in arguments list" , orientation = "horizontal")
-=======
         self.argumentsClassBox = OWGUI.widgetBox(self.ArgumentationTab, "Show Arguments for Class:", orientation = "horizontal")
         self.classValueCombo = OWGUI.comboBox(self.argumentsClassBox, self, "argumentationClassValue", tooltip = "Select the class value that you wish to see arguments for", callback = self.updateShownArguments)
         self.logitLabel = OWGUI.widgetLabel(self.argumentsClassBox, " ", labelWidth = 100)
@@ -165,33 +135,21 @@
         self.argumentList = OWGUI.listBox(self.argumentBox, self, callback = self.argumentSelected)
         self.argumentList.setMinimumHeight(200)
         self.resultsDetailsBox = OWGUI.widgetBox(self.ArgumentationTab, "Shown Details in Arguments List" , orientation = "horizontal")
->>>>>>> ac0cfa89
         self.showConfidenceCheck = OWGUI.checkBox(self.resultsDetailsBox, self, 'showConfidence', '95% confidence interval', callback = self.updateShownArguments, tooltip = "Show confidence interval of the argument.")
 
         # ##########################
         # CLASSIFICATION TAB
-        self.classifierNameEdit = OWGUI.lineEdit(self.ClassificationTab, self, 'VizRankClassifierName', box = 'Learner/Classifier Name', tooltip='Name to be used by other widgets to identify your learner/classifier.')
+        self.classifierNameEdit = OWGUI.lineEdit(self.ClassificationTab, self, 'VizRankClassifierName', box = ' Learner / Classifier Name ', tooltip='Name to be used by other widgets to identify your learner/classifier.')
 
         #self.argumentValueFormulaIndex = OWGUI.comboBox(self.ClassificationTab, self, "argumentValueFormula", box="Argument Value is Computed As ...", items=["1.0 x Projection Value", "0.5 x Projection Value + 0.5 x Predicted Example Probability", "1.0 x Predicted Example Probability"], tooltip=None)
-<<<<<<< HEAD
-        probBox = OWGUI.widgetBox(self.ClassificationTab, box = "Probability estimation")
-        self.probCombo = OWGUI.comboBox(probBox, self, "probabilityEstimation", items = ["Relative Frequency", "Laplace", "m-estimate"], callback = self.updateMestimateComboState)
-=======
         probBox = OWGUI.widgetBox(self.ClassificationTab, box = "Probability Estimation")
         self.probCombo = OWGUI.comboBox(probBox, self, "probabilityEstimation", items = ["Relative Frequency", "Laplace", "m-Estimate"], callback = self.updateMEstimateComboState)
->>>>>>> ac0cfa89
 
         self.mEditBox = OWGUI.lineEdit(probBox, self, 'mValue', label='              Parameter for m-estimate:   ', orientation='horizontal', valueType = float, validator = QDoubleValidator(0,10000,1, self))
 
-<<<<<<< HEAD
-        b = OWGUI.widgetBox(self.ClassificationTab, "Evaluation time")
-        OWGUI.checkWithSpin(b, self, "Use time limit:    ", 1, 1000, "useTimeLimit", "timeLimit", "(minutes)", debuggingEnabled = 0)      # disable debugging. we always set this to 1 minute
-        classBox = OWGUI.widgetBox(self.ClassificationTab, "Class prediction settings")
-=======
         b = OWGUI.widgetBox(self.ClassificationTab, "Evaluation Time")
         OWGUI.checkWithSpin(b, self, "Use time limit:    ", 1, 1000, "useTimeLimit", "timeLimit", "(minutes)", debuggingEnabled = 0)      # disable debugging. we always set this to 1 minute
         classBox = OWGUI.widgetBox(self.ClassificationTab, "Class Prediction Settings")
->>>>>>> ac0cfa89
         classMethodsCombo = OWGUI.comboBox(classBox, self, "classificationMethod", items = ["Top-ranked projections", "Semi-naive Bayes", "Naive Bayes with combining attribute values"], callback = self.updateClassMethodsCombo)
 
         # top projection settings
@@ -212,27 +170,6 @@
 
         # ##########################
         # TREE TAB
-<<<<<<< HEAD
-        subsetBox = OWGUI.widgetBox(self.TreeTab, "Example subset analysis")
-        self.splitter = QSplitter(Qt.Vertical, subsetBox, "main")
-        self.subsetTree = QListView(self.splitter)
-        self.subsetTree.setRootIsDecorated(1)
-        self.subsetTree.setAllColumnsShowFocus(1)
-        self.subsetTree.addColumn('Visualized Attributes')
-        self.subsetTree.addColumn('# inst.')
-        self.subsetTree.setColumnWidth(0, 300)
-        self.subsetTree.setColumnWidthMode(0, QListView.Maximum)
-        self.subsetTree.setColumnAlignment(0, QListView.AlignLeft)
-        self.subsetTree.setColumnWidth(1, 50)
-        self.subsetTree.setColumnWidthMode(1, QListView.Manual)
-        self.subsetTree.setColumnAlignment(1, QListView.AlignRight)
-        self.connect(self.subsetTree, SIGNAL("selectionChanged(QListViewItem *)"), self.mtSelectedTreeItemChanged)
-        self.connect(self.subsetTree, SIGNAL("rightButtonPressed(QListViewItem *, const QPoint &, int )"), self.mtSubsetTreeRemoveItemPopup)
-
-        self.selectionsList = QListBox(self.splitter)
-        self.connect(self.selectionsList, SIGNAL("selectionChanged()"), self.mtSelectedListItemChanged)
-        self.connect(self.selectionsList, SIGNAL('doubleClicked(QListBoxItem *)'), self.mtSelectedListItemDoubleClicked)
-=======
         subsetBox = OWGUI.widgetBox(self.TreeTab, "Example Subset Analysis")
         self.splitter = QSplitter(Qt.Vertical, subsetBox)
         subsetBox.layout().addWidget(self.splitter)
@@ -260,7 +197,6 @@
 
         self.selectionsList = OWGUI.listBox(self.splitter, self, callback = self.mtSelectedListItemChanged)
         self.connect(self.selectionsList, SIGNAL('itemDoubleClicked(QListWidgetItem *)'), self.mtSelectedListItemDoubleClicked)
->>>>>>> ac0cfa89
 
         self.subsetItems = {}
         self.subsetUpdateInProgress = 0
@@ -271,13 +207,13 @@
         OWGUI.checkBox(explorerBox, self, 'showDataSubset', 'Show unselected data as example subset', tooltip = "This option determines what to do with the examples that are not selected in the projection.\nIf checked then unselected examples will be visualized in the same way as examples that are received through the 'Example Subset' signal.")
 
         self.mosaic = orngMosaic()
-        autoBuildTreeBox = OWGUI.widgetBox(self.TreeTab, "Mosaic tree", orientation = "vertical")
+        autoBuildTreeBox = OWGUI.widgetBox(self.TreeTab, "Mosaic Tree", orientation = "vertical")
         autoBuildTreeButtonBox = OWGUI.widgetBox(autoBuildTreeBox, orientation = "horizontal")
         self.autoBuildTreeButton = OWGUI.button(autoBuildTreeButtonBox, self, "Build Tree", callback = self.mtMosaicAutoBuildTree, tooltip = "Evaluate different mosaic diagrams and automatically build a tree of mosaic diagrams with clear class separation", debuggingEnabled = 0)
         OWGUI.button(autoBuildTreeButtonBox, self, "Visualize Tree", callback = self.mtVisualizeMosaicTree, tooltip = "Visualize a tree where each node is a mosaic diagram", debuggingEnabled = 0)
         OWGUI.lineEdit(autoBuildTreeBox, self, "mosaicSize", "Size of individual mosaic diagrams: ", orientation = "horizontal", tooltip = "What are the X and Y dimensions of individual mosaics in the tree?", valueType = int, validator = QIntValidator(self))
 
-        loadSaveBox = OWGUI.widgetBox(self.TreeTab, "Load/Save mosaic tree", orientation = "horizontal")
+        loadSaveBox = OWGUI.widgetBox(self.TreeTab, "Load/Save Mosaic Tree", orientation = "horizontal")
         OWGUI.button(loadSaveBox, self, "Load", callback = self.mtLoadTree, tooltip = "Load a tree from a file", debuggingEnabled = 0)
         OWGUI.button(loadSaveBox, self, "Save", callback = self.mtSaveTree, tooltip = "Save tree to a file", debuggingEnabled = 0)
 
@@ -290,7 +226,7 @@
 
         # ##########################
         # SAVE TAB
-        self.visualizedAttributesBox = OWGUI.widgetBox(self.ManageTab, "Number of concurrently visualized attributes")
+        self.visualizedAttributesBox = OWGUI.widgetBox(self.ManageTab, "Number of Concurrently Visualized Attributes")
         self.dialogsBox = OWGUI.widgetBox(self.ManageTab, "Dialogs")
         self.manageResultsBox = OWGUI.widgetBox(self.ManageTab, "Manage projections")
 
@@ -312,14 +248,6 @@
         self.buttonBox5 = OWGUI.widgetBox(self.manageResultsBox, orientation = "horizontal")
         self.clearButton = OWGUI.button(self.buttonBox5, self, "Clear results", self.clearResults)
 
-<<<<<<< HEAD
-        # ###########################
-        self.statusBar = QStatusBar(self)
-        self.controlArea.addWidget(self.statusBar)
-        self.controlArea.activate()
-        
-=======
->>>>>>> ac0cfa89
         # reset some parameters if we are debugging so that it won't take too much time
         if orngDebugging.orngDebuggingEnabled:
             self.useTimeLimit = 1
@@ -485,7 +413,7 @@
             return None, None
 
         if not self.data:
-            QMessageBox.critical(None, 'No data', 'There is no data or no class value is selected in the Manage tab.', QMessageBox.Ok)
+            QMessageBox.critical(None,'No data','There is no data or no class value is selected in the Manage tab.',QMessageBox.Ok)
             return None, None
 
         if example == None: example = self.mosaicWidget.subsetData[0]
@@ -563,7 +491,7 @@
     def load(self, name = None, ignoreCheckSum = 0):
         self.setStatusBarText("Loading visualizations")
         if self.data == None:
-            QMessageBox.critical(None, 'Load', 'There is no data. First load a data set and then load projection file', QMessageBox.Ok)
+            QMessageBox.critical(None,'Load','There is no data. First load a data set and then load projection file',QMessageBox.Ok)
             return
 
         if name == None:
@@ -911,10 +839,6 @@
                 selectedItem = self.subsetTree.currentItem()
 
                 if selectedItem and selectedItem.parent() != None:
-<<<<<<< HEAD
-                    res = QMessageBox.information(self, "Tree Building", "Currently you are visualizing only a subset of examples. Do you want to build the tree\nonly for these examples or for all examples?", "Only for These", "For All Examples", "", 0, 1)
-                    if res == 1:
-=======
                     box = QMessageBox()
                     box.setIcon(QMessageBox.Question)
                     box.setWindowTitle("Tree Building")
@@ -923,7 +847,6 @@
                     allExamplesButton = box.addButton("For all examples", QMessageBox.NoRole)
                     box.exec_()
                     if box.clickedButton() == allExamplesButton:
->>>>>>> ac0cfa89
                         examples = self.wholeDataSet
                         parent = self.subsetTree
                     else:
