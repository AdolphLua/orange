--- conflicted
+++ resolved
@@ -22,15 +22,7 @@
 
         self.parentWidget = parentWidget
         self.parentName = parentName
-<<<<<<< HEAD
-        if (int(qVersion()[0]) >= 3):
-            self.setCaption("FreeViz Optimization Dialog")
-        else:
-            self.setCaption("Qt FreeViz Optimization Dialog")
-        self.controlArea = QVBoxLayout(self)
-=======
         self.setCaption("FreeViz Optimization Dialog")
->>>>>>> ac0cfa89
         self.cancelOptimization = 0
         self.forceRelation = 5
         self.disableAttractive = 0
@@ -73,11 +65,7 @@
         OWGUI.button(hbox1, self, "Circle", callback = self.radialAnchors)
         OWGUI.button(hbox1, self, "Random", callback = self.randomAnchors)
         self.manualPositioningButton = OWGUI.button(hbox1, self, "Manual", callback = self.setManualPosition)
-<<<<<<< HEAD
-        self.manualPositioningButton.setToggleButton(1)
-=======
         self.manualPositioningButton.setCheckable(1)
->>>>>>> ac0cfa89
         OWGUI.comboBox(vbox, self, "restrain", label="Restrain anchors:", orientation = "horizontal", items = ["Unrestrained", "Fixed Length", "Fixed Angle"], callback = self.setRestraints)
 
         box2 = OWGUI.widgetBox(self.MainTab, "Forces", orientation = "vertical")
@@ -94,11 +82,7 @@
 
         box2.layout().addSpacing(20)
 
-<<<<<<< HEAD
-        self.cbforcerel = OWGUI.comboBox(box2, self, "forceRelation", label= "Attractive : Repulsive",orientation = "horizontal", items=self.forceRelValues, callback = self.updateForces)
-=======
         self.cbforcerel = OWGUI.comboBox(box2, self, "forceRelation", label= "Attractive : Repulsive  ",orientation = "horizontal", items=self.forceRelValues, callback = self.updateForces)
->>>>>>> ac0cfa89
         self.cbforcebal = OWGUI.checkBox(box2, self, "forceBalancing", "Dynamic force balancing", tooltip="Normalize the forces so that the total sums of the\nrepulsive and attractive are in the above proportion.")
 
         box2.layout().addSpacing(20)
@@ -142,11 +126,7 @@
             OWGUI.checkBox(pcaBox, self, "useGeneralizedEigenvectors", "Merge examples with same class value")
             plsBox = OWGUI.widgetBox(self.LinearTransformationTab, "Partial Least Squares")
             OWGUI.button(plsBox, self, "Partial least squares", callback = self.findPLSProjection)
-<<<<<<< HEAD
-
-=======
             OWGUI.rubber(self.LinearTransformationTab)
->>>>>>> ac0cfa89
 
 
         self.resize(320,650)
