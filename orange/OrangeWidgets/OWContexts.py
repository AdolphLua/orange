import time, copy, orange
from string import *

contextStructureVersion = 100

class Context:
    def __init__(self, **argkw):
        self.time = time.time()
        self.__dict__.update(argkw)

    def __getstate__(self):
        s = dict(self.__dict__)
        for nc in getattr(self, "noCopy", []):
            if s.has_key(nc):
                del s[nc]
        return s

    
class ContextHandler:
    maxSavedContexts = 50
    
    def __init__(self, contextName = "", cloneIfImperfect = True, findImperfect = True, syncWithGlobal = True, contextDataVersion = 0, **args):
        self.contextName = contextName
        self.localContextName = "localContexts"+contextName
        self.cloneIfImperfect, self.findImperfect = cloneIfImperfect, findImperfect
        self.contextDataVersion = contextDataVersion
        self.syncWithGlobal = syncWithGlobal
        self.globalContexts = []
        self.__dict__.update(args)

    def newContext(self):
        return Context()

    def openContext(self, widget, *arg, **argkw):
        context, isNew = self.findOrCreateContext(widget, *arg, **argkw)
        if context:
            if isNew:
                self.settingsFromWidget(widget, context)
            else:
                self.settingsToWidget(widget, context)
        return context

    def initLocalContext(self, widget):
        if not hasattr(widget, self.localContextName):
            if self.syncWithGlobal:
                setattr(widget, self.localContextName, self.globalContexts)
            else:
                setattr(widget, self.localContextName, copy.deepcopy(self.globalContexts))
        
    def findOrCreateContext(self, widget, *arg, **argkw):        
        index, context, score = self.findMatch(widget, self.findImperfect, *arg, **argkw)
        if context:
            if index < 0:
                self.addContext(widget, context)
            else:
                self.moveContextUp(widget, index)
            return context, False
        else:
            context = self.newContext()
            self.addContext(widget, context)
            return context, True

    def closeContext(self, widget, context):
        self.settingsFromWidget(widget, context)

    def fastSave(self, context, widget, name, value):
        pass

    def settingsToWidget(self, widget, context):
        cb = getattr(widget, "settingsToWidgetCallback" + self.contextName, None)
        return cb and cb(self, context)

    def settingsFromWidget(self, widget, context):
        cb = getattr(widget, "settingsFromWidgetCallback" + self.contextName, None)
        return cb and cb(self, context)

    def findMatch(self, widget, imperfect = True, *arg, **argkw):
        bestI, bestContext, bestScore = -1, None, -1
        for i, c in enumerate(getattr(widget, self.localContextName)):
            score = self.match(c, imperfect, *arg, **argkw)
            if score == 2:
                return i, c, score
            if score and score > bestScore:
                bestI, bestContext, bestScore = i, c, score

        if bestContext and self.cloneIfImperfect:
            if hasattr(self, "cloneContext"):
                bestContext = self.cloneContext(bestContext, *arg, **argkw)
            else:
                bestContext = copy.deepcopy(bestContext)
            bestI = -1
                
        return bestI, bestContext, bestScore
            
    def moveContextUp(self, widget, index):
        localContexts = getattr(widget, self.localContextName)
        l = getattr(widget, self.localContextName)
        l.insert(0, l.pop(index))

    def addContext(self, widget, context):
        l = getattr(widget, self.localContextName)
        l.insert(0, context)
        while len(l) > self.maxSavedContexts:
            del l[-1]

    def mergeBack(self, widget):
        if not self.syncWithGlobal:
            self.globalContexts.extend(getattr(widget, self.localContextName))
            self.globalContexts.sort(lambda c1,c2: -cmp(c1.time, c2.time))
            self.globalContexts = self.globalContexts[:self.maxSavedContexts]


class ContextField:
    def __init__(self, name, flags = 0, **argkw):
        self.name = name
        self.flags = flags
        self.__dict__.update(argkw)
    

class DomainContextHandler(ContextHandler):
    Optional, SelectedRequired, Required = range(3)
    RequirementMask = 3
    NotAttribute = 4
    List = 8
    RequiredList = Required + List
    SelectedRequiredList = SelectedRequired + List
    ExcludeOrdinaryAttributes, IncludeMetaAttributes = 16, 32

    MatchValuesNo, MatchValuesClass, MatchValuesAttributes = range(3)
    
    def __init__(self, contextName, fields = [],
                 cloneIfImperfect = True, findImperfect = True, syncWithGlobal = True,
                 maxAttributesToPickle = 100, matchValues = 0, 
                 forceOrdinaryAttributes = False, forceMetaAttributes = False, contextDataVersion = 0, **args):
        ContextHandler.__init__(self, contextName, cloneIfImperfect, findImperfect, syncWithGlobal, contextDataVersion = contextDataVersion, **args)
        self.maxAttributesToPickle = maxAttributesToPickle
        self.matchValues = matchValues
        self.fields = []
        hasMetaAttributes = hasOrdinaryAttributes = False

        for field in fields:
            if isinstance(field, ContextField):
                self.fields.append(field)
                if not field.flags & self.NotAttribute:
                    hasOrdinaryAttributes = hasOrdinaryAttributes or not field.flags & self.ExcludeOrdinaryAttributes
                    hasMetaAttributes = hasMetaAttributes or field.flags & self.IncludeMetaAttributes
            elif type(field)==str:
                self.fields.append(ContextField(field, self.Required))
                hasOrdinaryAttributes = True
            # else it's a tuple
            else:
                flags = field[1]
                if isinstance(field[0], list):
                    self.fields.extend([ContextField(x, flags) for x in field[0]])
                else:
                    self.fields.append(ContextField(field[0], flags))
                if not flags & self.NotAttribute:
                    hasOrdinaryAttributes = hasOrdinaryAttributes or not flags & self.ExcludeOrdinaryAttributes
                    hasMetaAttributes = hasMetaAttributes or flags & self.IncludeMetaAttributes
                    
        self.hasOrdinaryAttributes, self.hasMetaAttributes = hasOrdinaryAttributes, hasMetaAttributes
        
    def encodeDomain(self, domain):
        if self.matchValues == 2:
            attributes = self.hasOrdinaryAttributes and \
                         dict([(attr.name, attr.varType != orange.VarTypes.Discrete and attr.varType or attr.values)
                                for attr in domain])
            metas = self.hasMetaAttributes and \
                         dict([(attr.name, attr.varType != orange.VarTypes.Discrete and attr.varType or attr.values)
                                for attr in domain.getmetas().values()])
        else:
            if self.hasOrdinaryAttributes:
                attributes = dict([(attr.name, attr.varType) for attr in domain.attributes])
                classVar = domain.classVar
                if classVar:
                    if self.matchValues and classVar.varType == orange.VarTypes.Discrete:
                        attributes[classVar.name] = classVar.values
                    else:
                        attributes[classVar.name] = classVar.varType
            else:
                attributes = False

<<<<<<< HEAD
            metas = self.hasMetaAttributes and dict([(attr.name, attr.varType) for attr in domain.getmetas().values()]) or {}
=======
            metas = self.hasMetaAttributes and dict([(attr.name, attr.varType) for attr in domain.getmetas().values()])
>>>>>>> ac0cfa89

        return attributes, metas
    
    def findOrCreateContext(self, widget, domain):
        if not domain:
            return None, False
        
        if not isinstance(domain, orange.Domain):
            domain = domain.domain
            
        encodedDomain = self.encodeDomain(domain)
        context, isNew = ContextHandler.findOrCreateContext(self, widget, domain, *encodedDomain)
        if not context:
            return None, False
        
        if len(encodedDomain) == 2:
            context.attributes, context.metas = encodedDomain
        else:
            context.attributes, context.classVar, context.metas = encodedDomain

        metaIds = domain.getmetas().keys()
        metaIds.sort()
        context.orderedDomain = []
        if self.hasOrdinaryAttributes:
            context.orderedDomain.extend([(attr.name, attr.varType) for attr in domain])
        if self.hasMetaAttributes:
            context.orderedDomain.extend([(domain[i].name, domain[i].varType) for i in metaIds])

        if isNew:
            context.values = {}
            context.noCopy = ["orderedDomain"]
        return context, isNew

#    def exists(self, field, value, context):
#        for check, what in ((not field.flags & self.ExcludeOrdinaryAttributes, context.attributes),
#                            (field.flags & self.IncludeMetaAttributes, context.metas)):
#            if check:
#                inDomainType = context.attributes.get(value[0])
#                if isinstance(savedType, list):
#                    if what.get(value[0], False) == savedType 
#                                f
#                    if saved
             
    def settingsToWidget(self, widget, context):
        ContextHandler.settingsToWidget(self, widget, context)
        excluded = {}
        addOrdinaryTo = []
        addMetaTo = []
        for field in self.fields:
            name, flags = field.name, field.flags

            excludes = getattr(field, "reservoir", [])
            if excludes:
                if not isinstance(excludes, list):
                    excludes = [excludes]
                for exclude in excludes:
                    excluded.setdefault(exclude, [])
                    if not (flags & self.NotAttribute + self.ExcludeOrdinaryAttributes):
                        addOrdinaryTo.append(exclude)
                    if flags & self.IncludeMetaAttributes:
                        addMetaTo.append(exclude)                    

            if not context.values.has_key(name):
                continue
            
            value = context.values[name]

            if not flags & self.List:
# TODO: is setattr supposed to check that we do not assign values that are optional and do not exist?
# is context cloning's filter enough to get rid of such attributes?
                setattr(widget, name, value[0])
                for exclude in excludes:
                    excluded[exclude].append(value)

            else:
                newLabels, newSelected = [], []
                oldSelected = hasattr(field, "selected") and context.values.get(field.selected, []) or []
                for i, saved in enumerate(value):
                    if not flags & self.ExcludeOrdinaryAttributes and saved in context.attributes \
                       or flags & self.IncludeMetaAttributes and saved in context.metas:
                        if i in oldSelected:
                            newSelected.append(len(newLabels))
                        newLabels.append(saved)

                context.values[name] = newLabels
                setattr(widget, name, value)

                if hasattr(field, "selected"):
                    context.values[field.selected] = newSelected
                    setattr(widget, field.selected, context.values[field.selected])

                for exclude in excludes:
                    excluded[exclude].extend(value)

        for name, values in excluded.items():
            addOrd, addMeta = name in addOrdinaryTo, name in addMetaTo
<<<<<<< HEAD
            ll = [a for a in context.orderedDomain if a not in values and ((addOrd and context.attributes.get(a[0], None) == a[1]) or (addMeta and context.metas.get(a[0], None) == a[1]))]
=======
            ll = [a for a in context.orderedDomain if a not in values and (addOrd or a in context.metas) and (addMeta or a in context.attributes)]
>>>>>>> ac0cfa89
            setattr(widget, name, ll)
            

    def settingsFromWidget(self, widget, context):
        ContextHandler.settingsFromWidget(self, widget, context)
        context.values = {}
        for field in self.fields:
            if not field.flags & self.List:
                self.saveLow(context, widget, field.name, widget.getdeepattr(field.name), field.flags)
            else:
                context.values[field.name] = widget.getdeepattr(field.name)
                if hasattr(field, "selected"):
                    context.values[field.selected] = list(widget.getdeepattr(field.selected))

    def fastSave(self, context, widget, name, value):
        if context:
            for field in self.fields:
                if name == field.name:
                    if field.flags & self.List:
                        context.values[field.name] = value
                    else:
                        self.saveLow(context, widget, name, value, field.flags)
                    return
                if name == getattr(field, "selected", None):
                    context.values[field.selected] = list(value)
                    return

    def saveLow(self, context, widget, field, value, flags):
        if isinstance(value, str):
            valtype = not flags & self.ExcludeOrdinaryAttributes and context.attributes.get(value, -1)
            if valtype == -1:
                valtype = flags & self.IncludeMetaAttributes and context.attributes.get(value, -1)
            context.values[field] = value, valtype # -1 means it's not an attribute
        else:
            context.values[field] = value, -2

    def attributeExists(self, value, flags, attributes, metas):
        return not flags & self.ExcludeOrdinaryAttributes and attributes.get(value[0], -1) == value[1] \
                or flags & self.IncludeMetaAttributes and metas.get(value[0], -1) == value[1]
    
    def match(self, context, imperfect, domain, attributes, metas):
        if (attributes, metas) == (context.attributes, context.metas):
            return 2
        if not imperfect:
            return 0

        filled = potentiallyFilled = 0
        for field in self.fields:
            flags = field.flags
            value = context.values.get(field.name, None)
            if value:
                if flags & self.List:
                    if flags & self.RequirementMask == self.Required:
                        potentiallyFilled += len(value)
                        filled += len(value)
                        for item in value:
                            if not self.attributeExists(item, flags, attributes, metas): 
                                return 0
                    else:
                        selectedRequired = field.flags & self.RequirementMask == self.SelectedRequired
                        selected = context.values.get(field.selected, [])
                        potentiallyFilled += len(selected) 
                        for i in selected:
                            # TODO: shouldn't we check the attribute type here, too? or should we change self.saveLow for these field types then?
                            if (not flags & self.ExcludeOrdinaryAttributes and value[i] in attributes
                                 or flags & self.IncludeMetaAttributes and value[i] in metas): 
                                filled += 1
                            else:
                                if selectedRequired:
                                    return 0
                else:
                    potentiallyFilled += 1
                    if value[1] >= 0:
                        if (not flags & self.ExcludeOrdinaryAttributes and attributes.get(value[0], None) == value[1]
                             or flags & self.IncludeMetaAttributes and metas.get(value[0], None) == value[1]): 
                            filled += 1
                        else:
                            if flags & self.Required:
                                return 0

            if not potentiallyFilled:
                return 1.0
            else:
                return filled / float(potentiallyFilled)

    def cloneContext(self, context, domain, attributes, metas):
        import copy
        context = copy.deepcopy(context)
        
        for field in self.fields:
            value = context.values.get(field.name, None)
            if value:
                if field.flags & self.List:
                    i = j = realI = 0
                    selected = context.values.get(field.selected, [])
                    selected.sort()
                    nextSel = selected and selected[0] or None
                    while i < len(value):
                        if not self.attributeExists(value[i], field.flags, attributes, metas):
                            del value[i]
                            if nextSel == realI:
                                del selected[j]
                                nextSel = j < len(selected) and selected[j] or None
                        else:
                            if nextSel == realI:
                                selected[j] -= realI - i
                                j += 1
                                nextSel = j < len(selected) and selected[j] or None
                            i += 1
                        realI += 1
                    if hasattr(field, "selected"):
                        context.values[field.selected] = selected[:j]
                else:
                    if value[1] >= 0 and not self.attributeExists(value, field.flags, attributes, metas):
                        del context.values[field.name]
                        
        context.attributes, context.metas = attributes, metas
        context.orderedDomain = [(attr.name, attr.varType) for attr in domain]
        return context

    # this is overloaded to get rid of the huge domains
    def mergeBack(self, widget):
        if not self.syncWithGlobal:
            self.globalContexts.extend(getattr(widget, self.localContextName))
        mp = self.maxAttributesToPickle
<<<<<<< HEAD
        self.globalContexts = filter(lambda c: (c.attributes and len(c.attributes) or 0) + (c.metas and len(c.metas) or 0) < mp, self.globalContexts)
=======
        self.globalContexts = filter(lambda c: len(c.attributes) + len(c.metas) < mp, self.globalContexts)
>>>>>>> ac0cfa89
        self.globalContexts.sort(lambda c1,c2: -cmp(c1.time, c2.time))
        self.globalContexts = self.globalContexts[:self.maxSavedContexts]

    
class ClassValuesContextHandler(ContextHandler):
    def __init__(self, contextName, fields = [], syncWithGlobal = True, contextDataVersion = 0, **args):
        ContextHandler.__init__(self, contextName, False, False, syncWithGlobal, contextDataVersion = contextDataVersion, **args)
        if isinstance(fields, list):
            self.fields = fields
        else:
            self.fields = [fields]
        
    def findOrCreateContext(self, widget, classes):
        if isinstance(classes, orange.Variable):
            classes = classes.varType == orange.VarTypes.Discrete and classes.values
        if not classes:
            return None, False
        context, isNew = ContextHandler.findOrCreateContext(self, widget, classes)
        if not context:
            return None, False
        context.classes = classes
        if isNew:
            context.values = {}
        return context, isNew

    def settingsToWidget(self, widget, context):
        ContextHandler.settingsToWidget(self, widget, context)
        for field in self.fields:
            setattr(widget, field, context.values[field])
            
    def settingsFromWidget(self, widget, context):
        ContextHandler.settingsFromWidget(self, widget, context)
        context.values = dict([(field, widget.getdeepattr(field)) for field in self.fields])

    def fastSave(self, context, widget, name, value):
        if context and name in self.fields:
            context.values[name] = value

    def match(self, context, imperfect, classes):
        return context.classes == classes and 2

    def cloneContext(self, context, domain, encodedDomain):
        import copy
        return copy.deepcopy(context)
        


### Requires the same the same attributes in the same order
### The class overloads domain encoding and matching.
### Due to different encoding, it also needs to overload saveLow and cloneContext
### (the latter gets really simple now).
### We could simplify some other methods, but prefer not to replicate the code
###
### Note that forceOrdinaryAttributes is here True by default!
class PerfectDomainContextHandler(DomainContextHandler):
    def __init__(self, contextName = "", fields = [],
                 syncWithGlobal = True, **args):
            DomainContextHandler.__init__(self, contextName, fields, False, False, False, syncWithGlobal, **args)

        
    def encodeDomain(self, domain):
        if self.matchValues == 2:
            attributes = tuple([(attr.name, attr.varType != orange.VarTypes.Discrete and attr.varType or attr.values)
                         for attr in domain])
            classVar = domain.classVar
            if classVar:
                classVar = classVar.name, classVar.varType != orange.VarTypes.Discrete and classVar.varType or classVar.values
            metas = dict([(attr.name, attr.varType != orange.VarTypes.Discrete and attr.varType or attr.values)
                         for attr in domain.getmetas().values()])
        else:
            attributes = tuple([(attr.name, attr.varType) for attr in domain.attributes])
            classVar = domain.classVar
            if classVar:
                classVar = classVar.name, classVar.varType
            metas = dict([(attr.name, attr.varType) for attr in domain.getmetas().values()])
        return attributes, classVar, metas
    


    def match(self, context, imperfect, domain, attributes, classVar, metas):
        return (attributes, classVar, metas) == (context.attributes, context.classVar, context.metas) and 2


    def saveLow(self, context, widget, field, value, flags):
        if isinstance(value, str):
            if not flags & self.ExcludeOrdinaryAttributes:
                attr = [x[1] for x in context.attributes if x[0] == value]
            if not attr and context.classVar and context.classVar[0] == value:
                attr = [context.classVar[1]]
            if not attr and flags & self.IncludeMetaAttributes:
                attr = [x[1] for x in context.metas if x[0] == value]

            if attr:
                context.values[field] = value, attr[0]
            else:
                context.values[field] = value, -1
        else:
            context.values[field] = value, -2


    def cloneContext(self, context, domain, encodedDomain):
        import copy
        context = copy.deepcopy(context)
        <|MERGE_RESOLUTION|>--- conflicted
+++ resolved
@@ -180,11 +180,7 @@
             else:
                 attributes = False
 
-<<<<<<< HEAD
-            metas = self.hasMetaAttributes and dict([(attr.name, attr.varType) for attr in domain.getmetas().values()]) or {}
-=======
             metas = self.hasMetaAttributes and dict([(attr.name, attr.varType) for attr in domain.getmetas().values()])
->>>>>>> ac0cfa89
 
         return attributes, metas
     
@@ -281,11 +277,7 @@
 
         for name, values in excluded.items():
             addOrd, addMeta = name in addOrdinaryTo, name in addMetaTo
-<<<<<<< HEAD
-            ll = [a for a in context.orderedDomain if a not in values and ((addOrd and context.attributes.get(a[0], None) == a[1]) or (addMeta and context.metas.get(a[0], None) == a[1]))]
-=======
             ll = [a for a in context.orderedDomain if a not in values and (addOrd or a in context.metas) and (addMeta or a in context.attributes)]
->>>>>>> ac0cfa89
             setattr(widget, name, ll)
             
 
@@ -411,11 +403,7 @@
         if not self.syncWithGlobal:
             self.globalContexts.extend(getattr(widget, self.localContextName))
         mp = self.maxAttributesToPickle
-<<<<<<< HEAD
-        self.globalContexts = filter(lambda c: (c.attributes and len(c.attributes) or 0) + (c.metas and len(c.metas) or 0) < mp, self.globalContexts)
-=======
         self.globalContexts = filter(lambda c: len(c.attributes) + len(c.metas) < mp, self.globalContexts)
->>>>>>> ac0cfa89
         self.globalContexts.sort(lambda c1,c2: -cmp(c1.time, c2.time))
         self.globalContexts = self.globalContexts[:self.maxSavedContexts]
 
