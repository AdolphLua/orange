--- conflicted
+++ resolved
@@ -132,13 +132,8 @@
             costy.append(minc)
 
         if self.curve(self.performanceLineCKey):
-<<<<<<< HEAD
-            self.setCurveData(self.performanceLineCKey, costx, costy)
-            self.curve(self.performanceLineCKey).setEnabled(b)
-=======
             self.performanceLineCKey.setData(costx, costy)
             self.performanceLineCKey.setVisible(b)
->>>>>>> ac0cfa89
         self.update()
 
         nOnMinc = {}
@@ -238,24 +233,6 @@
         self.classCombo.setMaximumSize(150, 20)
 
         ## classifiers selection (classifiersQLB)
-<<<<<<< HEAD
-        self.classifiersQVGB = QVGroupBox(self.generalTab)
-        self.classifiersQVGB.setTitle("Classifiers")
-        self.classifiersQLB = QListBox(self.classifiersQVGB)
-        self.classifiersQLB.setSelectionMode(QListBox.Multi)
-        self.connect(self.classifiersQLB, SIGNAL("selectionChanged()"), self.classifiersSelectionChange)
-        self.unselectAllClassifiersQLB = QPushButton("(Un)select All", self.classifiersQVGB)
-        self.connect(self.unselectAllClassifiersQLB, SIGNAL("clicked()"), self.SUAclassifiersQLB)
-
-        # show Lift Curve convex hull
-        OWGUI.checkBox(self.generalTab, self, 'ShowConvexHull', 'Show lift convex hull', tooltip='', callback=self.setShowConvexHull)
-        self.tabs.insertTab(self.generalTab, "General")
-        
-
-        # performance analysis
-        self.performanceTab = QVGroupBox(self)
-        self.performanceTabCosts = QVGroupBox(self.performanceTab)
-=======
         self.classifiersQVGB = OWGUI.widgetBox(self.generalTab, "Classifiers")
         self.classifiersQLB = OWGUI.listBox(self.classifiersQVGB, self, selectionMode = QListWidget.MultiSelection, callback = self.classifiersSelectionChange)
         self.unselectAllClassifiersQLB = OWGUI.button(self.classifiersQVGB, self, "(Un)select all", callback = self.SUAclassifiersQLB)
@@ -267,7 +244,6 @@
         # performance analysis
         self.performanceTab = OWGUI.createTabPage(self.tabs, "Analysis")
         self.performanceTabCosts = OWGUI.widgetBox(self.performanceTab)
->>>>>>> ac0cfa89
         OWGUI.checkBox(self.performanceTabCosts, self, 'EnablePerformance', 'Show cost function', tooltip='', callback=self.setShowPerformanceAnalysis)
 
         ## FP and FN cost ranges
@@ -283,35 +259,17 @@
         OWGUI.button(ptc, self, 'Compute from data', self.setDefaultPValues) ## reset p values to default
 
         ## test set selection (testSetsQLB)
-<<<<<<< HEAD
-        self.testSetsQVGB = QVGroupBox(self.performanceTab)
-        self.testSetsQVGB.setTitle("Test sets")
-        self.testSetsQLB = QListBox(self.testSetsQVGB)
-        self.testSetsQLB.setSelectionMode(QListBox.Multi)
-        self.connect(self.testSetsQLB, SIGNAL("selectionChanged()"), self.testSetsSelectionChange)
-        self.unselectAllTestSetsQLB = QPushButton("(Un)select All", self.testSetsQVGB)
-        self.connect(self.unselectAllTestSetsQLB, SIGNAL("clicked()"), self.SUAtestSetsQLB)
-        self.tabs.insertTab(self.performanceTab, "Analysis")
-
-        # settings tab
-        self.settingsTab = QVGroupBox(self)
-=======
         self.testSetsQVGB = OWGUI.widgetBox(self.performanceTab, "Test sets")
         self.testSetsQLB = OWGUI.listBox(self.testSetsQVGB, self, selectionMode = QListWidget.MultiSelection, callback = self.testSetsSelectionChange)
         self.unselectAllTestSetsQLB = OWGUI.button(self.testSetsQVGB, self, "(Un)select all", callback = self.SUAtestSetsQLB)
 
         # settings tab
         self.settingsTab = OWGUI.createTabPage(self.tabs, "Settings")
->>>>>>> ac0cfa89
         OWGUI.hSlider(self.settingsTab, self, 'PointWidth', box='Point width', minValue=3, maxValue=5, step=9, callback=self.setPointWidth, ticks=1)
         OWGUI.hSlider(self.settingsTab, self, 'CurveWidth', box='Lift curve width', minValue=1, maxValue=5, step=1, callback=self.setCurveWidth, ticks=1)
         OWGUI.hSlider(self.settingsTab, self, 'ConvexHullCurveWidth', box='Lift curve convex hull', minValue=2, maxValue=9, step=1, callback=self.setConvexHullCurveWidth, ticks=1)
         OWGUI.checkBox(self.settingsTab, self, 'ShowDiagonal', 'Show diagonal', tooltip='', callback=self.setShowDiagonal)
-<<<<<<< HEAD
-        self.tabs.insertTab(self.settingsTab, "Settings")
-=======
         self.SettingsTab.addStretch(100)
->>>>>>> ac0cfa89
 
         self.resize(800, 600)
 
