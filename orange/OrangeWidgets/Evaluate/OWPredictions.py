"""
<name>Predictions</name>
<description>Displays predictions of models for a particular data set.</description>
<icon>icons/Predictions.png</icon>
<contact>Blaz Zupan (blaz.zupan(@at@)fri.uni-lj.si)</contact>
<priority>300</priority>
"""

import orngOrangeFoldersQt4
from OWWidget import *
import OWGUI
import statc

##############################################################################

class colorItem(QTableWidgetItem):
    def __init__(self, table, editType, text):
        QTableWidgetItem.__init__(self, table, editType, str(text))

    def paint(self, painter, colorgroup, rect, selected):
<<<<<<< HEAD
        g = QColorGroup(colorgroup)
#        g.setColor(QColorGroup.Base, Qt.lightGray)
        g.setColor(QColorGroup.Base, Qt.white)
        QTableItem.paint(self, painter, g, rect, selected)
=======
        g = QPalette(colorgroup)
        g.setColor(QPalette.Base, Qt.lightGray)
        QTableWidgetItem.paint(self, painter, g, rect, selected)
>>>>>>> ac0cfa89

##############################################################################

class OWPredictions(OWWidget):
    settingsList = ["showProb", "showClass", "ShowAttributeMethod", "sendOnChange", "precision"]
<<<<<<< HEAD
    contextHandlers = {"": ClassValuesContextHandler("", "selectedClasses")}
=======
>>>>>>> ac0cfa89

    def __init__(self, parent=None, signalManager = None):
        OWWidget.__init__(self, parent, signalManager, "Predictions")

        self.callbackDeposit = []
        self.inputs = [("Examples", ExampleTable, self.setData), ("Predictors", orange.Classifier, self.setPredictor, Multiple)]
        self.outputs = [("Predictions", ExampleTable)]
        self.predictors = {}

        # saveble settings
        self.showProb = 1;
        self.showClass = 1
        self.ShowAttributeMethod = 0
        self.sendOnChange = 1
        self.classes = []
        self.selectedClasses = []
        self.loadSettings()
        self.datalabel = "N/A"
        self.predictorlabel = "N/A"
        self.tasklabel = "N/A"
        self.precision = 2
        self.outvar = None # current output variable (set by the first predictor/data set send in)

        self.data = None

        # GUI - Options

        # Options - classification
        ibox = OWGUI.widgetBox(self.controlArea, "Info")
        OWGUI.label(ibox, self, "Data: %(datalabel)s")
        OWGUI.label(ibox, self, "Predictors: %(predictorlabel)s")
        OWGUI.label(ibox, self, "Task: %(tasklabel)s")
        OWGUI.separator(self.controlArea)
        
<<<<<<< HEAD
        self.copt = QVButtonGroup("Options (classification)", self.controlArea)
=======
        self.copt = OWGUI.widgetBox(self.controlArea, "Options (classification)")
>>>>>>> ac0cfa89
        self.copt.setDisabled(1)
        OWGUI.checkBox(self.copt, self, 'showProb', "Show predicted probabilities", callback=self.updateTableOutcomes)

        self.lbClasses = OWGUI.listBox(self.copt, self, selectionMode = QListWidget.MultiSelection, callback = self.updateTableOutcomes)

        self.lbcls = OWGUI.listBox(self.copt, self, "selectedClasses", "classes",
                                   callback=[self.updateTableOutcomes, self.checksendpredictions],
                                   selectionMode=QListWidget.MultiSelection)
        self.lbcls.setFixedHeight(50)

        OWGUI.spin(self.copt, self, "precision", 1, 6, label="No. of decimals: ",
                   orientation=0, callback=self.updateTableOutcomes)

<<<<<<< HEAD
        self.lbcls = OWGUI.listBox(self.copt, self, "selectedClasses", "classes",
                                   callback=[self.updateTableOutcomes, self.checksendpredictions],
                                   selectionMode=QListBox.Multi)
        self.lbcls.setFixedHeight(50)

        OWGUI.spin(self.copt, self, "precision", 1, 6, label="No. of decimals: ",
                   orientation=0, callback=self.updateTableOutcomes)

=======
>>>>>>> ac0cfa89
        OWGUI.checkBox(self.copt, self, 'showClass', "Show predicted class",
                       callback=[self.updateTableOutcomes, self.checksendpredictions])

        # Options - regression
        # self.ropt = QVButtonGroup("Options (regression)", self.controlArea)
        # OWGUI.checkBox(self.ropt, self, 'showClass', "Show predicted class",
        #                callback=[self.updateTableOutcomes, self.checksendpredictions])
        # self.ropt.hide()

        OWGUI.separator(self.controlArea)

        self.att = OWGUI.widgetBox(self.controlArea, "Data attributes")
        OWGUI.radioButtonsInBox(self.att, self, 'ShowAttributeMethod', ['Show all', 'Hide all'], callback=self.updateAttributes)
        self.att.setDisabled(1)
        OWGUI.rubber(self.controlArea)

        OWGUI.separator(self.controlArea)
        self.outbox = OWGUI.widgetBox(self.controlArea, "Output")
        
        self.commitBtn = OWGUI.button(self.outbox, self, "Send Predictions", callback=self.sendpredictions)
        OWGUI.checkBox(self.outbox, self, 'sendOnChange', 'Send automatically')

        self.outbox.setDisabled(1)

        # GUI - Table
        self.table = OWGUI.table(self.mainArea, selectionMode = QTableWidget.NoSelection)
        self.header = self.table.horizontalHeader()
        self.vheader = self.table.verticalHeader()
        # manage sorting (not correct, does not handle real values)
        self.connect(self.header, SIGNAL("pressed(int)"), self.sort)
        self.sortby = -1


    ##############################################################################
    # Contents painting

    def updateTableOutcomes(self):
        """updates the columns associated with the classifiers"""
        if not self.data or not self.predictors or not self.outvar:
            return

        classification = self.outvar.varType == orange.VarTypes.Discrete

        # sindx is the column where these start
        sindx = len(self.data.domain.attributes) + 1
        col = sindx
        showprob = self.showProb and len(self.selectedClasses)
        fmt = "%%1.%df" % self.precision
        if self.showClass or (classification and showprob):
            for (cid, c) in enumerate(self.predictors.values()):
                if classification:
                    for (i, d) in enumerate(self.data):
                        (cl, p) = c(d, orange.GetBoth)

                        self.classifications[i].append(cl)
                        s = ""
                        if showprob:
                            s = " : ".join([fmt % p[k] for k in self.selectedClasses])
                            if self.showClass: s += " -> "
                        if self.showClass: s += "%s" % str(cl)
                        self.table.setText(self.rindx[i], col, s)
                else:
                    # regression
                    for (i, d) in enumerate(self.data):
                        cl = c(d)
                        self.classifications[i].append(cl)
                        self.table.setText(self.rindx[i], col, str(cl))
                col += 1
        else:
            for i in range(len(self.data)):
                for c in range(len(self.predictors)):
                    self.table.setText(self.rindx[i], col+c, '')
            col += len(self.predictors)

        for i in range(sindx, col):
            if self.showClass or (classification and self.showProb):
                self.table.showColumn(i)
                self.table.adjustColumn(i)
            else:
                self.table.hideColumn(i)

    def updateTrueClass(self):
        col = len(self.data.domain.attributes)
        if self.data.domain.classVar:
            self.table.showColumn(col)
            self.table.adjustColumn(col)
        else:
            self.table.hideColumn(col)

    def updateAttributes(self):
        if self.ShowAttributeMethod == 0:
            for i in range(len(self.data.domain.attributes)):
                self.table.showColumn(i)
                self.table.adjustColumn(i)
        else:
            for i in range(len(self.data.domain.attributes)):
                self.table.hideColumn(i)

    def setTable(self):
        """defines the attribute/predictions table and paints its contents"""
        if not self.outvar or self.data==None:
            return

<<<<<<< HEAD
        self.table.setNumCols(len(self.data.domain.attributes) + 1 + len(self.predictors))
        self.table.setNumRows(len(self.data))
=======
        self.table.setColumnCount(len(self.data.domain.attributes) + (self.data.domain.classVar <> None) + len(self.predictors))
        self.table.setRowCount(len(self.data))
>>>>>>> ac0cfa89

        # HEADER: set the header (attribute names)
        for col in range(len(self.data.domain.attributes)):
            self.header.setLabel(col, self.data.domain.attributes[col].name)
        col = len(self.data.domain.attributes)
        if self.data.domain.classVar != None:
            self.header.setLabel(col, self.data.domain.classVar.name)
        col += 1
        for (i,c) in enumerate(self.predictors.values()):
            self.header.setLabel(col+i, c.name)

        # ATTRIBUTE VALUES: set the contents of the table (values of attributes), data first
        for i in range(len(self.data)):
            for j in range(len(self.data.domain.attributes)):
                self.table.setText(i, j, str(self.data[i][j]))
        col = len(self.data.domain.attributes)

        # TRUE CLASS: set the contents of the table (values of attributes), data first
        self.classifications = [[]] * len(self.data)
        if self.data.domain.classVar:
            for (i, d) in enumerate(self.data):
                c = d.getclass()
                item = colorItem(self.table, QTableItem.WhenCurrent, str(c))
                self.table.setItem(i, col, item)
                self.classifications[i] = [c]
        col += 1

        for i in range(col):
            self.table.adjustColumn(i)

        # include predictions, handle show/hide columns
        self.updateTableOutcomes()
        self.updateAttributes()
        self.updateTrueClass()
        self.table.show()

    def sort(self, col):
        "sorts the table by column col"
        self.sortby = - self.sortby
        self.table.sortColumn(col, self.sortby>=0, TRUE)

        # the table may be sorted, figure out data indices
        for i in range(len(self.data)):
            self.rindx[int(str(self.table.item(i,0).text()))-1] = i
        for (i, indx) in enumerate(self.rindx):
            self.vheader.setLabel(i, self.table.item(i,0).text())

    def checkenable(self):
        # following should be more complicated and depends on what data are we showing
        cond = (self.outvar != None) and (self.data != None)
        self.outbox.setEnabled(cond)
        self.att.setEnabled(cond)
        self.copt.setEnabled(cond)
        e = (self.data and (self.data.domain.classVar <> None) + len(self.predictors)) >= 2
        # need at least two classes to compare predictions

    def clear(self):
        self.send("Predictions", None)
        self.checkenable()
        if len(self.predictors) == 0:
            self.outvar = None
            self.classes = []
            self.selectedClasses = []
            self.predictorlabel = "N/A"
        self.table.hide()

    ##############################################################################
    # Input signals

    def consistenttarget(self, target):
        """returns TRUE if target is consistent with current predictiors and data"""
        if self.predictors:
            return target == self.predictors.values()[0]
        return True

    def setData(self, data):
        if not data:
            self.closeContext()
            self.data = data
            self.datalabel = "N/A"
            self.clear()
<<<<<<< HEAD
            self.openContext("", None)
=======
>>>>>>> ac0cfa89
        else:
            vartypes = {1:"discrete", 2:"continuous"}
            self.data = data
            self.rindx = range(len(self.data))
            self.setTable()
            self.checksendpredictions()
            self.datalabel = "%d instances" % len(data)
        self.checkenable()

    def setPredictor(self, predictor, id):
        """handles incoming classifier (prediction, as could be a regressor as well)"""

        def getoutvar(predictors):
            """return outcome variable, if consistent among predictors, else None"""
            if not len(predictors):
                return None
            ov = predictors[0].classVar
            for predictor in predictors[1:]:
                if ov != predictor.classVar:
<<<<<<< HEAD
                    self.warning(0, "Predictors %s and %s make predictions for different class variables" % (predictors[0].name, predictor.name))
=======
                    self.warning(0, "Mismatch in class variable (e.g., predictors %s and %s)" % (predictors[0].name, predictor.name))
>>>>>>> ac0cfa89
                    return None
            return ov

        # remove the classifier with id, if empty
        if not predictor:
            if self.predictors.has_key(id):
                del self.predictors[id]
                if len(self.predictors) == 0:
<<<<<<< HEAD
                    self.closeContext()
                    self.clear()
                    self.openContext("", None)
=======
                    self.clear()
>>>>>>> ac0cfa89
                else:
                    self.predictorlabel = "%d" % len(self.predictors)
            return

        # set the classifier
        self.predictors[id] = predictor
        self.predictorlabel = "%d" % len(self.predictors)

<<<<<<< HEAD
        self.closeContext()
=======
>>>>>>> ac0cfa89
        # set the outcome variable
        ov = getoutvar(self.predictors.values())
        if len(self.predictors) and not ov:
            self.tasklabel = "N/A (type mismatch)"
            self.classes = []
            self.selectedClasses = []
            self.clear()
            self.outvar = None
            return
        self.warning(0) # clear all warnings

        if ov != self.outvar:
            self.outvar = ov
            # regression or classification?
            if self.outvar.varType == orange.VarTypes.Continuous:
                self.copt.hide();
                self.tasklabel = "Regression"
            else:
                self.copt.show()
                self.classes = [str(v) for v in self.outvar.values]
<<<<<<< HEAD
                if self.classes:
                    self.selectedClasses = [0]
                else:
                    self.selectedClasses = []
                self.tasklabel = "Classification"
                
        self.openContext("", self.outvar or None)
=======
                self.selectedClasses = []
                self.tasklabel = "Classification"
>>>>>>> ac0cfa89

        if self.data:
            self.setTable()
            self.table.show()
            self.checksendpredictions()
        self.checkenable()

    ##############################################################################
    # Ouput signals

    def checksendpredictions(self):
        if len(self.predictors) and self.sendOnChange:
            self.sendpredictions()

    def sendpredictions(self):
        if not self.data or not self.outvar:
            self.send("Predictions", None)
            return

        # predictions, data set with class predictions
        classification = self.outvar.varType == orange.VarTypes.Discrete

        metas = []
        if classification:
            if len(self.selectedClasses):
                for c in self.predictors.values():
                    m = [orange.FloatVariable(name="%s(%s)" % (c.name, str(self.outvar.values[i])),
<<<<<<< HEAD
                                              getValueFrom = lambda ex, rw, cindx=i, c=c: orange.Value(c(ex, c.GetProbabilities)[cindx])) \
=======
                                              getValueFrom = lambda ex, rw, cindx=i: orange.Value(c(ex, c.GetProbabilities)[cindx])) \
>>>>>>> ac0cfa89
                         for i in self.selectedClasses]
                    metas.extend(m)
            if self.showClass:
                mc = [orange.EnumVariable(name="%s" % c.name, values = self.outvar.values,
<<<<<<< HEAD
                                         getValueFrom = lambda ex, rw, c=c: orange.Value(c(ex)))
=======
                                         getValueFrom = lambda ex, rw: orange.Value(c(ex)))
>>>>>>> ac0cfa89
                      for c in self.predictors.values()]
                metas.extend(mc)
        else:
            # regression
            mc = [orange.FloatVariable(name="%s" % c.name, 
<<<<<<< HEAD
                                       getValueFrom = lambda ex, rw, c=c: orange.Value(c(ex)))
=======
                                       getValueFrom = lambda ex, rw: orange.Value(c(ex)))
>>>>>>> ac0cfa89
                  for c in self.predictors.values()]
            metas.extend(mc)

        domain = orange.Domain(self.data.domain.attributes + [self.data.domain.classVar])
        domain.addmetas(self.data.domain.getmetas())
        for m in metas:
            domain.addmeta(orange.newmetaid(), m)
        predictions = orange.ExampleTable(domain, self.data)
        predictions.name = self.data.name
        self.send("Predictions", predictions)

##############################################################################
# Test the widget, run from DOS prompt

if __name__=="__main__":    
    a = QApplication(sys.argv)
    ow = OWPredictions()
    ow.show()

    import orngTree

    dataset = orange.ExampleTable('../../doc/datasets/iris.tab')
#    dataset = orange.ExampleTable('../../doc/datasets/auto-mpg.tab')
    ind = orange.MakeRandomIndices2(p0=0.5)(dataset)
    data = dataset.select(ind, 0)
    test = dataset.select(ind, 1)
    testnoclass = orange.ExampleTable(orange.Domain(test.domain.attributes, False), test)        
    tree = orngTree.TreeLearner(data)
    tree.name = "tree"
    maj = orange.MajorityLearner(data)
    maj.name = "maj"
    knn = orange.kNNLearner(data, k = 10)
    knn.name = "knn"

    if 0: # data set only
        ow.setData(test)
    if 0: # two predictors, test data with class
        ow.setPredictor(maj, 1)
        ow.setPredictor(tree, 2)
        ow.setData(test)
    if 0: # two predictors, test data with no class
        ow.setPredictor(maj, 1)
        ow.setPredictor(tree, 2)
        ow.setData(testnoclass)
    if 1: # three predictors
        ow.setPredictor(tree, 1)
        ow.setPredictor(maj, 2)
        ow.setData(data)
        ow.setPredictor(knn, 3)
    if 0: # just classifier, no data
        ow.setData(data)
        ow.setPredictor(maj, 1)
        ow.setPredictor(knn, 2)
    if 0: # change data set
        ow.setPredictor(maj, 1)
        ow.setPredictor(tree, 2)
        ow.setData(testnoclass)
        data = orange.ExampleTable('../../doc/datasets/titanic.tab')
        tree = orngTree.TreeLearner(data)
        tree.name = "tree"
        ow.setPredictor(tree, 2)
        ow.setData(data)

    a.exec_()
    ow.saveSettings()<|MERGE_RESOLUTION|>--- conflicted
+++ resolved
@@ -18,25 +18,14 @@
         QTableWidgetItem.__init__(self, table, editType, str(text))
 
     def paint(self, painter, colorgroup, rect, selected):
-<<<<<<< HEAD
-        g = QColorGroup(colorgroup)
-#        g.setColor(QColorGroup.Base, Qt.lightGray)
-        g.setColor(QColorGroup.Base, Qt.white)
-        QTableItem.paint(self, painter, g, rect, selected)
-=======
         g = QPalette(colorgroup)
         g.setColor(QPalette.Base, Qt.lightGray)
         QTableWidgetItem.paint(self, painter, g, rect, selected)
->>>>>>> ac0cfa89
 
 ##############################################################################
 
 class OWPredictions(OWWidget):
     settingsList = ["showProb", "showClass", "ShowAttributeMethod", "sendOnChange", "precision"]
-<<<<<<< HEAD
-    contextHandlers = {"": ClassValuesContextHandler("", "selectedClasses")}
-=======
->>>>>>> ac0cfa89
 
     def __init__(self, parent=None, signalManager = None):
         OWWidget.__init__(self, parent, signalManager, "Predictions")
@@ -71,11 +60,7 @@
         OWGUI.label(ibox, self, "Task: %(tasklabel)s")
         OWGUI.separator(self.controlArea)
         
-<<<<<<< HEAD
-        self.copt = QVButtonGroup("Options (classification)", self.controlArea)
-=======
         self.copt = OWGUI.widgetBox(self.controlArea, "Options (classification)")
->>>>>>> ac0cfa89
         self.copt.setDisabled(1)
         OWGUI.checkBox(self.copt, self, 'showProb', "Show predicted probabilities", callback=self.updateTableOutcomes)
 
@@ -89,17 +74,6 @@
         OWGUI.spin(self.copt, self, "precision", 1, 6, label="No. of decimals: ",
                    orientation=0, callback=self.updateTableOutcomes)
 
-<<<<<<< HEAD
-        self.lbcls = OWGUI.listBox(self.copt, self, "selectedClasses", "classes",
-                                   callback=[self.updateTableOutcomes, self.checksendpredictions],
-                                   selectionMode=QListBox.Multi)
-        self.lbcls.setFixedHeight(50)
-
-        OWGUI.spin(self.copt, self, "precision", 1, 6, label="No. of decimals: ",
-                   orientation=0, callback=self.updateTableOutcomes)
-
-=======
->>>>>>> ac0cfa89
         OWGUI.checkBox(self.copt, self, 'showClass', "Show predicted class",
                        callback=[self.updateTableOutcomes, self.checksendpredictions])
 
@@ -203,13 +177,8 @@
         if not self.outvar or self.data==None:
             return
 
-<<<<<<< HEAD
-        self.table.setNumCols(len(self.data.domain.attributes) + 1 + len(self.predictors))
-        self.table.setNumRows(len(self.data))
-=======
         self.table.setColumnCount(len(self.data.domain.attributes) + (self.data.domain.classVar <> None) + len(self.predictors))
         self.table.setRowCount(len(self.data))
->>>>>>> ac0cfa89
 
         # HEADER: set the header (attribute names)
         for col in range(len(self.data.domain.attributes)):
@@ -287,14 +256,9 @@
 
     def setData(self, data):
         if not data:
-            self.closeContext()
             self.data = data
             self.datalabel = "N/A"
             self.clear()
-<<<<<<< HEAD
-            self.openContext("", None)
-=======
->>>>>>> ac0cfa89
         else:
             vartypes = {1:"discrete", 2:"continuous"}
             self.data = data
@@ -314,11 +278,7 @@
             ov = predictors[0].classVar
             for predictor in predictors[1:]:
                 if ov != predictor.classVar:
-<<<<<<< HEAD
-                    self.warning(0, "Predictors %s and %s make predictions for different class variables" % (predictors[0].name, predictor.name))
-=======
                     self.warning(0, "Mismatch in class variable (e.g., predictors %s and %s)" % (predictors[0].name, predictor.name))
->>>>>>> ac0cfa89
                     return None
             return ov
 
@@ -327,13 +287,7 @@
             if self.predictors.has_key(id):
                 del self.predictors[id]
                 if len(self.predictors) == 0:
-<<<<<<< HEAD
-                    self.closeContext()
                     self.clear()
-                    self.openContext("", None)
-=======
-                    self.clear()
->>>>>>> ac0cfa89
                 else:
                     self.predictorlabel = "%d" % len(self.predictors)
             return
@@ -342,10 +296,6 @@
         self.predictors[id] = predictor
         self.predictorlabel = "%d" % len(self.predictors)
 
-<<<<<<< HEAD
-        self.closeContext()
-=======
->>>>>>> ac0cfa89
         # set the outcome variable
         ov = getoutvar(self.predictors.values())
         if len(self.predictors) and not ov:
@@ -366,18 +316,8 @@
             else:
                 self.copt.show()
                 self.classes = [str(v) for v in self.outvar.values]
-<<<<<<< HEAD
-                if self.classes:
-                    self.selectedClasses = [0]
-                else:
-                    self.selectedClasses = []
-                self.tasklabel = "Classification"
-                
-        self.openContext("", self.outvar or None)
-=======
                 self.selectedClasses = []
                 self.tasklabel = "Classification"
->>>>>>> ac0cfa89
 
         if self.data:
             self.setTable()
@@ -405,30 +345,18 @@
             if len(self.selectedClasses):
                 for c in self.predictors.values():
                     m = [orange.FloatVariable(name="%s(%s)" % (c.name, str(self.outvar.values[i])),
-<<<<<<< HEAD
-                                              getValueFrom = lambda ex, rw, cindx=i, c=c: orange.Value(c(ex, c.GetProbabilities)[cindx])) \
-=======
                                               getValueFrom = lambda ex, rw, cindx=i: orange.Value(c(ex, c.GetProbabilities)[cindx])) \
->>>>>>> ac0cfa89
                          for i in self.selectedClasses]
                     metas.extend(m)
             if self.showClass:
                 mc = [orange.EnumVariable(name="%s" % c.name, values = self.outvar.values,
-<<<<<<< HEAD
-                                         getValueFrom = lambda ex, rw, c=c: orange.Value(c(ex)))
-=======
                                          getValueFrom = lambda ex, rw: orange.Value(c(ex)))
->>>>>>> ac0cfa89
                       for c in self.predictors.values()]
                 metas.extend(mc)
         else:
             # regression
             mc = [orange.FloatVariable(name="%s" % c.name, 
-<<<<<<< HEAD
-                                       getValueFrom = lambda ex, rw, c=c: orange.Value(c(ex)))
-=======
                                        getValueFrom = lambda ex, rw: orange.Value(c(ex)))
->>>>>>> ac0cfa89
                   for c in self.predictors.values()]
             metas.extend(mc)
 
