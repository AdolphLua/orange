--- conflicted
+++ resolved
@@ -33,16 +33,10 @@
         elif isinstance(graph, QGraphicsScene):
             OWGUI.widgetLabel(box, "Image size will be set automatically.")
 
-<<<<<<< HEAD
-        self.printButton =     OWGUI.button(self.space, self, "Print", callback = self.printPic)
-        self.saveImageButton = OWGUI.button(self.space, self, "Save Image", callback = self.saveImage)
-        self.saveMatplotlibButton = OWGUI.button(self.space, self, "Save Graph as matplotlib Script", callback = self.saveToMatplotlib)
-=======
         box = OWGUI.widgetBox(self.space, 1)
         #self.printButton =          OWGUI.button(self.space, self, "Print", callback = self.printPic)
         self.saveImageButton =      OWGUI.button(box, self, "Save Image", callback = self.saveImage)
         self.saveMatplotlibButton = OWGUI.button(box, self, "Save Graph as matplotlib Script", callback = self.saveToMatplotlib)
->>>>>>> ac0cfa89
         for (text, funct) in extraButtons:
             butt = OWGUI.button(box, self, text, callback = funct)
             self.connect(butt, SIGNAL("clicked()"), self.accept)        # also connect the button to accept so that we close the dialog
@@ -150,111 +144,6 @@
 
         QDialog.accept(self)
 
-<<<<<<< HEAD
-
-    def printPic(self):
-        printer = QPrinter()
-        size = self.getSize()
-
-        if printer.setup():
-            painter = QPainter(printer)
-            metrics = QPaintDeviceMetrics(printer)
-            height = metrics.height() - 2*printer.margins().height()
-            width = metrics.width() - 2*printer.margins().width()
-
-            factor = 1.0
-            if isinstance(self.graph, QCanvas):
-                minx,maxx,miny,maxy = self.getQCanvasBoundaries()
-                factor = min(float(width)/(maxx-minx), float(height)/(maxy-miny))
-
-            if height == 0:
-                print "Error. Height is zero. Preventing division by zero."
-                return
-            pageKvoc = width / float(height)
-            sizeKvoc = size.width() / float(size.height())
-            if pageKvoc < sizeKvoc:     rect = QRect(printer.margins().width(), printer.margins().height(), width, height)
-            else:                       rect = QRect(printer.margins().width(), printer.margins().height(), width, height)
-
-            self.fillPainter(painter, rect, factor)
-            painter.end()
-        self.saveSettings()
-        QDialog.accept(self)
-
-
-    def fillPainter(self, painter, rect, scale = 1.0):
-        if isinstance(self.graph, QwtPlot):
-            if self.penWidthFactor != 1:
-                for key in self.graph.curveKeys():
-                    pen = self.graph.curve(key).pen(); pen.setWidth(self.penWidthFactor*pen.width()); self.graph.curve(key).setPen(pen)
-
-            self.graph.printPlot(painter, rect)
-
-            if self.penWidthFactor != 1:
-                for key in self.graph.curveKeys():
-                    pen = self.graph.curve(key).pen(); pen.setWidth(pen.width()/self.penWidthFactor); self.graph.curve(key).setPen(pen)
-
-        elif isinstance(self.graph, QCanvas):
-            # draw background
-            self.graph.drawBackground(painter, rect)
-            minx,maxx,miny,maxy = self.getQCanvasBoundaries()
-
-            # draw items
-            sortedList = [(item.z(), item) for item in self.graph.allItems()]
-            sortedList.sort()   # sort items by z value
-
-            for (z, item) in sortedList:
-                # a little compatibility for QT 3.3 (on Mac at least)
-                if (hasattr(item, "isVisible") and item.isVisible()) or (hasattr(item, "visible") and item.visible()):
-                    if isinstance(item, QCanvasLine):
-                        item.setPoints(item.startPoint().x()-minx, item.startPoint().y()-miny, item.endPoint().x()-minx, item.endPoint().y()-miny)
-                    else:
-                        item.moveBy(-minx, -miny)
-
-                    if isinstance(item, QCanvasText):
-                        rect = item.boundingRect()
-                        x,y,w,h = int(rect.x()*scale), int(rect.y()*scale), int(rect.width()*scale), int(rect.height()*scale)
-                        painter.setFont(item.font())
-                        painter.setPen(item.color())
-                        painter.drawText(x,y,w,h,item.textFlags(), item.text())
-                        #painter.drawText(int(scale*item.x()), int(scale*item.y()), str(item.text()))
-                    else:
-                        painter.scale(scale, scale)
-                        p = item.pen()
-                        oldSize = p.width()
-                        p.setWidth(int(oldSize*scale))
-                        item.setPen(p)
-                        item.draw(painter)
-                        p.setWidth(oldSize)
-                        item.setPen(p)
-                        painter.scale(1.0/scale, 1.0/scale)
-
-                    if isinstance(item, QCanvasLine):
-                        item.setPoints(item.startPoint().x()+minx, item.startPoint().y()+miny, item.endPoint().x()+minx, item.endPoint().y()+miny)
-                    else:
-                        item.moveBy(minx, miny)
-
-            # draw foreground
-            self.graph.drawForeground(painter, rect)
-
-    # ############################################################
-    # EXTRA FUNCTIONS ############################################
-    def getQCanvasBoundaries(self):
-        minx,maxx,miny,maxy = 10000000,0,10000000,0
-        for item in self.graph.allItems():
-            if hasattr(item, "isVisible"):
-                if not item.isVisible(): continue
-            elif not item.visible(): continue
-            br = item.boundingRect()
-            minx = min(br.left(), minx)
-            maxx = max(maxx, br.right())
-            miny = min(br.top(), miny)
-            maxy = max(maxy, br.bottom())
-        return minx-10, maxx+10, miny-10, maxy+10
-
-
-    def getFileName(self, defaultName, mask, extension):
-        fileName = str(QFileDialog.getSaveFileName(self.lastSaveDirName + defaultName, mask, None, "Save to...", "Save to..."))
-=======
     # ############################################################
     # EXTRA FUNCTIONS ############################################
     def getQGraphicsSceneBoundaries(self):
@@ -273,7 +162,6 @@
 
     def getFileName(self, defaultName, mask, extension):
         fileName = str(QFileDialog.getSaveFileName(self, "Save to..", self.lastSaveDirName + defaultName, mask))
->>>>>>> ac0cfa89
         if not fileName: return None
         if not os.path.splitext(fileName)[1][1:]: fileName = fileName + extension
 
@@ -304,314 +192,3 @@
 
 
 
-<<<<<<< HEAD
-        self.okButton = OWGUI.button(self.hbox, self, "OK", self.acceptChanges)
-        self.cancelButton = OWGUI.button(self.hbox, self, "Cancel", self.reject)
-        self.setMinimumWidth(230)
-        self.resize(240, 400)
-
-    def acceptChanges(self):
-        state = self.getCurrentState()
-        oldState = self.colorSchemas[self.selectedSchemaIndex][1]
-        if state == oldState:
-            QDialog.accept(self)
-        else:
-            # if we changed the deafult schema, we must save it under a new name
-            if self.colorSchemas[self.selectedSchemaIndex][0] == "Default":
-                if QMessageBox.information(self, 'Question', 'The color schema has changed. Do you want to save changes?','Yes','No', '', 0,1):
-                    QDialog.reject(self)
-                else:
-                    self.selectedSchemaIndex = self.schemaCombo.count()-1
-                    self.paletteSelected()
-                    QDialog.accept(self)
-            # simply save the new users schema
-            else:
-                self.colorSchemas[self.selectedSchemaIndex] = [self.colorSchemas[self.selectedSchemaIndex][0], state]
-                QDialog.accept(self)
-
-    def createBox(self, boxName, boxCaption = None):
-        box = OWGUI.widgetBox(self.mainArea, boxCaption)
-        box.setAlignment(Qt.AlignLeft)
-        return box
-
-    def createColorButton(self, box, buttonName, buttonCaption, initialColor = Qt.black):
-        newbox = QHBox(box)
-        self.__dict__["buttonBox"+str(self.counter)] = newbox
-        newbox.setSpacing(5)
-        self.__dict__[buttonName] = ColorButton(self, newbox)
-        self.__dict__["buttonLabel"+str(self.counter)] = OWGUI.widgetLabel(newbox, buttonCaption)
-        self.__dict__[buttonName].setColor(initialColor)
-        self.colorButtonNames.append(buttonName)
-        self.__dict__["buttonBoxSpacing"+str(self.counter)] = QHBox(newbox)
-
-        self.__dict__[buttonName].setSizePolicy(QSizePolicy(QSizePolicy.Minimum, QSizePolicy.Fixed ))
-        self.__dict__["buttonLabel"+str(self.counter)].setSizePolicy(QSizePolicy(QSizePolicy.Minimum, QSizePolicy.Fixed ))
-
-        self.counter += 1
-
-
-    def createContinuousPalette(self, paletteName, boxCaption, passThroughBlack = 0, initialColor1 = Qt.white, initialColor2 = Qt.black):
-        self.__dict__["buttonBox"+str(self.counter)] = OWGUI.widgetBox(self.mainArea, boxCaption)
-
-        self.__dict__["paletteBox"+str(self.counter)] = OWGUI.widgetBox(self.__dict__["buttonBox"+str(self.counter)], orientation = "horizontal")
-        self.__dict__[paletteName+"Left"]  = ColorButton(self, self.__dict__["paletteBox"+str(self.counter)])
-        self.__dict__[paletteName+"Left"].master = self
-        self.__dict__[paletteName+ "View"] = InterpolationView(self.__dict__["paletteBox"+str(self.counter)])
-        self.__dict__[paletteName+"Right"] = ColorButton(self, self.__dict__["paletteBox"+str(self.counter)])
-        self.__dict__[paletteName+"Right"].master = self
-
-        self.__dict__[paletteName+"Left"].setColor(initialColor1)
-        self.__dict__[paletteName+"Right"].setColor(initialColor2)
-        self.__dict__["buttonBox"+str(self.counter)].addSpace(6)
-
-        self.__dict__[paletteName+"passThroughBlack"] = passThroughBlack
-        self.__dict__[paletteName+"passThroughBlackCheckbox"] = OWGUI.checkBox(self.__dict__["buttonBox"+str(self.counter)], self, paletteName+"passThroughBlack", "Pass through black", callback = self.colorSchemaChange)
-        self.paletteNames.append(paletteName)
-        self.counter += 1
-
-    # #####################################################
-    # DISCRETE COLOR PALETTE
-    # #####################################################
-    def createDiscretePalette(self, boxCaption, colorPalette = OWGraphTools.defaultRGBColors):
-        box = OWGUI.widgetBox(self.mainArea, boxCaption)
-        hbox = OWGUI.widgetBox(box, orientation = 'horizontal')
-
-        self.discListbox = QListBox(hbox)
-
-        vbox = OWGUI.widgetBox(hbox, orientation = 'vertical')
-        self.buttLoad       = OWGUI.button(vbox, self, "D", callback = self.showPopup, tooltip="Load a predefined set of colors")
-        self.buttLoad.setMaximumWidth(20)
-        self.buttLoad.setMaximumHeight(20)
-        buttonUPAttr   = OWGUI.button(vbox, self, "", callback = self.moveAttrUP, tooltip="Move selected attributes up")
-        buttonDOWNAttr = OWGUI.button(vbox, self, "", callback = self.moveAttrDOWN, tooltip="Move selected attributes down")
-        buttonUPAttr.setPixmap(QPixmap(os.path.join(self.widgetDir, r"icons\Dlg_up1.png")))
-        buttonUPAttr.setSizePolicy(QSizePolicy(QSizePolicy.Fixed , QSizePolicy.Expanding))
-        buttonUPAttr.setMaximumWidth(20)
-        buttonDOWNAttr.setPixmap(QPixmap(os.path.join(self.widgetDir, r"icons\Dlg_down1.png")))
-        buttonDOWNAttr.setSizePolicy(QSizePolicy(QSizePolicy.Fixed , QSizePolicy.Expanding))
-        buttonDOWNAttr.setMaximumWidth(20)
-        buttonUPAttr.setMaximumWidth(20)
-        self.connect(self.discListbox, SIGNAL("doubleClicked ( QListBoxItem * )"), self.changeDiscreteColor)
-
-        self.popupMenu = QPopupMenu(self)
-        self.popupMenu.insertItem("Load default RGB palette", self.loadRGBPalette)
-        self.popupMenu.insertItem("Load Color Brewer palette", self.loadCBPalette)
-
-        self.discreteColors = [QColor(r,g,b) for (r,g,b) in colorPalette]
-        for ind in range(len(self.discreteColors)):
-            self.discListbox.insertItem(OWTools.ColorPixmap(self.discreteColors[ind], 15), "Color %d" % (ind))
-
-    def changeDiscreteColor(self, item):
-        ind = self.discListbox.index(item)
-        color = QColorDialog.getColor(self.discreteColors[ind], self)
-        if color.isValid():
-            self.discListbox.changeItem(OWTools.ColorPixmap(color, 15), "Color %d" % (ind), ind)
-            self.discreteColors[ind] = color
-
-    def loadRGBPalette(self):
-        self.discListbox.clear()
-        self.discreteColors = [QColor(r,g,b) for (r,g,b) in OWGraphTools.defaultRGBColors]
-        for ind in range(len(self.discreteColors)):
-            self.discListbox.insertItem(OWTools.ColorPixmap(self.discreteColors[ind], 15), "Color %d" % (ind))
-
-    def loadCBPalette(self):
-        self.discListbox.clear()
-        self.discreteColors = [QColor(r,g,b) for (r,g,b) in OWGraphTools.ColorBrewerColors]
-        for ind in range(len(self.discreteColors)):
-            self.discListbox.insertItem(OWTools.ColorPixmap(self.discreteColors[ind], 15), "Color %d" % (ind))
-
-    def showPopup(self):
-        point = self.buttLoad.mapToGlobal(QPoint(0, self.buttLoad.height()))
-        self.popupMenu.popup(point, 0)
-
-    # move selected attribute in "Attribute Order" list one place up
-    def moveAttrUP(self):
-        for i in range(1, self.discListbox.count()):
-            if self.discListbox.isSelected(i):
-                pixI, textI = self.discListbox.pixmap(i-1), self.discListbox.text(i)
-                pixII, textII = self.discListbox.pixmap(i), self.discListbox.text(i-1)
-                self.discListbox.insertItem(pixI, textI, i-1)
-                self.discListbox.insertItem(pixII, textII, i-1)
-                self.discListbox.removeItem(i+1)
-                self.discListbox.removeItem(i+1)
-                self.discListbox.setSelected(i-1, TRUE)
-                self.discreteColors.insert(i-1, self.discreteColors.pop(i))
-
-
-    # move selected attribute in "Attribute Order" list one place down
-    def moveAttrDOWN(self):
-        count = self.discListbox.count()
-        for i in range(count-2,-1,-1):
-            if self.discListbox.isSelected(i):
-                pixI, textI = self.discListbox.pixmap(i+1), self.discListbox.text(i)
-                pixII, textII = self.discListbox.pixmap(i), self.discListbox.text(i+1)
-                self.discListbox.insertItem(pixI, textI, i)
-                self.discListbox.insertItem(pixII, textII, i+1)
-                self.discListbox.removeItem(i+2)
-                self.discListbox.removeItem(i+2)
-                self.discListbox.setSelected(i+1, TRUE)
-                self.discreteColors.insert(i+1, self.discreteColors.pop(i))
-
-
-    # #####################################################
-
-    def getCurrentSchemeIndex(self):
-        return self.selectedSchemaIndex
-
-    def getColor(self, buttonName):
-        return self.__dict__[buttonName].getColor()
-
-    def getContinuousPalette(self, paletteName):
-        c1 = self.__dict__[paletteName+"Left"].getColor()
-        c2 = self.__dict__[paletteName+"Right"].getColor()
-        b = self.__dict__[paletteName+"passThroughBlack"]
-        return ContinuousPaletteGenerator(c1, c2, b)
-
-    def getDiscretePalette(self):
-        return OWGraphTools.ColorPaletteGenerator(rgbColors = [(c.red(), c.green(), c.blue()) for c in self.discreteColors])
-
-    def getColorSchemas(self):
-        return self.colorSchemas
-
-    def getCurrentState(self):
-        l1 = [(name, self.qRgbFromQColor(self.__dict__[name].getColor())) for name in self.colorButtonNames]
-        l2 = [(name, (self.qRgbFromQColor(self.__dict__[name+"Left"].getColor()), self.qRgbFromQColor(self.__dict__[name+"Right"].getColor()), self.__dict__[name+"passThroughBlack"])) for name in self.paletteNames]
-        l3 = [self.qRgbFromQColor(col) for col in self.discreteColors]
-        return [l1, l2, l3]
-
-
-    def setColorSchemas(self, schemas = None, selectedSchemaIndex = 0):
-        self.schemaCombo.clear()
-
-        if not schemas or type(schemas) != list:
-            schemas = [("Default", self.getCurrentState()) ]
-
-        self.colorSchemas = schemas
-        for (name, sch) in schemas:
-            self.schemaCombo.insertItem(name)
-
-        self.schemaCombo.insertItem("Save current palette as...")
-        self.selectedSchemaIndex = selectedSchemaIndex
-        self.paletteSelected()
-
-    def setCurrentState(self, state):
-        [buttons, contPalettes, discPalette] = state
-        for (name, but) in buttons:
-            self.__dict__[name].setColor(self.rgbToQColor(but))
-        for (name, (l,r,chk)) in contPalettes:
-            self.__dict__[name+"Left"].setColor(self.rgbToQColor(l))
-            self.__dict__[name+"Right"].setColor(self.rgbToQColor(r))
-            self.__dict__[name+"passThroughBlack"] = chk
-            self.__dict__[name+"passThroughBlackCheckbox"].setChecked(chk)
-            palette = self.createPalette(self.rgbToQColor(l), self.rgbToQColor(r), chk) + 5*[Qt.white.rgb()]
-            self.__dict__[name+"View"].setPalette1(palette)
-
-        self.discreteColors = [self.rgbToQColor(col) for col in discPalette]
-        if self.discreteColors:
-            self.discListbox.clear()
-            for ind in range(len(self.discreteColors)):
-                self.discListbox.insertItem(OWTools.ColorPixmap(self.discreteColors[ind], 15), "Color %d" % (ind))
-
-    def paletteSelected(self):
-        if not self.schemaCombo.count(): return
-
-        # if we selected "Save current palette as..." option then add another option to the list
-        if self.selectedSchemaIndex == self.schemaCombo.count()-1:
-            message = "Please enter a new name for the current color schema:"
-            ok = FALSE
-            while (not ok):
-                s = QInputDialog.getText("New Schema Name", message, QLineEdit.Normal)
-                ok = TRUE
-                if (s[1]==TRUE):
-                    newName = str(s[0])
-                    oldNames = [str(self.schemaCombo.text(i)).lower() for i in range(self.schemaCombo.count()-1)]
-                    if newName.lower() == "default":
-                        ok = FALSE
-                        message = "Can not change the 'Default' schema. Please enter a different name:"
-                    elif newName.lower() in oldNames:
-                        index = oldNames.index(newName.lower())
-                        self.colorSchemas.pop(index)
-
-                    if (ok):
-                        self.colorSchemas.insert(0, (newName, self.getCurrentState()))
-                        self.schemaCombo.insertItem(newName, 0)
-                        #self.schemaCombo.setCurrentItem(0)
-                        self.selectedSchemaIndex = 0
-                else:
-                    state = self.getCurrentState()  # if we pressed cancel we have to select a different item than the "Save current palette as..."
-                    self.selectedSchemaIndex = 0    # this will change the color buttons, so we have to restore the colors
-                    self.setCurrentState(state)
-        else:
-            schema = self.colorSchemas[self.selectedSchemaIndex][1]
-            self.setCurrentState(schema)
-            if self.callback: self.callback()
-
-
-    def rgbToQColor(self, rgb):
-        # we could also use QColor(positiveColor(rgb), 0xFFFFFFFF) but there is probably a reason
-        # why this was not used before so I am leaving it as it is
-
-        return QColor(qRed(positiveColor(rgb)), qGreen(positiveColor(rgb)), qBlue(positiveColor(rgb))) # if color cannot be negative number we convert it manually
-
-    def qRgbFromQColor(self, qcolor):
-        return qRgb(qcolor.red(), qcolor.green(), qcolor.blue())
-
-    def createPalette(self, color1, color2, passThroughBlack, colorNumber = paletteInterpolationColors):
-        if passThroughBlack:
-            palette = [qRgb(color1.red() - color1.red()*i*2./colorNumber, color1.green() - color1.green()*i*2./colorNumber, color1.blue() - color1.blue()*i*2./colorNumber) for i in range(colorNumber/2)]
-            palette += [qRgb(color2.red()*i*2./colorNumber, color2.green()*i*2./colorNumber, color2.blue()*i*2./colorNumber) for i in range(colorNumber - (colorNumber/2))]
-        else:
-            palette = [qRgb(color1.red() + (color2.red()-color1.red())*i/colorNumber, color1.green() + (color2.green()-color1.green())*i/colorNumber, color1.blue() + (color2.blue()-color1.blue())*i/colorNumber) for i in range(colorNumber)]
-        return palette
-
-    # this function is called if one of the color buttons was pressed or there was any other change of the color palette
-    def colorSchemaChange(self):
-        self.setCurrentState(self.getCurrentState())
-        if self.callback: self.callback()
-
-
-class ContinuousPaletteGenerator:
-    def __init__(self, color1, color2, passThroughBlack):
-        self.c1Red, self.c1Green, self.c1Blue = color1.red(), color1.green(), color1.blue()
-        self.c2Red, self.c2Green, self.c2Blue = color2.red(), color2.green(), color2.blue()
-        self.passThroughBlack = passThroughBlack
-
-    def getRGB(self, val):
-        if self.passThroughBlack:
-            if val < 0.5:
-                return (self.c1Red - self.c1Red*val*2, self.c1Green - self.c1Green*val*2, self.c1Blue - self.c1Blue*val*2)
-            else:
-                return (self.c2Red*(val-0.5)*2., self.c2Green*(val-0.5)*2., self.c2Blue*(val-0.5)*2.)
-        else:
-            return (self.c1Red + (self.c2Red-self.c1Red)*val, self.c1Green + (self.c2Green-self.c1Green)*val, self.c1Blue + (self.c2Blue-self.c1Blue)*val)
-
-    # val must be between 0 and 1
-    def __getitem__(self, val):
-        return QColor(*self.getRGB(val))
-
-
-if __name__== "__main__":
-    a = QApplication(sys.argv)
-
-##    c = ColorPalette(None, modal = FALSE)
-##    c.createContinuousPalette("continuousPalette", "Continuous Palette")
-##    c.createDiscretePalette("Discrete Palette")
-##    box = c.createBox("otherColors", "Colors")
-##    c.createColorButton(box, "Canvas", "Canvas")
-##    box.addSpace(5)
-##    c.createColorButton(box, "Grid", "Grid")
-##    box.addSpace(5)
-##    c.createColorButton(box, "test", "ttest")
-##    box.addSpace(5)
-##    box.adjustSize()
-##    c.setColorSchemas()
-##    a.setMainWidget(c)
-##    c.show()
-##    a.exec_loop()
-
-    c = OWChooseImageSizeDlg(None)
-    a.setMainWidget(c)
-    c.show()
-    a.exec_loop()
-=======
->>>>>>> ac0cfa89
