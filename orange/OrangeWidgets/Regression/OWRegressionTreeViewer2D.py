"""
<name> Regression Tree Graph</name>
<description>Regression tree viewer (graph view).</description>
<icon>icons/RegressionTreeGraph.png</icon>
<contact>Ales Erjavec (ales.erjavec(@at@)fri.uni-lj.si)</contact>
<priority>2110</priority>
"""
import orngOrangeFoldersQt4
from OWTreeViewer2D import *
import re
import sets

class RegressionNode(GraphicsNode):
    def __init__(self, attrVal, *args):
        GraphicsNode.__init__(self, *args)
        self.attrVal=attrVal
        self.dist=self.tree.distribution
        self.numInst=self.dist.cases
        self.defVal=self.tree.nodeClassifier.defaultValue
        self.var=self.dist.var()
        self.dev=self.dist.dev()
        self.error=self.dist.error()
        self.texts=["%.4f" % self.defVal,"%.3f" %self.var,"%.3f" %self.dev,"%.3f" % self.error,"%.i" % self.numInst]
        self.name = (self.tree.branches and self.tree.branchSelector.classVar.name) or str(self.defVal)
        self.addTextLine(self.attrVal, None, False)
        self.addTextLine("", None, False)
        self.addTextLine("", None, False)
        self.addTextLine(None, None, None)
        self.addTextLine(self.name, None, False)
        self.textind=[]
        self.rule=(isinstance(self.parent, QGraphicsRectItem) and \
                   self.parent.rule+[(self.parent.tree.branchSelector.classVar, attrVal)]) or []
        self.textAdvance=15

    def setRect(self,x,y,w,h):
        GraphicsNode.setRect(self,x,y,w,h)
        self.updateText()

##    def setBrush(self, brush):
##        GraphicsTextContainer.setBrush(self, brush)
##        if self.textObj:
##            self.textObj[0].setColor(Qt.black)

    def setText(self, textInd=[]):
        self.textInd=textInd
        j=1
        for i in textInd:
            GraphicsNode.setText(self, j, self.texts[i], fitSquare=False)
            j+=1
        for i in range(len(textInd),2):
            GraphicsNode.setText(self, i+1, "", fitSquare=False)

    def updateText(self):
        self.textAdvance=float(self.rect().height())/3
        self.lineSpacing=0
        self.setFont(QFont("",self.textAdvance*0.7), False)
        self.reArangeText(False, -self.textAdvance-self.lineSpacing)


##    def reArangeText(self, fitSquare=True, startOffset=0):
##        self.textOffset=startOffset
##        x,y=self.x(),self.y()
##        for i in range(4):
##            self.textObj[i].move(x+1, y+(i-1)*self.textAdvance)
##        self.spliterObj[0].move(x, y+self.height()-self.textAdvance)

    def reArangeText(self, fitSquare=True, startOffset=0):
        self.textOffset=startOffset
        x,y=self.x(),self.y()
        for i in range(4):
##            self.textObj[i].setPos(x+1, y+(i-1)*self.textAdvance)
            self.textObj[i].setPos(1, (i-1)*self.textAdvance)
##        self.spliterObj[0].setPos(x, y+self.rect().height()-self.textAdvance)
        self.spliterObj[0].setPos(0, self.rect().height()-self.textAdvance)        


<<<<<<< HEAD

=======
>>>>>>> ac0cfa89
def parseRules(rules):
    def joinCont(rule1, rule2):
        int1, int2=["(",-1e1000,1e1000,")"], ["(",-1e1000,1e1000,")"]
        rule=[rule1, rule2]
        interval=[int1, int2]
        for i in [0,1]:
            if rule[i][1].startswith("in"):
                r=rule[i][1][2:]
                interval[i]=[r.strip(" ")[0]]+map(lambda a: float(a), r.strip("()[] ").split(","))+[r.strip(" ")[-1]]
            else:
                if "<" in rule[i][1]:
                    interval[i][3]=("=" in rule[i][1] and "]") or ")"
                    interval[i][2]=float(rule[i][1].strip("<>= "))
                else:
                    interval[i][0]=("=" in rule[i][1] and "[") or "("
                    interval[i][1]=float(rule[i][1].strip("<>= "))

        inter=[None]*4

        if interval[0][1]<interval[1][1] or (interval[0][1]==interval[1][1] and interval[0][0]=="["):
            interval.reverse()
        inter[:2]=interval[0][:2]

        if interval[0][2]>interval[1][2] or (interval[0][2]==interval[1][2] and interval[0][3]=="]"):
            interval.reverse()
        inter[2:]=interval[0][2:]


        if 1e1000 in inter or -1e1000 in inter:
            rule=((-1e1000==inter[1] and "<") or ">")
            rule+=(("[" in inter or "]" in inter) and "=") or ""
            rule+=(-1e1000==inter[1] and str(inter[2])) or str(inter[1])
        else:
            rule="in "+inter[0]+str(inter[1])+","+str(inter[2])+inter[3]
        return (rule1[0], rule)

    def joinDisc(rule1, rule2):
        r1,r2=rule1[1],rule2[1]
        r1=re.sub("^in ","",r1)
        r2=re.sub("^in ","",r2)
        r1=r1.strip("[]=")
        r2=r2.strip("[]=")
        s1=sets.Set([s.strip(" ") for s in r1.split(",")])
        s2=sets.Set([s.strip(" ") for s in r2.split(",")])
        s=s1 & s2
        if len(s)==1:
            return (rule1[0], "= "+str(list(s)[0]))
        else:
            return (rule1[0], "in ["+",".join([str(st) for st in s])+"]")

    rules.sort(lambda a,b: (a[0].name<b[0].name and -1) or 1 )
    newRules=[rules[0]]
    for r in rules[1:]:
        if r[0].name==newRules[-1][0].name:
            if re.search("(a-zA-Z\"')+",r[1].lstrip("in")):
                newRules[-1]=joinDisc(r,newRules[-1])
            else:
                newRules[-1]=joinCont(r,newRules[-1])
        else:
            newRules.append(r)
    return newRules

BodyColor_Default = QColor(255, 225, 10)
BodyCasesColor_Default = QColor(0, 0, 128)

class OWRegressionTreeViewer2D(OWTreeViewer2D):
    def __init__(self, parent=None, signalManager = None, name='RegressionTreeViewer2D'):
        OWTreeViewer2D.__init__(self, parent, signalManager, name)

        self.inputs = [("Classification Tree", orange.TreeClassifier, self.ctree)]
        self.outputs = [("Examples", ExampleTable)]
        
<<<<<<< HEAD
        self.canvas = TreeCanvas(self)
        self.canvasView = TreeCanvasView(self, self.canvas, self.mainArea, "CView")
        layout = QVBoxLayout(self.mainArea)
        layout.addWidget(self.canvasView)
        self.canvas.resize(800,800)
        self.canvasView.bubbleConstructor=self.regressionBubbleConstructor
        self.navWidget=QWidget(None, "Navigator")
=======
        self.scene = TreeGraphicsScene(self)
        self.sceneView = TreeGraphicsView(self, self.scene)
        self.mainArea.layout().addWidget(self.sceneView)
        self.scene.setSceneRect(0,0,800,800)

        self.sceneView.bubbleConstructor=self.regressionBubbleConstructor

        self.navWidget = QWidget(None)
>>>>>>> ac0cfa89
        self.navWidget.lay=QVBoxLayout(self.navWidget)
##        self.navWidget.setLayout(QVBoxLayout())

        scene = TreeGraphicsScene(self.navWidget)
        self.treeNav=TreeNavigator(self.sceneView,self,scene,self.navWidget)
        self.treeNav.setScene(scene)
        self.navWidget.layout().addWidget(self.treeNav)
        self.sceneView.setNavigator(self.treeNav)
        self.navWidget.resize(400,400)
<<<<<<< HEAD
        if (int(qVersion()[0]) >= 3):
            self.navWidget.setCaption("Navigator")
        else:
            self.navWidget.setCaption("Qt "+"Navigator")
        self.setMouseTracking(True)

        nodeInfoBox = QVButtonGroup("Show Info On", self.NodeTab)
=======
        self.navWidget.setWindowTitle("Navigator")
        self.setMouseTracking(True)

        nodeInfoBox = OWGUI.widgetBox(self.NodeTab, "Show Info On")
>>>>>>> ac0cfa89
        nodeInfoButtons = ['Predicted value', 'Variance', 'Deviation', 'Error', 'Number of instances']
        nodeInfoSettings = ['maj', 'majp', 'tarp', 'error', 'inst']
        self.NodeInfoW = []; self.dummy = 0
        for i in range(len(nodeInfoButtons)):
            setattr(self, nodeInfoSettings[i], i in self.NodeInfo)
            w = OWGUI.checkBox(nodeInfoBox, self, nodeInfoSettings[i], \
                               nodeInfoButtons[i], callback=self.setNodeInfo, getwidget=1, id=i)
            self.NodeInfoW.append(w)

<<<<<<< HEAD
        OWGUI.comboBox(self.NodeTab, self, 'NodeColorMethod', items=['Default', 'Instances in node', 'Variance', 'Deviation', 'Error'], box='Node Color',
=======
        OWGUI.comboBox(self.NodeTab, self, 'NodeColorMethod', items=['Default', 'Instances in node', 'Variance', 'Deviance', 'Error'], box='Node Color',
>>>>>>> ac0cfa89
                                callback=self.toggleNodeColor)
        
        OWGUI.button(self.controlArea, self, "Save As", callback=self.saveGraph, debuggingEnabled = 0)
        self.NodeInfoSorted=list(self.NodeInfo)
        self.NodeInfoSorted.sort()

    def setNodeInfo(self, widget=None, id=None):
        if widget:
            if widget.isChecked():
                if len(self.NodeInfo) == 2:
                    self.NodeInfoW[self.NodeInfo[0]].setChecked(0)
                self.NodeInfo.append(id)
            else:
                self.NodeInfo.remove(id)
            self.NodeInfoSorted=list(self.NodeInfo)
            self.NodeInfoSorted.sort()
            self.NodeInfoMethod=id
        for n in self.scene.nodeList:
            n.setText(self.NodeInfoSorted)
        self.scene.update()

    def activateLoadedSettings(self):
        if not self.tree:
            return
        OWTreeViewer2D.activateLoadedSettings(self)
        self.setNodeInfo()
        self.toggleNodeColor()

    def toggleNodeColor(self):
        numInst=self.tree.distribution.cases
        for node in self.scene.nodeList:
            if self.NodeColorMethod == 0:   # default
                node.setBrush(QBrush(BodyColor_Default))
            elif self.NodeColorMethod == 1: # instances in node
                light = 400 - 300*node.tree.distribution.cases/numInst
                node.setBrush(QBrush(BodyCasesColor_Default.light(light)))
            elif self.NodeColorMethod == 2:
                light = 300-min([node.var,100])
                node.setBrush(QBrush(BodyCasesColor_Default.light(light)))
            elif self.NodeColorMethod == 3:
                light = 300 - min([node.dev,100])
                node.setBrush(QBrush(BodyCasesColor_Default.light(light)))
            elif self.NodeColorMethod == 4:
                light = 400 - 300*node.error
                node.setBrush(QBrush(BodyCasesColor_Default.light(light)))
        self.scene.update()
        self.treeNav.leech()

    def ctree(self, tree=None):
        self.send("Examples", None)
        OWTreeViewer2D.ctree(self, tree)

    def walkcreate(self, tree, parent=None, level=0, attrVal=""):
        node=RegressionNode(attrVal, tree, parent, self.scene)
        if tree.branches:
            for i in range(len(tree.branches)):
                if tree.branches[i]:
                    self.walkcreate(tree.branches[i],node,level+1,tree.branchDescriptions[i])
        return node

    def regressionBubbleConstructor(self, node, pos, scene):
        b=GraphicsBubbleInfo(node, pos, scene)
        rule=list(node.rule)
        #print node.rule, rule
        #rule.sort(lambda:a,b:a[0]<b[0])
        # merge
        if rule:
            try:
                rule=parseRules(list(rule))
            except:
                pass
            text="IF "+" AND\n  ".join([a[0].name+" "+a[1] for a in rule])+"\nTHEN "+str(node.defVal)
        else:
            text="THEN "+str(node.defVal)
        b.addTextLine(text)
        b.addTextLine()
        text="#instances:"+str(node.numInst)+"(%.1f" % (node.numInst/self.tree.distribution.cases*100)+"%)"
        b.addTextLine(text)
        b.addTextLine()
        b.addTextLine((node.tree.branches and "Partition on %s" % node.name) or "(leaf)")
        b.addTextLine()
        b.addTextLine(node.tree.nodeClassifier.classVar.name+" = "+str(node.defVal))
        b.show()
        return b

    def saveGraph(self):
        qfileName = QFileDialog.getSaveFileName(None, "Save to..", "tree.png","Portable Network Graphics (.PNG)\nWindows Bitmap (.BMP)\nGraphics Interchange Format (.GIF)\nDot Tree File(.DOT)")
        fileName = str(qfileName)
        if fileName == "": return
        (fil,ext) = os.path.splitext(fileName)
        ext = ext.replace(".","")
        ext = ext.upper()
        if ext=="DOT":
            orngTree.printDot(self.tree, fileName)
            return
        dSize= self.scene.size()
        buffer = QPixmap(dSize.width(),dSize.height()) # any size can do, now using the window size
        painter = QPainter(buffer)

        painter.fillRect(buffer.rect(), QBrush(QColor(255, 255, 255))) # make background same color as the widget's background
        self.sceneView.drawContents(painter,0,0,dSize.width(), dSize.height())
        painter.end()
        buffer.save(fileName, ext)

if __name__=="__main__":
    a = QApplication(sys.argv)
    ow = OWRegressionTreeViewer2D()

    data = orange.ExampleTable('../../doc/datasets/housing.tab')
    tree = orange.TreeLearner(data, storeExamples = 1)
    ow.ctree(tree)

    # here you can test setting some stuff
    ow.show()
    a.exec_()
    ow.saveSettings()<|MERGE_RESOLUTION|>--- conflicted
+++ resolved
@@ -74,10 +74,6 @@
         self.spliterObj[0].setPos(0, self.rect().height()-self.textAdvance)        
 
 
-<<<<<<< HEAD
-
-=======
->>>>>>> ac0cfa89
 def parseRules(rules):
     def joinCont(rule1, rule2):
         int1, int2=["(",-1e1000,1e1000,")"], ["(",-1e1000,1e1000,")"]
@@ -150,15 +146,6 @@
         self.inputs = [("Classification Tree", orange.TreeClassifier, self.ctree)]
         self.outputs = [("Examples", ExampleTable)]
         
-<<<<<<< HEAD
-        self.canvas = TreeCanvas(self)
-        self.canvasView = TreeCanvasView(self, self.canvas, self.mainArea, "CView")
-        layout = QVBoxLayout(self.mainArea)
-        layout.addWidget(self.canvasView)
-        self.canvas.resize(800,800)
-        self.canvasView.bubbleConstructor=self.regressionBubbleConstructor
-        self.navWidget=QWidget(None, "Navigator")
-=======
         self.scene = TreeGraphicsScene(self)
         self.sceneView = TreeGraphicsView(self, self.scene)
         self.mainArea.layout().addWidget(self.sceneView)
@@ -167,7 +154,6 @@
         self.sceneView.bubbleConstructor=self.regressionBubbleConstructor
 
         self.navWidget = QWidget(None)
->>>>>>> ac0cfa89
         self.navWidget.lay=QVBoxLayout(self.navWidget)
 ##        self.navWidget.setLayout(QVBoxLayout())
 
@@ -177,20 +163,10 @@
         self.navWidget.layout().addWidget(self.treeNav)
         self.sceneView.setNavigator(self.treeNav)
         self.navWidget.resize(400,400)
-<<<<<<< HEAD
-        if (int(qVersion()[0]) >= 3):
-            self.navWidget.setCaption("Navigator")
-        else:
-            self.navWidget.setCaption("Qt "+"Navigator")
-        self.setMouseTracking(True)
-
-        nodeInfoBox = QVButtonGroup("Show Info On", self.NodeTab)
-=======
         self.navWidget.setWindowTitle("Navigator")
         self.setMouseTracking(True)
 
         nodeInfoBox = OWGUI.widgetBox(self.NodeTab, "Show Info On")
->>>>>>> ac0cfa89
         nodeInfoButtons = ['Predicted value', 'Variance', 'Deviation', 'Error', 'Number of instances']
         nodeInfoSettings = ['maj', 'majp', 'tarp', 'error', 'inst']
         self.NodeInfoW = []; self.dummy = 0
@@ -200,14 +176,10 @@
                                nodeInfoButtons[i], callback=self.setNodeInfo, getwidget=1, id=i)
             self.NodeInfoW.append(w)
 
-<<<<<<< HEAD
-        OWGUI.comboBox(self.NodeTab, self, 'NodeColorMethod', items=['Default', 'Instances in node', 'Variance', 'Deviation', 'Error'], box='Node Color',
-=======
         OWGUI.comboBox(self.NodeTab, self, 'NodeColorMethod', items=['Default', 'Instances in node', 'Variance', 'Deviance', 'Error'], box='Node Color',
->>>>>>> ac0cfa89
                                 callback=self.toggleNodeColor)
         
-        OWGUI.button(self.controlArea, self, "Save As", callback=self.saveGraph, debuggingEnabled = 0)
+        OWGUI.button(self.controlArea, self, "Save As", callback=self.saveGraph)
         self.NodeInfoSorted=list(self.NodeInfo)
         self.NodeInfoSorted.sort()
 
