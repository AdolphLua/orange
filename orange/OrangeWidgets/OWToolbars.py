--- conflicted
+++ resolved
@@ -10,11 +10,7 @@
 dlg_select = dir + "Dlg_arrow.png"
 dlg_rect = dir + "Dlg_rect.png"
 dlg_poly = dir + "Dlg_poly.png"
-<<<<<<< HEAD
-dlg_zoom_extent = dir + "dlg_zoom_extent.png"
-=======
 dlg_zoom_extent = dir + "Dlg_zoom_extent.png"
->>>>>>> ac0cfa89
 dlg_undo = dir + "Dlg_undo.png"
 dlg_clear = dir + "Dlg_clear.png"
 dlg_send = dir + "Dlg_send.png"
@@ -40,11 +36,7 @@
     btn.setToolTip(text)
     return btn
     
-<<<<<<< HEAD
-class ZoomSelectToolbar(QHButtonGroup):
-=======
 class ZoomSelectToolbar(QGroupBox):
->>>>>>> ac0cfa89
 #                (tooltip, attribute containing the button, callback function, button icon, button cursor, toggle)                 
     IconSpace, IconZoom, IconPan, IconSelect, IconRectangle, IconPolygon, IconRemoveLast, IconRemoveAll, IconSendSelection, IconZoomExtent, IconZoomSelection = range(11)
 
@@ -54,22 +46,6 @@
 
     def __init__(self, widget, parent, graph, autoSend = 0, buttons = (1, 4, 5, 0, 6, 7, 8), name = "Zoom / Select", exclusiveList = "__toolbars"):
         if not hasattr(ZoomSelectToolbar, "builtinFunctions"):
-<<<<<<< HEAD
-            ZoomSelectToolbar.builtinFunctions = (None,
-                 ("Zooming", "buttonZoom", "activateZooming", QPixmap(dlg_zoom), Qt.sizeAllCursor, 1), 
-                 ("Panning", "buttonPan", "activatePanning", QPixmap(dlg_pan), Qt.pointingHandCursor, 1), 
-                 ("Selection", "buttonSelect", "activateSelection", QPixmap(dlg_select), Qt.arrowCursor, 1), 
-                 ("Rectangle selection", "buttonSelectRect", "activateRectangleSelection", QPixmap(dlg_rect), Qt.arrowCursor, 1), 
-                 ("Polygon selection", "buttonSelectPoly", "activatePolygonSelection", QPixmap(dlg_poly), Qt.arrowCursor, 1), 
-                 ("Remove last selection", "buttonRemoveLastSelection", "removeLastSelection", QPixmap(dlg_undo), None, 0), 
-                 ("Remove all selections", "buttonRemoveAllSelections", "removeAllSelections", QPixmap(dlg_clear), None, 0), 
-                 ("Send selections", "buttonSendSelections", "sendData", QPixmap(dlg_send), None, 0),
-                 ("Zoom to extent", "buttonZoomExtent", "zoomExtent", QPixmap(dlg_zoom_extent), None, 0),
-                 ("Zoom selection", "buttonZoomSelection", "zoomSelection", QPixmap(dlg_zoom_selection), None, 0)
-                )
-
-        QHButtonGroup.__init__(self, name, parent)
-=======
             ZoomSelectToolbar.builtinFunctions = \
                  (None,
                  ("Zooming", "buttonZoom", "activateZooming", QIcon(dlg_zoom), Qt.ArrowCursor, 1), 
@@ -90,7 +66,6 @@
         self.layout().setSpacing(4)
         if parent.layout():
             parent.layout().addWidget(self)
->>>>>>> ac0cfa89
         
         self.graph = graph # save graph. used to send signals
         self.exclusiveList = exclusiveList
@@ -126,21 +101,6 @@
             for tbar in getattr(self.widget, self.exclusiveList):
                 for fi, ff in enumerate(tbar.functions):
                     if ff and ff[5]:
-<<<<<<< HEAD
-                        getattr(tbar, ff[1]).setOn(self == tbar and fi == b)
-            
-        getattr(self.graph, f[2])()
-        #else:
-        #    getattr(self.widget, f[2])()
-        
-#        # why doesn't this work?
-#        cursor = f[4]
-#        if not cursor is None:
-#            self.graph.canvas().setCursor(cursor)
-#            if self.widget:
-#                self.widget.setCursor(cursor)
-            
-=======
                         getattr(tbar, ff[1]).setChecked(self == tbar and fi == b)
         getattr(self.graph, f[2])()
         
@@ -148,7 +108,6 @@
         if not cursor is None:
             self.graph.canvas().setCursor(cursor)
      
->>>>>>> ac0cfa89
         
     # for backward compatibility with a previous version of this class
     def actionZooming(self): self.action(0)
@@ -156,11 +115,7 @@
     def actionPolygonSelection(self): self.action(4)
     
     
-<<<<<<< HEAD
-class NavigateSelectToolbar(QVBox):
-=======
 class NavigateSelectToolbar(QWidget):
->>>>>>> ac0cfa89
 #                (tooltip, attribute containing the button, callback function, button icon, button cursor, toggle)
                  
     IconSpace, IconZoom, IconPan, IconSelect, IconRectangle, IconPolygon, IconRemoveLast, IconRemoveAll, IconSendSelection, IconZoomExtent, IconZoomSelection = range(11)
@@ -168,25 +123,6 @@
     def __init__(self, widget, parent, graph, autoSend = 0, buttons = (1, 4, 5, 0, 6, 7, 8)):
         if not hasattr(NavigateSelectToolbar, "builtinFunctions"):
             NavigateSelectToolbar.builtinFunctions = (None,
-<<<<<<< HEAD
-                 ("Zooming", "buttonZoom", "activateZooming", QPixmap(dlg_zoom), Qt.crossCursor, 1, "navigate"), 
-                 ("Panning", "buttonPan", "activatePanning", QPixmap(dlg_pan), Qt.pointingHandCursor, 1, "navigate"), 
-                 ("Selection", "buttonSelect", "activateSelection", QPixmap(dlg_select), Qt.arrowCursor, 1, "select"), 
-                 ("Rectangle selection", "buttonSelectRect", "activateRectangleSelection", QPixmap(dlg_rect), Qt.arrowCursor, 1, "select"), 
-                 ("Polygon selection", "buttonSelectPoly", "activatePolygonSelection", QPixmap(dlg_poly), Qt.arrowCursor, 1, "select"), 
-                 ("Remove last selection", "buttonRemoveLastSelection", "removeLastSelection", QPixmap(dlg_undo), None, 0, "select"), 
-                 ("Remove all selections", "buttonRemoveAllSelections", "removeAllSelections", QPixmap(dlg_clear), None, 0, "select"), 
-                 ("Send selections", "buttonSendSelections", "sendData", QPixmap(dlg_send), None, 0, "select"),
-                 ("Zoom to extent", "buttonZoomExtent", "zoomExtent", QPixmap(dlg_zoom_extent), None, 0, "navigate"),
-                 ("Zoom selection", "buttonZoomSelection", "zoomSelection", QPixmap(dlg_zoom_selection), None, 0, "navigate")
-                )
-
-        #QHButtonGroup.__init__(self, "Zoom / Select", parent)
-        QVBox.__init__(self, parent, "NavigateSelect")
-        
-        self.navigate = QHButtonGroup("Navigate", self)
-        self.select = QHButtonGroup("Select", self)   
-=======
                  ("Zooming", "buttonZoom", "activateZooming", QIcon(dlg_zoom), Qt.CrossCursor, 1, "navigate"), 
                  ("Panning", "buttonPan", "activatePanning", QIcon(dlg_pan), Qt.OpenHandCursor, 1, "navigate"), 
                  ("Selection", "buttonSelect", "activateSelection", QIcon(dlg_select), Qt.ArrowCursor, 1, "select"), 
@@ -206,22 +142,12 @@
                 
         self.navigate = OWGUI.widgetBox(self, "Nav", orientation = "vertical")
         self.select = OWGUI.widgetBox(self, "Sel", orientation = "vertical")
->>>>>>> ac0cfa89
         
         self.graph = graph # save graph. used to send signals
         self.widget = widget    # we set widget here so that it doesn't affect the value of self.widget.toolbarSelection
         
         self.functions = [type(f) == int and self.builtinFunctions[f] or f for f in buttons]
         for b, f in enumerate(self.functions):
-<<<<<<< HEAD
-            if not f or len(f) < 7:
-                pass
-            elif f[0] == "" or f[1] == "" or f[2] == "":
-                if f[6] == "navigate":
-                    self.navigate.addSpace(10)
-                elif f[6] == "select":
-                    self.select.addSpace(10)
-=======
             if not f:
                 #self.layout().addSpacing(10)
                 pass
@@ -232,7 +158,6 @@
                 elif f[6] == "select":
                     #OWGUI.separator(self.select, 10, 10)
                     pass
->>>>>>> ac0cfa89
             else:
                 if f[6] == "navigate":
                     button = createButton(self.navigate, f[0], lambda x=b: self.action(x), f[3], toggle = f[5])
@@ -258,23 +183,6 @@
             for fi, ff in enumerate(self.functions):
                 if ff and ff[5]:
                     if ff[6] == "navigate":
-<<<<<<< HEAD
-                        getattr(self.navigate, ff[1]).setOn(fi == b)
-                    if ff[6] == "select":
-                        getattr(self.select, ff[1]).setOn(fi == b)
-                        
-            
-        getattr(self.graph, f[2])()
-        #else:
-        #    getattr(self.widget, f[2])()
-        
-        # why doesn't this work?
-        cursor = f[4]
-        if not cursor is None:
-            self.graph.canvas().setCursor(cursor)
-            if self.widget:
-                self.widget.setCursor(cursor)
-=======
                         getattr(self.navigate, ff[1]).setChecked(fi == b)
                     if ff[6] == "select":
                         getattr(self.select, ff[1]).setChecked(fi == b)
@@ -288,7 +196,6 @@
         if not cursor is None:
             self.graph.canvas().setCursor(cursor)
 
->>>>>>> ac0cfa89
             
         
     # for backward compatibility with a previous version of this class
