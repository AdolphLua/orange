--- conflicted
+++ resolved
@@ -24,11 +24,7 @@
 
 class OWNetworkFile(OWWidget):
     
-<<<<<<< HEAD
-    settingsList=["recentFiles", "recentDataFiles"]
-=======
     settingsList=["recentFiles", "recentDataFiles", "recentEdgesFiles"]
->>>>>>> ac0cfa89
     
     def __init__(self,parent=None, signalManager = None):
         OWWidget.__init__(self, parent, signalManager, "Network File")
@@ -39,46 +35,14 @@
         #set default settings
         self.recentFiles = ["(none)"]
         self.recentDataFiles = ["(none)"]
-<<<<<<< HEAD
-=======
         self.recentEdgesFiles = ["(none)"]
         
->>>>>>> ac0cfa89
         self.domain = None
         self.graph = None
         #get settings from the ini file, if they exist
         self.loadSettings()
-        #print self.recentFiles
         
         #GUI
-<<<<<<< HEAD
-        self.box = QHGroupBox("Graph File", self.controlArea)
-        self.filecombo = QComboBox(self.box)
-        self.filecombo.setMinimumWidth(250)
-        button = OWGUI.button(self.box, self, '...', callback = self.browseFile, disabled=0)
-        button.setMaximumWidth(25)
-
-        self.databox = QHGroupBox("Data File", self.controlArea)
-        self.datacombo = QComboBox(self.databox)
-        self.datacombo.setMinimumWidth(250)
-        button = OWGUI.button(self.databox, self, '...', callback = self.browseDataFile, disabled=0)
-        button.setMaximumWidth(25)
-
-        # info
-        box = QVGroupBox("Info", self.controlArea)
-        self.infoa = QLabel('No graph loaded.', box)
-        self.infob = QLabel('', box)
-        self.infoc = QLabel('', box)          
-        
-        self.resize(150,100)
-        self.activateLoadedSettings()
-        
-        # connecting GUI to code
-        self.connect(self.filecombo, SIGNAL('activated(int)'), self.selectFile)
-        self.connect(self.datacombo, SIGNAL('activated(int)'), self.selectDataFile)
-         
-        # set the file combo box
-=======
         self.controlArea.layout().setMargin(4)
         self.box = OWGUI.widgetBox(self.controlArea, box = "Graph File", orientation = "horizontal")
         self.filecombo = OWGUI.comboBox(self.box, self, "filename")
@@ -110,7 +74,6 @@
         self.connect(self.edgescombo, SIGNAL('activated(int)'), self.selectEdgesFile)
         
     # set the file combo box
->>>>>>> ac0cfa89
     def setFileList(self):
         self.filecombo.clear()
         if not self.recentFiles:
@@ -119,21 +82,6 @@
             if file == "(none)":
                 self.filecombo.addItem("(none)")
             else:
-<<<<<<< HEAD
-                self.filecombo.insertItem(os.path.split(file)[1])
-        
-        self.datacombo.clear()
-        if not self.recentDataFiles:
-            self.datacombo.insertItem("(none)")
-        for file in self.recentDataFiles:
-            if file == "(none)":
-                self.datacombo.insertItem("(none)")
-            else:
-                self.datacombo.insertItem(os.path.split(file)[1])
-        
-        self.filecombo.updateGeometry()
-        self.datacombo.updateGeometry()
-=======
                 self.filecombo.addItem(os.path.split(file)[1])
         
         self.datacombo.clear()
@@ -157,26 +105,16 @@
         self.filecombo.updateGeometry()
         self.datacombo.updateGeometry()
         self.edgescombo.updateGeometry()
->>>>>>> ac0cfa89
      
     def activateLoadedSettings(self):
         # remove missing data set names
         self.recentFiles = filter(os.path.exists, self.recentFiles)
         self.recentDataFiles = filter(os.path.exists, self.recentDataFiles)
-<<<<<<< HEAD
-=======
         self.recentEdgesFiles = filter(os.path.exists, self.recentEdgesFiles)
->>>>>>> ac0cfa89
         self.setFileList()
         
         if len(self.recentFiles) > 0 and os.path.exists(self.recentFiles[0]):
             self.openFile(self.recentFiles[0])
-<<<<<<< HEAD
-            
-        if len(self.recentDataFiles) > 0 and os.path.exists(self.recentDataFiles[0]):
-            self.addDataFile(self.recentDataFiles[0])
-
-=======
 
         if len(self.recentDataFiles) > 1 and os.path.exists(self.recentDataFiles[1]):
             self.selectDataFile(1)
@@ -184,7 +122,6 @@
         if len(self.recentEdgesFiles) > 1 and os.path.exists(self.recentEdgesFiles[1]):
             self.selectEdgesFile(1)
         
->>>>>>> ac0cfa89
     # user selected a graph file from the combo box
     def selectFile(self, n):
         if n < len(self.recentFiles) :
@@ -197,7 +134,16 @@
             self.openFile(self.recentFiles[0])
     
     # user selected a data file from the combo box
-<<<<<<< HEAD
+    def selectEdgesFile(self, n):
+        if n < len(self.recentEdgesFiles) :
+            name = self.recentEdgesFiles[n]
+            self.recentEdgesFiles.remove(name)
+            self.recentEdgesFiles.insert(0, name)
+
+        if len(self.recentEdgesFiles) > 0:
+            self.setFileList()
+            self.addEdgesFile(self.recentEdgesFiles[0])
+    
     def selectDataFile(self, n):
         if n < len(self.recentDataFiles) :
             name = self.recentDataFiles[n]
@@ -208,42 +154,12 @@
             self.setFileList()
             self.addDataFile(self.recentDataFiles[0])
     
-=======
-    def selectEdgesFile(self, n):
-        if n < len(self.recentEdgesFiles) :
-            name = self.recentEdgesFiles[n]
-            self.recentEdgesFiles.remove(name)
-            self.recentEdgesFiles.insert(0, name)
-
-        if len(self.recentEdgesFiles) > 0:
-            self.setFileList()
-            self.addEdgesFile(self.recentEdgesFiles[0])
-    
-    def selectDataFile(self, n):
-        if n < len(self.recentDataFiles) :
-            name = self.recentDataFiles[n]
-            self.recentDataFiles.remove(name)
-            self.recentDataFiles.insert(0, name)
-
-        if len(self.recentDataFiles) > 0:
-            self.setFileList()
-            self.addDataFile(self.recentDataFiles[0])
-    
->>>>>>> ac0cfa89
     def openFile(self, fn):
         self.openFileBase(fn)
         
         if '(none)' in self.recentDataFiles: 
             self.recentDataFiles.remove('(none)')
             
-<<<<<<< HEAD
-        self.recentDataFiles.insert(0, '(none)')
-        self.setFileList()
-        
-    def addDataFile(self, fn):
-        if fn == "(none)" or self.graph == None:
-            self.infoc.setText("No data file specified.")
-=======
         if '(none)' in self.recentEdgesFiles: 
             self.recentEdgesFiles.remove('(none)')
             
@@ -276,17 +192,12 @@
     def addDataFile(self, fn):
         if fn == "(none)" or self.graph == None:
             self.infoc.setText("No vertices data file specified.")
->>>>>>> ac0cfa89
             return
          
         table = ExampleTable(fn)
         
         if len(table) != self.graph.nVertices:
-<<<<<<< HEAD
-            self.infoc.setText("Data length does not match number of vertices.")
-=======
             self.infoc.setText("Vertices data length does not match number of vertices.")
->>>>>>> ac0cfa89
             
             if '(none)' in self.recentDataFiles: 
                 self.recentDataFiles.remove('(none)')
@@ -296,11 +207,6 @@
             return
         
         self.graph.setattr("items", table)
-<<<<<<< HEAD
-        self.infoc.setText("Data file added.")
-        self.send("Network", self.graph)
-        
-=======
         self.infoc.setText("Vertices data file added.")
         self.send("Network", self.graph)
         
@@ -329,23 +235,12 @@
         self.setFileList()
         self.addEdgesFile(self.recentEdgesFiles[0])
         
->>>>>>> ac0cfa89
     def browseDataFile(self, inDemos=0):
         if self.graph == None:
             return
         
         "Display a FileDialog and select a file"
         if len(self.recentDataFiles) == 0 or self.recentDataFiles[0] == "(none)":
-<<<<<<< HEAD
-            if sys.platform == "darwin":
-                startfile = user.home
-            else:
-                startfile="."
-        else:
-            startfile = self.recentDataFiles[0]
-                
-        filename = str(QFileDialog.getOpenFileName(startfile, 'Data files (*.tab)\nAll files(*.*)', None, 'Open a Data File'))
-=======
             if len(self.recentFiles) == 0 or self.recentFiles[0] == "(none)":
                 if sys.platform == "darwin":
                     startfile = user.home
@@ -358,7 +253,6 @@
             startfile = self.recentDataFiles[0]
                 
         filename = str(QFileDialog.getOpenFileName(self, 'Open a Vertices Data File', startfile, 'Data files (*.tab)\nAll files(*.*)'))
->>>>>>> ac0cfa89
     
         if filename == "": return
         if filename in self.recentDataFiles: self.recentDataFiles.remove(filename)
@@ -398,19 +292,11 @@
                 return
             
             data = self.readNetFile(fn)
-<<<<<<< HEAD
-            
+                
             if data == None:
                 self.send("Network", None)
                 return
-                
-=======
-                
-            if data == None:
-                self.send("Network", None)
-                return
-
->>>>>>> ac0cfa89
+
             self.infoa.setText("%d nodes" % data.nVertices)
             
             if data.directed:
@@ -432,19 +318,6 @@
 #            drawer.setGraph(data)
 #            drawer.show()
         else:
-<<<<<<< HEAD
-            print "None"
-            self.send("Network", None)
-
-    def readNetFile(self, fn):
-        network = NetworkOptimization()
-        try:
-            network.readNetwork(fn)
-            self.infoc.setText("Data generated and added automatically.")
-        except:
-            self.infoa.setText("Could not read file.")
-            self.infob.setText("")
-=======
             self.send("Network", data)
 
     def readNetFile(self, fn):
@@ -462,7 +335,6 @@
             #del self.recentFiles[0]
             #self.setFileList()
             #self.selectFile(0)
->>>>>>> ac0cfa89
             return None
         
         return network.graph
