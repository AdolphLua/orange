import OWGUI
from OWWidget import *

class OWVisWidget(OWWidget):
    def hasDiscreteClass(self, data = -1):
        if data == -1:
            data = getattr(self, "data", None)
        return data != None and data.domain.classVar != None and data.domain.classVar.varType == orange.VarTypes.Discrete

    def createShowHiddenLists(self, placementTab, callback = None):
        maxWidth = 180
        self.updateCallbackFunction = callback
        self.shownAttributes = []
        self.selectedShown = []
        self.hiddenAttributes = []
        self.selectedHidden = []

        self.shownAttribsGroup = OWGUI.widgetBox(placementTab, " Shown attributes " )
        self.addRemoveGroup = OWGUI.widgetBox(placementTab, 1, orientation = "horizontal" )
<<<<<<< HEAD
        self.hiddenAttribsGroup = OWGUI.widgetBox(placementTab, "Hidden attributes")
=======
        self.hiddenAttribsGroup = OWGUI.widgetBox(placementTab, " Hidden attributes ")
>>>>>>> ac0cfa89

        hbox = OWGUI.widgetBox(self.shownAttribsGroup, orientation = 'horizontal')
        self.shownAttribsLB = OWGUI.listBox(hbox, self, "selectedShown", "shownAttributes", callback = self.resetAttrManipulation, dragDropCallback = callback, enableDragDrop = 1, selectionMode = QListWidget.ExtendedSelection)
        #self.shownAttribsLB.setMaximumWidth(maxWidth)
        vbox = OWGUI.widgetBox(hbox, orientation = 'vertical')
        self.buttonUPAttr   = OWGUI.button(vbox, self, "", callback = self.moveAttrUP, tooltip="Move selected attributes up")
        self.buttonDOWNAttr = OWGUI.button(vbox, self, "", callback = self.moveAttrDOWN, tooltip="Move selected attributes down")
        self.buttonUPAttr.setIcon(QIcon(os.path.join(self.widgetDir, r"icons\Dlg_up3.png")))
        self.buttonUPAttr.setSizePolicy(QSizePolicy(QSizePolicy.Fixed , QSizePolicy.Expanding))
        self.buttonUPAttr.setMaximumWidth(30)
        self.buttonDOWNAttr.setIcon(QIcon(os.path.join(self.widgetDir, r"icons\Dlg_down3.png")))
        self.buttonDOWNAttr.setSizePolicy(QSizePolicy(QSizePolicy.Fixed , QSizePolicy.Expanding))
        self.buttonDOWNAttr.setMaximumWidth(30)

        self.attrAddButton =    OWGUI.button(self.addRemoveGroup, self, "", callback = self.addAttribute, tooltip="Add (show) selected attributes")
        self.attrAddButton.setIcon(QIcon(os.path.join(self.widgetDir, r"icons\Dlg_up3.png")))
        self.attrRemoveButton = OWGUI.button(self.addRemoveGroup, self, "", callback = self.removeAttribute, tooltip="Remove (hide) selected attributes")
<<<<<<< HEAD
        self.attrRemoveButton.setPixmap(QPixmap(os.path.join(self.widgetDir, r"icons\Dlg_down2.png")))
=======
        self.attrRemoveButton.setIcon(QIcon(os.path.join(self.widgetDir, r"icons\Dlg_down3.png")))
>>>>>>> ac0cfa89
        self.showAllCB = OWGUI.checkBox(self.addRemoveGroup, self, "showAllAttributes", "Show all", callback = self.cbShowAllAttributes)

        self.hiddenAttribsLB = OWGUI.listBox(self.hiddenAttribsGroup, self, "selectedHidden", "hiddenAttributes", callback = self.resetAttrManipulation, dragDropCallback = callback, enableDragDrop = 1, selectionMode = QListWidget.ExtendedSelection)
        #self.hiddenAttribsLB.setMaximumWidth(maxWidth + 27)


    def resetAttrManipulation(self):
        if self.selectedShown:
            mini, maxi = min(self.selectedShown), max(self.selectedShown)
            tightSelection = maxi - mini == len(self.selectedShown) - 1
        self.buttonUPAttr.setEnabled(self.selectedShown != [] and tightSelection and mini)
        self.buttonDOWNAttr.setEnabled(self.selectedShown != [] and tightSelection and maxi < len(self.shownAttributes)-1)
        self.attrAddButton.setDisabled(not self.selectedHidden or self.showAllAttributes)
        self.attrRemoveButton.setDisabled(not self.selectedShown or self.showAllAttributes)
        if self.data and self.hiddenAttributes and self.data.domain.classVar and self.hiddenAttributes[0][0] != self.data.domain.classVar.name:
            self.showAllCB.setChecked(0)


    def moveAttrSelection(self, labels, selection, dir):
        self.graph.insideColors = None
        self.graph.clusterClosure = None

        labs = getattr(self, labels)
        sel = getattr(self, selection)
        mini, maxi = min(sel), max(sel)+1
        if dir == -1:
            setattr(self, labels, labs[:mini-1] + labs[mini:maxi] + [labs[mini-1]] + labs[maxi:])
        else:
            setattr(self, labels, labs[:mini] + [labs[maxi]] + labs[mini:maxi] + labs[maxi+1:])
        setattr(self, selection, map(lambda x:x+dir, sel))

        self.resetAttrManipulation()
        self.sendShownAttributes()
        self.graph.potentialsBmp = None
        if self.updateCallbackFunction:
            self.updateCallbackFunction()
        self.graph.removeAllSelections()

    # move selected attribute in "Attribute Order" list one place up
    def moveAttrUP(self):
        self.moveAttrSelection("shownAttributes", "selectedShown", -1)

    # move selected attribute in "Attribute Order" list one place down
    def moveAttrDOWN(self):
        self.moveAttrSelection("shownAttributes", "selectedShown", 1)


    def cbShowAllAttributes(self):
        if self.showAllAttributes:
            self.addAttribute(True)
        self.resetAttrManipulation()

    def addAttribute(self, addAll = False):
        self.graph.insideColors = None
        self.graph.clusterClosure = None

        if addAll:
            if self.data:
                self.setShownAttributeList(self.data, [attr.name for attr in self.data.domain.attributes])
        else:
            self.setShownAttributeList(self.data, self.shownAttributes + [self.hiddenAttributes[i] for i in self.selectedHidden])
        self.selectedHidden = []
        self.selectedShown = []
        self.resetAttrManipulation()

        if self.graph.globalValueScaling == 1:
            self.graph.rescaleAttributesGlobaly(self.getShownAttributeList())

        self.sendShownAttributes()
        if self.updateCallbackFunction: self.updateCallbackFunction()
        #self.graph.replot()
        self.graph.removeAllSelections()

    def removeAttribute(self):
        self.graph.insideColors = None
        self.graph.clusterClosure = None

        newShown = self.shownAttributes[:]
        self.selectedShown.sort(lambda x,y:-cmp(x, y))
        for i in self.selectedShown:
            del newShown[i]
        self.setShownAttributeList(self.data, newShown)

        if self.graph.globalValueScaling == 1:
            self.graph.rescaleAttributesGlobaly(self.getShownAttributeList())
        self.sendShownAttributes()
        if self.updateCallbackFunction: self.updateCallbackFunction()
        #self.graph.replot()
        self.graph.removeAllSelections()

    def getShownAttributeList(self):
        return [a[0] for a in self.shownAttributes]


    def setShownAttributeList(self, data, shownAttributes = None):
        shown = []
        hidden = []

        if data:
            if shownAttributes:
                if type(shownAttributes[0]) == tuple:
                    shown = shownAttributes
                else:
                    domain = self.data.domain
                    shown = [(domain[a].name, domain[a].varType) for a in shownAttributes]
                hidden = filter(lambda x:x not in shown, [(a.name, a.varType) for a in data.domain.attributes])
            else:
                shown = [(a.name, a.varType) for a in data.domain.attributes]
                if not self.showAllAttributes:
                    hidden = shown[10:]
                    shown = shown[:10]

            if data.domain.classVar and (data.domain.classVar.name, data.domain.classVar.varType) not in shown:
                hidden += [(data.domain.classVar.name, data.domain.classVar.varType)]

        self.shownAttributes = shown
        self.hiddenAttributes = hidden
        self.selectedHidden = []
        self.selectedShown = []
        self.resetAttrManipulation()

        self.sendShownAttributes()
<|MERGE_RESOLUTION|>--- conflicted
+++ resolved
@@ -17,11 +17,7 @@
 
         self.shownAttribsGroup = OWGUI.widgetBox(placementTab, " Shown attributes " )
         self.addRemoveGroup = OWGUI.widgetBox(placementTab, 1, orientation = "horizontal" )
-<<<<<<< HEAD
-        self.hiddenAttribsGroup = OWGUI.widgetBox(placementTab, "Hidden attributes")
-=======
         self.hiddenAttribsGroup = OWGUI.widgetBox(placementTab, " Hidden attributes ")
->>>>>>> ac0cfa89
 
         hbox = OWGUI.widgetBox(self.shownAttribsGroup, orientation = 'horizontal')
         self.shownAttribsLB = OWGUI.listBox(hbox, self, "selectedShown", "shownAttributes", callback = self.resetAttrManipulation, dragDropCallback = callback, enableDragDrop = 1, selectionMode = QListWidget.ExtendedSelection)
@@ -39,11 +35,7 @@
         self.attrAddButton =    OWGUI.button(self.addRemoveGroup, self, "", callback = self.addAttribute, tooltip="Add (show) selected attributes")
         self.attrAddButton.setIcon(QIcon(os.path.join(self.widgetDir, r"icons\Dlg_up3.png")))
         self.attrRemoveButton = OWGUI.button(self.addRemoveGroup, self, "", callback = self.removeAttribute, tooltip="Remove (hide) selected attributes")
-<<<<<<< HEAD
-        self.attrRemoveButton.setPixmap(QPixmap(os.path.join(self.widgetDir, r"icons\Dlg_down2.png")))
-=======
         self.attrRemoveButton.setIcon(QIcon(os.path.join(self.widgetDir, r"icons\Dlg_down3.png")))
->>>>>>> ac0cfa89
         self.showAllCB = OWGUI.checkBox(self.addRemoveGroup, self, "showAllAttributes", "Show all", callback = self.cbShowAllAttributes)
 
         self.hiddenAttribsLB = OWGUI.listBox(self.hiddenAttribsGroup, self, "selectedHidden", "hiddenAttributes", callback = self.resetAttrManipulation, dragDropCallback = callback, enableDragDrop = 1, selectionMode = QListWidget.ExtendedSelection)
