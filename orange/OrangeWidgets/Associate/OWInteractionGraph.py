--- conflicted
+++ resolved
@@ -86,18 +86,6 @@
         self.addRemoveGroup = OWGUI.widgetBox(self.controlArea, 1, orientation = "horizontal" )
         self.hiddenAttribsGroup = OWGUI.widgetBox(self.controlArea, "Unselected Attributes")
 
-<<<<<<< HEAD
-        OWGUI.separator(self.space)
-
-        self.mergeAttributesCB = QCheckBox('Merge attributes', self.space)
-        self.importantInteractionsCB = QCheckBox('Show only important interactions', self.space)
-        QToolTip.add(self.mergeAttributesCB, "Enable or disable attribute merging. If enabled, you can merge \ntwo attributes with right mouse click inside attribute rectangle.\nMerged attribute is then built as cartesian product of corresponding attribute pair\nand added to the list of possible attributes")
-
-        OWGUI.separator(self.space)
-
-        self.selectionButton = QPushButton("Show selection", self.space)
-        QToolTip.add(self.selectionButton, "Sends 'selection' signal to any successor visualization widgets.\nThis signal contains a list of selected attributes to visualize.")
-=======
         self.shownAttribsLB = OWGUI.listBox(self.shownAttribsGroup, self, "selectedShown", "shownAttributes", selectionMode = QListWidget.ExtendedSelection)
 
         self.attrAddButton =    OWGUI.button(self.addRemoveGroup, self, "", callback = self.addAttributeClick, tooltip="Add (show) selected attributes")
@@ -110,7 +98,6 @@
         settingsBox = OWGUI.widgetBox(self.controlArea, "Settings")
         self.mergeAttributesCB = OWGUI.checkBox(settingsBox, self, "mergeAttributes", 'Merge attributes', callback = self.mergeAttributesEvent, tooltip = "Enable or disable attribute merging. If enabled, you can merge \ntwo attributes with a right mouse click inside interaction rectangles in the left graph.\nA merged attribute is then created as a cartesian product of corresponding attributes \nand added to the list of attributes.")
         self.importantInteractionsCB = OWGUI.checkBox(settingsBox, self, "onlyImportantInteractions", 'Show only important interactions', callback = self.showImportantInteractions)
->>>>>>> ac0cfa89
 
         self.selectionButton = OWGUI.button(self.controlArea, self, "Show selection", callback = self.selectionClick, tooltip = "Sends 'selection' signal to any successor visualization widgets.\nThis signal contains a list of selected attributes to visualize.")
 
