--- conflicted
+++ resolved
@@ -34,19 +34,10 @@
 
         # GUI definition
         # settings
-<<<<<<< HEAD
-        box = OWGUI.widgetBox(self.controlArea, "Settings")
-        OWGUI.spin(box, self, "K", label="Number of clusters"+"  ", min=1, max=30, step=1, callback=self.settingsChanged)
-        OWGUI.separator(box)
-        OWGUI.comboBox(box, self, "DistanceMeasure", label="Distance measure", items=["Euclidean", "Manhattan"], tooltip=None, callback=self.settingsChanged)
-        OWGUI.separator(box)
-        self.applyBtn = OWGUI.button(box, self, "&Apply", callback = self.cluster)
-=======
         OWGUI.qwtHSlider(self.controlArea, self, "K", box="Number of Clusters", label="K: ", minValue=1, maxValue=30, step=1, callback=self.settingsChanged)
         OWGUI.comboBox(self.controlArea, self, "DistanceMeasure", box="Distance Measure", items=["Euclidean", "Manhattan"], tooltip=None, callback=self.settingsChanged)
         QWidget(self.controlArea).setFixedSize(0, 8)
         self.applyBtn = OWGUI.button(self.controlArea, self, "Apply Settings", callback = self.cluster)
->>>>>>> ac0cfa89
         self.applyBtn.setDisabled(TRUE)
         OWGUI.rubber(self.controlArea)
 
@@ -78,20 +69,13 @@
 
         bic, cbic = compute_bic(self.cdata, self.mc.medoids)
         for k in range(self.K):
-<<<<<<< HEAD
-            self.table.setText(k, 0, str(k+1)+" ")
-            self.table.setText(k, 1, str(dist[k])+" ")
-            self.table.setText(k, 2, "%5.3f" % self.mc.cdisp[k])
-            self.table.setText(k, 3, "%6.2f" % cbic[k])
-=======
             self.table.setItem(k, 0, QTableWidgetItem(str(k+1)))
             self.table.setItem(k, 1, QTableWidgetItem(str(dist[k])))
             self.table.setItem(k, 2, QTableWidgetItem("%5.3f" % self.mc.cdisp[k]))
             self.table.setItem(k, 3, QTableWidgetItem("%6.2f" % cbic[k]))
->>>>>>> ac0cfa89
 
         colorItem(self.table, self.K, 0, "Total")
-        colorItem(self.table, self.K, 1, str(len(self.data))+ " ")
+        colorItem(self.table, self.K, 1, str(len(self.data)))
         colorItem(self.table, self.K, 2, "%5.3f" % self.mc.disp)
         colorItem(self.table, self.K, 3, "%6.2f" % bic)
 
