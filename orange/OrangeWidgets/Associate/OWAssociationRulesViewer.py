"""
<name>Association Rules Viewer</name>
<description>Association rules filter and viewer.</description>
<icon>icons/AssociationRulesViewer.png</icon>
<contact>Janez Demsar (janez.demsar(@at@)fri.uni-lj.si)</contact>
<priority>200</priority>
"""
import orngOrangeFoldersQt4
import orange, sys
<<<<<<< HEAD
from qt import *
from qtcanvas import *
from qttable import *
=======
>>>>>>> ac0cfa89
from OWWidget import *
import OWGUI

class AssociationRulesViewerCanvas(QCanvas):
    def __init__(self, master, widget):
        QCanvas.__init__(self, widget)
        self.master = master
        self.rect = None
        self.unselect()
        self.draw()

    def unselect(self):
        if self.rect:
            self.rect.hide()
            self.rect = None


    def draw(self):
        master = self.master
        nc, nr, cw, ch, ig = master.numcols, master.numrows, master.cellwidth, master.cellheight, master.ingrid
        scmin, scmax, srmin, srmax = master.sel_colmin, master.sel_colmax, master.sel_rowmin, master.sel_rowmax

        self.resize(nc * cw +1, nr * ch +1)

        for a in self.allItems():
            a.hide()

        maxcount = max([max([len(cell) for cell in row]) for row in master.ingrid])
        maxcount = float(max(10, maxcount))

        pens = [QPen(QColor(200,200,200), 1), QPen(QColor(200,200,255), 1)]
        brushes = [QBrush(QColor(255, 255, 255)), QBrush(QColor(250, 250, 255))]
        self.cells = []
        for x in range(nc):
            selx = x >= scmin and x <= scmax
            for y in range(nr):
                sel = selx and y >= srmin and y <= srmax
                cell = QCanvasRectangle(x*cw, y*ch, cw+1, ch+1, self)
                cell.setPen(pens[sel])
                if not ig[y][x]:
                    cell.setBrush(brushes[sel])
                else:
                    if sel:
                        color = 220 - 220 * len(ig[y][x]) / maxcount
                        cell.setBrush(QBrush(QColor(color, color, 255)))
                    else:
                        color = 255 - 235 * len(ig[y][x]) / maxcount
                        cell.setBrush(QBrush(QColor(color-20, color-20, color)))
                cell.show()

        if self.rect:
            self.rect.hide()
        if scmin > -1:
            self.rect = QCanvasRectangle(scmin*cw, srmin*ch, (scmax-scmin+1)*cw, (srmax-srmin+1)*ch, self)
            self.rect.setPen(QPen(QColor(128, 128, 255), 2))
            self.rect.show()
        else:
            self.rect = None

        self.update()
        self.master.shownSupport.setText('%3i%% - %3i%%' % (int(master.supp_min*100), int(master.supp_max*100)))
        self.master.shownConfidence.setText('%3i%% - %3i%%' % (int(master.conf_min*100), int(master.conf_max*100)))
        self.master.shownRules.setText('%3i' % sum([sum([len(cell) for cell in row]) for row in master.ingrid]))


class AssociationRulesViewerView(QCanvasView):
    def __init__(self, master, canvas, widget):
        QCanvasView.__init__(self, canvas, widget)
        self.master = master
        self.canvas = canvas
        self.setFixedSize(365, 365)
        self.selecting = False
        self.update()

    def contentsMousePressEvent(self, ev):
        self.sel_startX = ev.pos().x()
        self.sel_startY = ev.pos().y()
        master = self.master
        master.sel_colmin = master.sel_colmax = self.sel_startX / master.cellwidth
        master.sel_rowmin = master.sel_rowmax = self.sel_startY / master.cellheight
        self.canvas.draw()
        master.updateRuleList()

    def contentsMouseMoveEvent(self, ev):
        self.sel_endX = ev.pos().x()
        self.sel_endY = ev.pos().y()
        t = self.sel_startX /self.master.cellwidth, self.sel_endX /self.master.cellwidth
        self.master.sel_colmin, self.master.sel_colmax = min(t), max(t)
        t = self.sel_startY /self.master.cellheight, self.sel_endY /self.master.cellheight
        self.master.sel_rowmin, self.master.sel_rowmax = min(t), max(t)

        self.master.sel_colmin = max(self.master.sel_colmin, 0)
        self.master.sel_rowmin = max(self.master.sel_rowmin, 0)
        self.master.sel_colmax = min(self.master.sel_colmax, self.master.numcols-1)
        self.master.sel_rowmax = min(self.master.sel_rowmax, self.master.numrows-1)

        self.canvas.draw()
        self.master.updateRuleList()

    def contentsMouseReleaseEvent(self, ev):
        self.master.sendIfAuto()


class OWAssociationRulesViewer(OWWidget):
    measures = [("Support",    "Supp", "support"),
                ("Confidence", "Conf", "confidence"),
                ("Lift",       "Lift", "lift"),
                ("Leverage",   "Lev",  "leverage"),
                ("Strength",   "Strg", "strength"),
                ("Coverage",   "Cov",  "coverage")]

    settingsList = ["autoSend", "sortedBy"] + [vn[2] for vn in measures]

    def __init__(self, parent=None, signalManager = None):
        OWWidget.__init__(self, parent, signalManager, "AssociationRulesViewer")

        self.inputs = [("Association Rules", orange.AssociationRules, self.arules)]
        self.outputs = [("Association Rules", orange.AssociationRules)]

        self.supp_min, self.supp_max = self.conf_min, self.conf_max = 0., 1.
        self.numcols = self.numrows = 20
        self.cellwidth = self.cellheight = 18

        for m in self.measures:
            setattr(self, m[2], False)
        self.support = self.confidence = True
        self.sortedBy = 0
        self.autoSend = True

        self.loadSettings()

        self.rules = None
        self.selectedRules = []
        self.noZoomButton()

        mainLeft = OWGUI.widgetBox(self.mainArea, "Filter")
        OWGUI.separator(self.mainArea, 16, 0)
        mainRight = OWGUI.widgetBox(self.mainArea, "Rules")
        mainRight.setSizePolicy(QSizePolicy(QSizePolicy.MinimumExpanding, QSizePolicy.MinimumExpanding))

        infoGrid = QGridLayout()
        info = OWGUI.widgetBox(mainLeft, orientation = infoGrid)
        infoGrid.addWidget(OWGUI.widgetLabel(info, "Shown", addToLayout = 0), 1, 0)
        infoGrid.addWidget(OWGUI.widgetLabel(info, "Selected", addToLayout = 0), 2, 0)
        infoGrid.addWidget(OWGUI.widgetLabel(info, "Support (H)", addToLayout = 0), 0, 1)
        infoGrid.addWidget(OWGUI.widgetLabel(info, "Confidence (V)", addToLayout = 0), 0, 2)
        infoGrid.addWidget(OWGUI.widgetLabel(info, "# Rules", addToLayout = 0), 0, 3)

        self.shownSupport = OWGUI.widgetLabel(info, " ", addToLayout = 0)
        infoGrid.addWidget(self.shownSupport, 1, 1)
        self.shownConfidence = OWGUI.widgetLabel(info, " ", addToLayout = 0)
        infoGrid.addWidget(self.shownConfidence, 1, 2)
        self.shownRules = OWGUI.widgetLabel(info, " ", addToLayout = 0)
        infoGrid.addWidget(self.shownRules, 1, 3)

        self.selSupport = OWGUI.widgetLabel(info, " ", addToLayout = 0)
        infoGrid.addWidget(self.selSupport, 2, 1)
        self.selConfidence = OWGUI.widgetLabel(info, " ", addToLayout = 0)
        infoGrid.addWidget(self.selConfidence, 2, 2)
        self.selRules = OWGUI.widgetLabel(info, " ", addToLayout = 0)
        infoGrid.addWidget(self.selRules, 2, 3)

        OWGUI.separator(mainLeft, 0, 4)
        self.ruleCanvas = AssociationRulesViewerCanvas(self, mainLeft)
        self.canvasView = AssociationRulesViewerView(self, self.ruleCanvas, mainLeft)

        boxb = OWGUI.widgetBox(mainLeft, box=None, orientation="horizontal")
        OWGUI.button(boxb, self, 'Zoom', callback = self.zoomButton)
        OWGUI.button(boxb, self, 'Show All', callback = self.showAllButton)
        OWGUI.button(boxb, self, 'No Zoom', callback = self.noZoomButton)
        OWGUI.separator(boxb, 16, 8)
        OWGUI.button(boxb, self, 'Unselect', callback = self.unselect)

        self.grid = QGridLayout()
        rightUpRight = OWGUI.widgetBox(mainRight, orientation = self.grid)
        for i, m in enumerate(self.measures):
<<<<<<< HEAD
            cb = OWGUI.checkBox(rightUpRight, self, m[2], m[0], callback = self.showHideColumns)
=======
            cb = OWGUI.checkBox(rightUpRight, self, m[2], m[0], callback = self.showHideColumns, addToLayout = 0)
>>>>>>> ac0cfa89
            self.grid.addWidget(cb.parentWidget(), i % 2, i / 2)

#        rightUpRight = OWGUI.widgetBox(mainRight, orientation=0)
#        for i, m in enumerate(self.measures):
#            cb = OWGUI.checkBox(rightUpRight, self, m[2], m[0], callback = self.showHideColumns)

        OWGUI.separator(mainRight, 0, 4)
        
        trules = self.trules = QTable(0, 0, mainRight)
        trules.setLeftMargin(0)
        trules.verticalHeader().hide()
        trules.setSelectionMode(QTable.NoSelection)
        trules.setNumCols(len(self.measures)+1)

        header = trules.horizontalHeader()
        for i, m in enumerate(self.measures):
            trules.setColumnStretchable(i, 0)
            header.setLabel(i, m[1])
        trules.setColumnStretchable(len(self.measures), 1)
        header.setLabel(len(self.measures), "Rule")
        self.connect(header, SIGNAL("clicked(int)"), self.sort)

        bottomGrid = QGridLayout()
        bottom = OWGUI.widgetBox(mainRight, orientation = bottomGrid)

        self.saveButton = OWGUI.button(bottom, self, "Save Rules", callback = self.saveRules)
        commitButton = OWGUI.button(bottom, self, "Send Rules", callback = self.sendRules)
        autoSend = OWGUI.checkBox(bottom, self, "autoSend", "Send rules automatically", disables=[(-1, commitButton)])
        autoSend.makeConsistent()

        bottomGrid.addWidget(self.saveButton, 1, 0)
        bottomGrid.addWidget(autoSend.parentWidget(), 0, 1)
        bottomGrid.addWidget(commitButton, 1, 1)

        self.controlArea.setFixedSize(0, 0)
        self.resize(1000, 380)
<<<<<<< HEAD
=======

>>>>>>> ac0cfa89

    def checkScale(self):
        if self.supp_min == self.supp_max:
            self.supp_max += 0.01
        if self.conf_max == self.conf_min:
            self.conf_max += 0.01
        self.suppInCell = (self.supp_max - self.supp_min) / self.numcols
        self.confInCell = (self.conf_max - self.conf_min) / self.numrows


    def unselect(self):
        self.sel_colmin = self.sel_colmax = self.sel_rowmin = self.sel_rowmax = -1

        self.selectedRules = []
        for row in self.ingrid:
            for cell in row:
                for rule in cell:
                    self.selectedRules.append(rule)

        self.displayRules()
        if hasattr(self, "selConfidence"):
            self.updateConfSupp()

        if hasattr(self, "ruleCanvas"):
            self.ruleCanvas.unselect()
            self.ruleCanvas.draw()

        self.sendIfAuto()


    def updateConfSupp(self):
        if self.sel_colmin >= 0:
            smin, cmin = self.coordToSuppConf(self.sel_colmin, self.sel_rowmin)
            smax, cmax = self.coordToSuppConf(self.sel_colmax+1, self.sel_rowmax+1)
        else:
            smin, cmin = self.supp_min, self.conf_min
            smax, cmax = self.supp_max, self.conf_max

        self.selConfidence.setText("%3i%% - %3i%%" % (round(100*cmin), round(100*cmax)))
        self.selSupport.setText("%3i%% - %3i%%" % (round(100*smin), round(100*smax)))
        self.selRules.setText("%3i" % len(self.selectedRules))

    # This function doesn't send anything to output! (Shouldn't because it's called by the mouse move event)
    def updateRuleList(self):
        self.selectedRules = []
        for row in self.ingrid[self.sel_rowmin : self.sel_rowmax+1]:
            for cell in row[self.sel_colmin : self.sel_colmax+1]:
                for rule in cell:
                    self.selectedRules.append(rule)

        self.displayRules()
        self.updateConfSupp()
        self.saveButton.setEnabled(len(self.selectedRules) > 0)

    def displayRules(self):
        if hasattr(self, "trules"):
            trules = self.trules
            trules.setNumRows(len(self.selectedRules))

            rulecol = len(self.measures)
            for row, rule in enumerate(self.selectedRules):
                for col, m in enumerate(self.measures):
                    trules.setText(row, col, "  %.3f  " % getattr(rule, m[2]))
                trules.setText(row, rulecol, `rule`.replace(" ", "  "))

            for i in range(len(self.measures)+1):
                self.trules.adjustColumn(i)
                
            self.showHideColumns()
            self.sort()


    def showHideColumns(self):
        for i, m in enumerate(self.measures):
            show = getattr(self, m[2])
            if bool(self.trules.columnWidth(i)) != bool(show):
                if show:
                    self.trules.showColumn(i)
                    self.trules.adjustColumn(i)
                else:
                    self.trules.hideColumn(i)

    def sort(self, i = None):
        if i is None:
            i = self.sortedBy
        else:
            self.sortedBy = i
        self.trules.sortColumn(i, i == len(self.measures), True)
        self.trules.horizontalHeader().setSortIndicator(i)
        
            
    def saveRules(self):
        fileName = QFileDialog.getSaveFileName(self, "Save Rules", "myRules.txt", "Textfiles (*.txt)" );
        if not fileName.isNull() :
            f = open(str(fileName), 'w')
            if self.selectedRules:
                toWrite = [m for m in self.measures if getattr(self, m[2])]
                if toWrite:
                    f.write("\t".join([m[1] for m in toWrite]) + "\n")
                for rule in self.selectedRules:
                    f.write("\t".join(["%.3f" % getattr(rule, m[2]) for m in toWrite] + [`rule`.replace(" ", "  ")]) + "\n")


    def setIngrid(self):
        smin, sic, cmin, cic = self.supp_min, self.suppInCell, self.conf_min, self.confInCell
        self.ingrid = [[[] for x in range(self.numcols)] for y in range(self.numrows)]
        if self.rules:
            for r in self.rules:
                self.ingrid[min(self.numrows-1, int((r.confidence - cmin) / cic))][min(self.numcols-1, int((r.support - smin) / sic))].append(r)


    def coordToSuppConf(self, col, row):
        return self.supp_min + col * self.suppInCell, self.conf_min + row * self.confInCell

    def zoomButton(self):
        if self.sel_rowmin >= 0:
            # have to compute both at ones!
            self.supp_min, self.conf_min, self.supp_max, self.conf_max = self.coordToSuppConf(self.sel_colmin, self.sel_rowmin) + self.coordToSuppConf(self.sel_colmax+1, self.sel_rowmax+1)
            self.checkScale()

            smin, sic, cmin, cic = self.supp_min, self.suppInCell, self.conf_min, self.confInCell
            newingrid = [[[] for x in range(self.numcols)] for y in range(self.numrows)]
            for row in self.ingrid[self.sel_rowmin : self.sel_rowmax+1]:
                for cell in row[self.sel_colmin : self.sel_colmax+1]:
                    for rule in cell:
                        inrow = (rule.confidence - cmin) / cic
                        if inrow >= 0 and inrow < self.numrows + 1e-3:
                            incol = (rule.support - smin) / sic
                            if incol >= 0 and incol < self.numcols + 1e-3:
                                newingrid[min(int(inrow), self.numrows-1)][min(int(incol), self.numcols-1)].append(rule)
            self.ingrid = newingrid

            self.unselect()
            self.ruleCanvas.draw()
            self.sendIfAuto()


    def rezoom(self, smi, sma, cmi, cma):
        self.supp_min, self.supp_max, self.conf_min, self.conf_max = smi, sma, cmi, cma
        self.checkScale() # to set the inCell
        self.setIngrid()
        self.unselect()
        if hasattr(self, "ruleCanvas"):
            self.ruleCanvas.draw()
        self.sendIfAuto()

    def showAllButton(self):
        self.rezoom(self.supp_allmin, self.supp_allmax, self.conf_allmin, self.conf_allmax)

    def noZoomButton(self):
        self.rezoom(0., 1., 0., 1.)

    def sendIfAuto(self):
        if self.autoSend:
            self.sendRules()

    def sendRules(self):
        self.send("Association Rules", orange.AssociationRules(self.selectedRules))

    def arules(self,rules):
        self.rules = rules
        if self.rules:
            self.supp_min = self.conf_min = 1
            self.supp_max = self.conf_max = 0
            for rule in self.rules:
                self.conf_min = min(self.conf_min, rule.confidence)
                self.conf_max = max(self.conf_max, rule.confidence)
                self.supp_min = min(self.supp_min, rule.support)
                self.supp_max = max(self.supp_max, rule.support)
            self.checkScale()
        else:
            self.supp_min, self.supp_max = self.conf_min, self.conf_max = 0., 1.

        self.supp_allmin, self.supp_allmax, self.conf_allmin, self.conf_allmax = self.supp_min, self.supp_max, self.conf_min, self.conf_max
        self.rezoom(self.supp_allmin, self.supp_allmax, self.conf_allmin, self.conf_allmax)



if __name__=="__main__":
    a=QApplication(sys.argv)
    ow=OWAssociationRulesViewer()

    dataset = orange.ExampleTable('../../doc/datasets/car.tab')
    rules=orange.AssociationRulesInducer(dataset, minSupport = 0.3, maxItemSets=15000)
    ow.arules(rules)

    ow.show()
    a.exec_()
    ow.saveSettings()<|MERGE_RESOLUTION|>--- conflicted
+++ resolved
@@ -7,12 +7,6 @@
 """
 import orngOrangeFoldersQt4
 import orange, sys
-<<<<<<< HEAD
-from qt import *
-from qtcanvas import *
-from qttable import *
-=======
->>>>>>> ac0cfa89
 from OWWidget import *
 import OWGUI
 
@@ -189,11 +183,7 @@
         self.grid = QGridLayout()
         rightUpRight = OWGUI.widgetBox(mainRight, orientation = self.grid)
         for i, m in enumerate(self.measures):
-<<<<<<< HEAD
-            cb = OWGUI.checkBox(rightUpRight, self, m[2], m[0], callback = self.showHideColumns)
-=======
             cb = OWGUI.checkBox(rightUpRight, self, m[2], m[0], callback = self.showHideColumns, addToLayout = 0)
->>>>>>> ac0cfa89
             self.grid.addWidget(cb.parentWidget(), i % 2, i / 2)
 
 #        rightUpRight = OWGUI.widgetBox(mainRight, orientation=0)
@@ -230,10 +220,7 @@
 
         self.controlArea.setFixedSize(0, 0)
         self.resize(1000, 380)
-<<<<<<< HEAD
-=======
-
->>>>>>> ac0cfa89
+
 
     def checkScale(self):
         if self.supp_min == self.supp_max:
