"""
<name>Distance File</name>
<description>Loads a distance matrix from a file</description>
<contact>Janez Demsar</contact>
<icon>icons/DistanceFile.png</icon>
<priority>1150</priority>
"""

import orngOrangeFoldersQt4
import orange
import OWGUI
<<<<<<< HEAD
import exceptions
from qt import *
=======
>>>>>>> ac0cfa89
from OWWidget import *
import os.path
import pickle

class OWDistanceFile(OWWidget):
    settingsList = ["recentFiles"]

    def __init__(self, parent=None, signalManager = None, name='Distance File'):
        self.callbackDeposit = [] # deposit for OWGUI callback functions
        OWWidget.__init__(self, parent, signalManager, name, wantMainArea = 0, resizingEnabled = 0)
        self.inputs = [("Examples", ExampleTable, self.getExamples, Default)]
        self.outputs = [("Distance Matrix", orange.SymMatrix)]

        self.recentFiles=[]
        self.fileIndex = 0
        self.takeAttributeNames = False
        self.data = None
        self.matrix = None
        self.loadSettings()

<<<<<<< HEAD
        box = OWGUI.widgetBox(self.controlArea, "Data File", addSpace=True)
        hbox = OWGUI.widgetBox(box, orientation = 0)
=======
        box = OWGUI.widgetBox(self.controlArea, "Data File")
        hbox = OWGUI.widgetBox(box, orientation = "horizontal")
>>>>>>> ac0cfa89
        self.filecombo = OWGUI.comboBox(hbox, self, "fileIndex", callback = self.loadFile)
        self.filecombo.setMinimumWidth(250)
        button = OWGUI.button(hbox, self, '...', callback = self.browseFile)
        button.setMaximumWidth(25)
        self.rbInput = OWGUI.radioButtonsInBox(self.controlArea, self, "takeAttributeNames", ["Use examples as items", "Use attribute names"], "Items from input data", callback = self.relabel)
        self.rbInput.setDisabled(True)

        self.adjustSize()

        if self.recentFiles:
            self.loadFile()


    def browseFile(self):
        if self.recentFiles:
            lastPath = os.path.split(self.recentFiles[0])[0]
        else:
            lastPath = "."
        fn = str(QFileDialog.getOpenFileName(self, "Open Distance Matrix File", lastPath, "Distance matrix (*.*)"))
        fn = os.path.abspath(fn)
        if fn in self.recentFiles: # if already in list, remove it
            self.recentFiles.remove(fn)
        self.recentFiles.insert(0, fn)
        self.fileIndex = 0
        self.loadFile()

    def loadFile(self):
        if self.fileIndex:
            fn = self.recentFiles[self.fileIndex]
            self.recentFiles.remove(fn)
            self.recentFiles.insert(0, fn)
            self.fileIndex = 0
        else:
            fn = self.recentFiles[0]

        self.filecombo.clear()
        for file in self.recentFiles:
            self.filecombo.addItem(os.path.split(file)[1])
        #self.filecombo.updateGeometry()

        self.error()
        msg = None
        try:
<<<<<<< HEAD
            fle = open(fn)
            while 1:
                lne = fle.readline().strip()
                if lne:
                    break
            spl = lne.split()
            try:
                dim = int(spl[0])
            except:
                msg = "Matrix dimension expected in the first line"
                raise exceptions.Exception
            
            labeled = len(spl) > 1 and spl[1] in ["labelled", "labeled"]
            self.matrix = matrix = orange.SymMatrix(dim)
            if labeled:
                self.labels = []
            else:
                self.labels = [""] * dim
            for li, lne in enumerate(fle):
                if li > dim:
                    if not li.strip():
                        continue
                    msg = "File too long"
                    raise exceptions.IndexError
                spl = lne.split("\t")
                if labeled:
                    self.labels.append(spl[0].strip())
                    spl = spl[1:]
                if len(spl) > dim:
                    msg = "Line %i too long" % li+2
                    raise exceptions.IndexError
                for lj, s in enumerate(spl):
                    if s:
                        try:
                            self.matrix[li, lj] = float(s)
                        except:
                            msg = "Invalid number in line %i, column %i" % (li+2, lj)
                            raise exceptions.Exception 

            self.relabel()
        except:
            self.error(msg or "Error while reading the file")
=======
            if os.path.splitext(fn)[1] == '.pkl' or os.path.splitext(fn)[1] == '.sym':
                #print fn
                pkl_file = open(fn, 'rb')
                self.matrix = pickle.load(pkl_file)
                pkl_file.close()
            else:    
                fle = open(fn)
                while 1:
                    lne = fle.readline().strip()
                    if lne:
                        break
                spl = lne.split()
                dim = int(spl[0])
                labeled = len(spl) > 1 and spl[1] in ["labelled", "labeled"]
                self.matrix = matrix = orange.SymMatrix(dim)
                self.matrix.setattr("items", [""] * dim)
                for li, lne in enumerate(fle):
                    spl = lne.split("\t")
                    if labeled:
                        self.matrix.items[li] = spl[0].strip()
                        spl = spl[1:]
                    for lj, s in enumerate(spl):
                        if s:
                            self.matrix[li, lj] = float(s)

            self.relabel()
        except:
            self.error("Error while reading the file")
>>>>>>> ac0cfa89

    def relabel(self):
        self.error()
        matrix = self.matrix
<<<<<<< HEAD
        
        if matrix and self.data:
=======

        if self.data:
>>>>>>> ac0cfa89
            if self.takeAttributeNames:
                domain = self.data.domain
                if matrix.dim == len(domain.attributes):
                    matrix.setattr("items", domain.attributes)
                elif matrix.dim == len(domain.variables):
                    matrix.setattr("items", domain.variables)
                else:
                    self.error("The number of attributes doesn't match the matrix dimension")

            else:
                if matrix.dim == len(self.data):
                    matrix.setattr("items", self.data)
                else:
                    self.error("The number of examples doesn't match the matrix dimension")
        else:
            matrix.setattr("items", self.labels)

        self.send("Distance Matrix", matrix)

    def getExamples(self, data):
        self.data = data
        self.rbInput.setDisabled(data is None)
        self.relabel()

if __name__=="__main__":
    import orange
    a = QApplication(sys.argv)
    ow = OWDistanceFile()
    ow.show()
    a.exec_()
    ow.saveSettings()<|MERGE_RESOLUTION|>--- conflicted
+++ resolved
@@ -9,11 +9,6 @@
 import orngOrangeFoldersQt4
 import orange
 import OWGUI
-<<<<<<< HEAD
-import exceptions
-from qt import *
-=======
->>>>>>> ac0cfa89
 from OWWidget import *
 import os.path
 import pickle
@@ -31,22 +26,15 @@
         self.fileIndex = 0
         self.takeAttributeNames = False
         self.data = None
-        self.matrix = None
         self.loadSettings()
 
-<<<<<<< HEAD
-        box = OWGUI.widgetBox(self.controlArea, "Data File", addSpace=True)
-        hbox = OWGUI.widgetBox(box, orientation = 0)
-=======
         box = OWGUI.widgetBox(self.controlArea, "Data File")
         hbox = OWGUI.widgetBox(box, orientation = "horizontal")
->>>>>>> ac0cfa89
         self.filecombo = OWGUI.comboBox(hbox, self, "fileIndex", callback = self.loadFile)
         self.filecombo.setMinimumWidth(250)
         button = OWGUI.button(hbox, self, '...', callback = self.browseFile)
         button.setMaximumWidth(25)
-        self.rbInput = OWGUI.radioButtonsInBox(self.controlArea, self, "takeAttributeNames", ["Use examples as items", "Use attribute names"], "Items from input data", callback = self.relabel)
-        self.rbInput.setDisabled(True)
+        OWGUI.checkBox(box, self, "takeAttributeNames", "Take attribute names (instead of examples)", callback = self.relabel)
 
         self.adjustSize()
 
@@ -82,52 +70,7 @@
         #self.filecombo.updateGeometry()
 
         self.error()
-        msg = None
         try:
-<<<<<<< HEAD
-            fle = open(fn)
-            while 1:
-                lne = fle.readline().strip()
-                if lne:
-                    break
-            spl = lne.split()
-            try:
-                dim = int(spl[0])
-            except:
-                msg = "Matrix dimension expected in the first line"
-                raise exceptions.Exception
-            
-            labeled = len(spl) > 1 and spl[1] in ["labelled", "labeled"]
-            self.matrix = matrix = orange.SymMatrix(dim)
-            if labeled:
-                self.labels = []
-            else:
-                self.labels = [""] * dim
-            for li, lne in enumerate(fle):
-                if li > dim:
-                    if not li.strip():
-                        continue
-                    msg = "File too long"
-                    raise exceptions.IndexError
-                spl = lne.split("\t")
-                if labeled:
-                    self.labels.append(spl[0].strip())
-                    spl = spl[1:]
-                if len(spl) > dim:
-                    msg = "Line %i too long" % li+2
-                    raise exceptions.IndexError
-                for lj, s in enumerate(spl):
-                    if s:
-                        try:
-                            self.matrix[li, lj] = float(s)
-                        except:
-                            msg = "Invalid number in line %i, column %i" % (li+2, lj)
-                            raise exceptions.Exception 
-
-            self.relabel()
-        except:
-            self.error(msg or "Error while reading the file")
-=======
             if os.path.splitext(fn)[1] == '.pkl' or os.path.splitext(fn)[1] == '.sym':
                 #print fn
                 pkl_file = open(fn, 'rb')
@@ -156,40 +99,31 @@
             self.relabel()
         except:
             self.error("Error while reading the file")
->>>>>>> ac0cfa89
 
     def relabel(self):
         self.error()
         matrix = self.matrix
-<<<<<<< HEAD
-        
-        if matrix and self.data:
-=======
 
         if self.data:
->>>>>>> ac0cfa89
             if self.takeAttributeNames:
                 domain = self.data.domain
                 if matrix.dim == len(domain.attributes):
-                    matrix.setattr("items", domain.attributes)
+                    matrix.items = domain.attributes
                 elif matrix.dim == len(domain.variables):
-                    matrix.setattr("items", domain.variables)
+                    matrix.items = domain.variables
                 else:
                     self.error("The number of attributes doesn't match the matrix dimension")
 
             else:
                 if matrix.dim == len(self.data):
-                    matrix.setattr("items", self.data)
+                    matrix.items = self.data
                 else:
                     self.error("The number of examples doesn't match the matrix dimension")
-        else:
-            matrix.setattr("items", self.labels)
 
         self.send("Distance Matrix", matrix)
 
     def getExamples(self, data):
         self.data = data
-        self.rbInput.setDisabled(data is None)
         self.relabel()
 
 if __name__=="__main__":
