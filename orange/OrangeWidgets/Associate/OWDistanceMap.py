"""
<name>Distance Map</name>
<description>Displays distance matrix as a heat map.</description>
<icon>icons/DistanceMap.png</icon>
<contact>Blaz Zupan (blaz.zupan(@at@)fri.uni-lj.si)</contact>
<priority>1500</priority>
"""

import orngOrangeFoldersQt4
import orange, math
import OWGUI, OWToolbars
from OWWidget import *

from ColorPalette import *
import OWToolbars

#####################################################################
# parameters that determine the canvas layout

c_offsetX = 10; c_offsetY = 10  # top and left border
c_spaceX = 10; c_spaceY = 10    # space btw graphical elements
c_legendHeight = 15             # height of the legend
c_averageStripeWidth = 12       # width of the stripe with averages
c_smallcell = 8                 # below this threshold cells are
                                # considered small and grid dissapears

#####################################################################
# canvas with events

class EventfulCanvasView(QCanvasView):
    def __init__(self, canvas, parent, master):
        QCanvasView.__init__(self, canvas,parent)
        self.master = master
        self.viewport().setMouseTracking(True)

    def contentsMousePressEvent (self, event):
        self.master.mousePress(event.pos().x(), event.pos().y())

    def contentsMouseReleaseEvent (self, event):
        self.master.mouseRelease(event.pos().x(), event.pos().y())

    def contentsMouseMoveEvent (self, event):
        self.master.mouseMove(event.pos().x(), event.pos().y())

#####################################################################
# main class
v_sel_width = 2
v_legend_width = 104
v_legend_height = 18
v_legend_offsetX = 5
v_legend_offsetY = 15

class OWDistanceMap(OWWidget):
    settingsList = ["CellWidth", "CellHeight", "Merge", "Gamma", "CutLow",
                    "CutHigh", "CutEnabled", "Sort", "SquareCells",
                    "ShowLegend", "ShowLabels", "ShowBalloon",
                    "Grid", "savedGrid",
                    "ShowItemsInBalloon", "SendOnRelease", "ColorSchemas"]

    def __init__(self, parent=None, signalManager = None):
        self.callbackDeposit = [] # deposit for OWGUI callback function
        OWWidget.__init__(self, parent, signalManager, 'Distance Map')

        self.inputs = [("Distance Matrix", orange.SymMatrix, self.setMatrix)]
        self.outputs = [("Examples", ExampleTable), ("Attribute List", orange.VarList)]

        self.clicked = False
        self.offsetX = 5
        self.offsetY = 5
        self.imageWidth = 0
        self.imageHeight = 0
        self.distanceImage = None
        self.legendImage = None
        self.ColorSchemas = None

        self.shiftPressed = False

        #set default settings
        self.CellWidth = 15; self.CellHeight = 15
        self.Merge = 1;
        self.savedMerge = self.Merge
        self.Gamma = 1
        self.Grid = 1
        self.savedGrid = 1
        self.CutLow = 0; self.CutHigh = 0; self.CutEnabled = 0
        self.Sort = 0
        self.SquareCells = 0
        self.ShowLegend = 1;
        self.ShowLabels = 1;
        self.ShowBalloon = 1;
        self.ShowItemsInBalloon = 1
        self.SendOnRelease = 1

        self.loadSettings()
        
        ### !!!!!!!!!!!!!!
        ### I added this since I removed the setting and don't want anyone to get
        ### stuck with a save setting
        self.Gamma = 1

        self.maxHSize = 30; self.maxVSize = 30
        self.sorting = [("No sorting", self.sortNone),
                        ("Adjacent distance", self.sortAdjDist),
                        ("Random order", self.sortRandom)]

        self.matrix = self.order = None

        # GUI definition
        self.tabs = OWGUI.tabWidget(self.controlArea)

        # SETTINGS TAB
<<<<<<< HEAD
        tab = QVGroupBox(self)
        box = OWGUI.widgetBox(tab, "Cell Size (Pixels)", addSpace=True)
        OWGUI.qwtHSlider(box, self, "CellWidth", label='Width: ',
                         labelWidth=38, minValue=1, maxValue=self.maxHSize,
                         step=1, precision=0,
=======
        tab = OWGUI.createTabPage(self.tabs, "Settings")
        box = OWGUI.widgetBox(tab, "Cell Size (Pixels)")
        OWGUI.qwtHSlider(box, self, "CellWidth", label='Width: ',
                         labelWidth=38, minValue=1, maxValue=self.maxHSize,
                         step=1, precision=0,
        
>>>>>>> ac0cfa89
                         callback=[lambda f="CellWidth", t="CellHeight": self.adjustCellSize(f,t), self.drawDistanceMap, self.manageGrid])
        OWGUI.qwtHSlider(box, self, "CellHeight", label='Height: ',
                         labelWidth=38, minValue=1, maxValue=self.maxVSize,
                         step=1, precision=0,
                         callback=[lambda f="CellHeight", t="CellWidth": self.adjustCellSize(f,t), self.drawDistanceMap,self.manageGrid])
        OWGUI.checkBox(box, self, "SquareCells", "Cells as squares",
                         callback = [self.setSquares, self.drawDistanceMap])
<<<<<<< HEAD
        self.gridChkBox = OWGUI.checkBox(box, self, "Grid", "Show grid", callback = self.createDistanceMap, disabled=lambda: min(self.CellWidth, self.CellHeight) <= c_smallcell)

        OWGUI.qwtHSlider(tab, self, "Merge", box="Merge" ,label='Elements:', labelWidth=50,
                         minValue=1, maxValue=100, step=1,
                         callback=self.createDistanceMap, ticks=0, addSpace=True)
        
        self.labelCombo = OWGUI.comboBox(tab, self, "Sort", box="Sort",
                         items=[x[0] for x in self.sorting],
                         tooltip="Sorting method for items in distance matrix.",
                         callback=self.sortItems)

        self.tabs.insertTab(tab, "Settings")

        # FILTER TAB
        tab = QVGroupBox(self)
        box = OWGUI.widgetBox(tab, "Color settings", addSpace=True)
        OWGUI.widgetLabel(box, "Gamma")
        OWGUI.qwtHSlider(box, self, "Gamma", minValue=0.1, maxValue=1,
                         step=0.1, maxWidth=100, callback=self.drawDistanceMap)

        OWGUI.separator(box)

=======
        self.gridChkBox = OWGUI.checkBox(box, self, "Grid", "Show grid", callback = self.createDistanceMap, disabled=min(self.CellWidth, self.CellHeight) <= c_smallcell)

        OWGUI.qwtHSlider(tab, self, "Gamma", box="Gamma", minValue=0.1, maxValue=1,
                         step=0.1, callback=self.drawDistanceMap)

        self.colorPalette = ColorPalette(tab, self, "",
                         additionalColors =["Cell outline", "Selected cells"],
                         callback = self.setColor)
        self.tabs.insertTab(tab, "Settings")

        # FILTER TAB
        tab = OWGUI.createTabPage(self.tabs, "Filter")
        box = OWGUI.widgetBox(tab, "Threshold Values")
>>>>>>> ac0cfa89
        OWGUI.checkBox(box, self, 'CutEnabled', "Enable thresholds", callback=self.setCutEnabled)
        self.sliderCutLow = OWGUI.qwtHSlider(box, self, 'CutLow', label='Low:',
                              labelWidth=33, minValue=-100, maxValue=0, step=0.1,
                              precision=1, ticks=0, maxWidth=80,
                              callback=self.drawDistanceMap)
        self.sliderCutHigh = OWGUI.qwtHSlider(box, self, 'CutHigh', label='High:',
                              labelWidth=33, minValue=0, maxValue=100, step=0.1,
                              precision=1, ticks=0, maxWidth=80,
                              callback=self.drawDistanceMap)
        if not self.CutEnabled:
            self.sliderCutLow.box.setDisabled(1)
            self.sliderCutHigh.box.setDisabled(1)

<<<<<<< HEAD

        self.colorPalette = ColorPalette(tab, self, "",
                         additionalColors =["Cell outline", "Selected cells"],
                         callback = self.setColor)

        self.tabs.insertTab(tab, "Colors")

        # INFO TAB
        tab = QVGroupBox(self)
        box = QVButtonGroup("Annotation && Legends", tab)
=======
        box = QVButtonGroup("Merge", tab)
        OWGUI.qwtHSlider(box, self, "Merge", label='Elements:', labelWidth=50,
                         minValue=1, maxValue=100, step=1,
                         callback=self.createDistanceMap, ticks=0)
        self.labelCombo = OWGUI.comboBox(tab, self, "Sort", box="Sort",
                         items=[x[0] for x in self.sorting],
                         tooltip="Sorting method for items in distance matrix.",
                         callback=self.sortItems)
        self.tabs.insertTab(tab, "Filter")

        # INFO TAB
        tab = OWGUI.widgetBox(self.tabs, "Info")
        box = OWGUI.widgetBox(tab, "Annotation && Legends")
>>>>>>> ac0cfa89
        OWGUI.checkBox(box, self, 'ShowLegend', 'Show legend',
                       callback=self.drawDistanceMap)
        OWGUI.checkBox(box, self, 'ShowLabels', 'Show labels',
                       callback=self.drawDistanceMap)

<<<<<<< HEAD
        box = QVButtonGroup("Balloon", tab)
        OWGUI.checkBox(box, self, 'ShowBalloon', "Show balloon")
        OWGUI.checkBox(box, self, 'ShowItemsInBalloon', "Display item names")
=======
        box = OWGUI.widgetBox(tab, "Balloon")
        OWGUI.checkBox(box, self, 'ShowBalloon', "Show balloon", callback=None)
        OWGUI.checkBox(box, self, 'ShowItemsInBalloon', "Display item names",
                       callback=None)
>>>>>>> ac0cfa89

        box = OWGUI.widgetBox(tab, "Select")
        box2 = OWGUI.widgetBox(box, orientation = "horizontal")
        self.box2 = box2
        self.buttonUndo = OWToolbars.createButton(box2, 'Undo', self.actionUndo,
                              QPixmap(OWToolbars.dlg_undo), toggle = 0)
        self.buttonRemoveAllSelections = OWToolbars.createButton(box2,
                              'Remove all selections', self.actionRemoveAllSelections,
                              QPixmap(OWToolbars.dlg_clear), toggle = 0)

        self.buttonSendSelections = OWToolbars.createButton(box2, 'Send selections',
                              self.sendOutput, QPixmap(OWToolbars.dlg_send), toggle = 0)
<<<<<<< HEAD
        OWGUI.checkBox(box, self, 'SendOnRelease', "Send after mouse release")
=======
        OWGUI.checkBox(box, self, 'SendOnRelease', "Send after mouse release",
                              callback=None)
>>>>>>> ac0cfa89


        self.resize(700,400)

        self.canvas = QGraphicsScene()
        self.canvasView = EventfulCanvasView(self.canvas, self.mainArea, self)
        self.mainArea.layout().addWidget(self.canvasView)

        #construct selector
<<<<<<< HEAD
        self.selector = QCanvasRectangle(0, 0, self.CellWidth, self.CellHeight, self.canvas)
=======
        self.selector = QCanvasRectangle(0, 0, self.CellWidth, self.CellHeight,
                                         self.canvas)
>>>>>>> ac0cfa89
        color = self.colorPalette.getCurrentColorSchema().getAdditionalColors()["Cell outline"]
        self.selector.setPen(QPen(self.qrgbToQColor(color),v_sel_width))
        self.selector.setZ(20)

        self.bubble = BubbleInfo(self.canvas)
        self.selection = SelectionManager()

        self.selectionLines = []
        self.annotationText = []

        self.legendText1 = QCanvasText(self.canvas)
        self.legendText2 = QCanvasText(self.canvas)

        self.errorText = QCanvasText("Bitmap is too large.", self.canvas)
        self.errorText.move(10,10)

        #restore color schemas from settings
        if self.ColorSchemas:
            self.colorPalette.setColorSchemas(self.ColorSchemas)

    def createColorStripe(self, palette, offsetX):
        dx = v_legend_width
        dy = v_legend_height
        bmp = chr(252)*dx*2 + reduce(lambda x,y:x+y, [chr(i*250/dx) for i in range(dx)] * (dy-4)) + chr(252)*dx*2

        image = ImageItem(bmp, self.canvas, dx, dy, palette, x=offsetX, y=v_legend_offsetY, z=0)
        return image

    def colFromMousePos(self, x, y):
        if (x <= self.offsetX or x >= self.offsetX + self.imageWidth):
            return -1
        else:
            return int((x - self.offsetX)/self.CellWidth)

    def rowFromMousePos(self, x,y):
        if (y <= self.offsetY or y >= self.offsetY + self.imageHeight):
            return -1
        else:
            return int((y - self.offsetY)/self.CellHeight)


    def qrgbToQColor(self, color):
        # we could also use QColor(positiveColor(rgb), 0xFFFFFFFF)
<<<<<<< HEAD
        return QColor(qRed(positiveColor(color)), qGreen(positiveColor(color)), qBlue(positiveColor(color))) # if color cannot be negative number we convert it manually
=======
        return QColor(qRed(positiveColor(color)), qGreen(positiveColor(color)), qBlue(positiveColor(color))) # on Mac color can not be negative number in this case so we convert it manually
>>>>>>> ac0cfa89

    def getItemFromPos(self, i):
        if (len(self.distanceMap.elementIndices)==0):
            j = i
        else:
            j = self.distanceMap.elementIndices[i]

        if self.distanceMapConstructor.order:
           j = self.distanceMapConstructor.order[j]

        return j

    def sendOutput(self):
        if len(self.matrix.items)<1:
            return

        selectedIndices = []
        tmp = []

        if len(self.selection.getSelection())==0:
            self.send("Attribute List", None)
            self.send("Examples", None)
        else:
            selection = self.selection.getSelection()
            for sel in selection:
                if (len(self.distanceMap.elementIndices)==0):
                    tmp += range(sel[0].x(), sel[1].x()+1)
                    tmp +=range(sel[0].y(), sel[1].y()+1)
                else:
                    tmp += range(self.distanceMap.elementIndices[sel[0].x()], self.distanceMap.elementIndices[sel[1].x()+1])
                    tmp +=range(self.distanceMap.elementIndices[sel[0].y()], self.distanceMap.elementIndices[sel[1].y()+1])

            for i in tmp:
                if self.distanceMapConstructor.order:
                    if not (self.distanceMapConstructor.order[i] in selectedIndices):
                        selectedIndices += [self.distanceMapConstructor.order[i]]

                if not (i in selectedIndices):
                    selectedIndices += [i]

            items = self.matrix.items
            if issubclass(orange.EnumVariable, type(items[0])):
                selected = orange.VarList()
                for i in selectedIndices:
                    selected.append(items[i])
                self.send("Attribute List", selected)


            if isinstance(items[0], orange.Example):
                ex = [items[x] for x in selectedIndices]
                selected = orange.ExampleTable(items[0].domain, ex)
                self.send("Examples", selected)

<<<<<<< HEAD
=======

    # callbacks (rutines called after some GUI event, like click on a button)
>>>>>>> ac0cfa89

    def setColor(self):
        color = self.colorPalette.getCurrentColorSchema().getAdditionalColors()["Cell outline"]
        self.selector.setPen(QPen(self.qrgbToQColor(color),v_sel_width))

        self.ColorSchemas = self.colorPalette.getColorSchemas()
        self.drawDistanceMap()

    def setCutEnabled(self):
        self.sliderCutLow.box.setDisabled(not self.CutEnabled)
        self.sliderCutHigh.box.setDisabled(not self.CutEnabled)
        self.drawDistanceMap()

    def constructDistanceMap(self):
        if self.matrix:
            self.distanceMapConstructor = orange.DistanceMapConstructor(distanceMatrix = self.matrix)
            self.createDistanceMap()

    def createDistanceMap(self):
        """creates distance map objects"""
        merge = min(self.Merge, float(self.matrix.dim))
        squeeze = 1. / merge

        self.distanceMapConstructor.order = self.order
        self.distanceMap, self.lowerBound, self.upperBound = self.distanceMapConstructor(squeeze)

        self.sliderCutLow.setRange(self.lowerBound, self.upperBound, 0.1)
        self.sliderCutHigh.setRange(self.lowerBound, self.upperBound, 0.1)
        self.CutLow = max(self.CutLow, self.lowerBound)
        self.CutHigh = min(self.CutHigh, self.upperBound)
        self.sliderCutLow.setValue(self.CutLow)
        self.sliderCutHigh.setValue(self.CutHigh)

        self.selection.clear()
        self.drawDistanceMap()

    def drawDistanceMap(self):
        """renders distance map object on canvas"""
        if not self.matrix:
            return

        if self.matrix.dim * max(int(self.CellWidth), int(self.CellHeight)) > 32767:
            self.errorText.show()
            return

        self.errorText.hide()

        lo = self.CutEnabled and self.CutLow   or self.lowerBound
        hi = round(self.CutEnabled and self.CutHigh  or self.upperBound, 1)

        self.offsetX = 5

        if self.distanceImage:
            self.distanceImage.setCanvas(None)

        if self.legendImage:
            self.legendImage.setCanvas(None)

        if self.ShowLegend==1:
            self.offsetY = v_legend_height + 30
        else:
            self.offsetY = 5

        palette = self.colorPalette.getCurrentColorSchema().getPalette()
        bitmap, width, height = self.distanceMap.getBitmap(int(self.CellWidth),
                            int(self.CellHeight), lo, hi, self.Gamma, self.Grid)

        self.canvas.resize(2000, 2000) # this needs adjustment

        for tmpText in self.annotationText:
            tmpText.setCanvas(None)

        # determine the font size to fit the cell width
        fontrows = self.getfont(self.CellHeight)
        fontcols = self.getfont(self.CellWidth)
    
        # labels rendering
        self.annotationText = []
        if self.ShowLabels==1 and self.Merge<=1:
            # show labels, no merging (one item per line)
            items = self.matrix.items
            if len(self.distanceMap.elementIndices)==0:
                tmp = [i for i in range(0, len(items))]
            else:
                tmp = [self.distanceMap.elementIndices[i] for i in range(0, len(items))]

            if self.distanceMapConstructor.order:
                indices = [self.distanceMapConstructor.order[i] for i in tmp]
            else:
                indices = tmp

            maxHeight = 0
            maxWidth = 0
            for i in range(0, len(indices)):
                text = items[indices[i]]
                if type(text) not in [str, unicode]:
                    text = text.name
                if text<>"":
                    tmpText = QCustomCanvasText(text, self.canvas, -90.0, font=fontcols)
                    tmpText.show()
                    if tmpText.height() > maxHeight:
                        maxHeight = tmpText.height()
                    self.annotationText += [tmpText]

                    tmpText = QCanvasText(text, self.canvas)
                    tmpText.setFont(fontrows)
                    tmpText.show()
                    if tmpText.boundingRect().width() > maxWidth:
                        maxWidth = tmpText.boundingRect().width()
                    self.annotationText += [tmpText]

            for i in range(0, len(self.annotationText)/2):
                self.annotationText[i*2].setX(self.offsetX + maxWidth + 3 + (i+0.5)*self.CellWidth)
                self.annotationText[i*2].setY(self.offsetY)
                self.annotationText[i*2 + 1].setX(self.offsetX)
                self.annotationText[i*2 + 1].setY(self.offsetY + maxHeight + 3 + (i+0.5)*self.CellHeight)

            self.offsetX += maxWidth + 10
            self.offsetY += maxHeight + 10

        # rendering of legend
        if self.ShowLegend==1:
            self.legendImage = self.createColorStripe(self.colorPalette.getCurrentColorSchema().getPalette(), offsetX=self.offsetX)
            self.legendText1.setText("%4.2f" % lo)
            self.legendText2.setText("%4.2f" % hi)
            self.legendText1.move(self.offsetX, 0)
            self.legendText2.move(self.offsetX + v_legend_width - self.legendText2.boundingRect().width(), 0)
            self.legendText1.show()
            self.legendText2.show()
        else:
            self.legendText1.hide()
            self.legendText2.hide()

        # paint distance map
        self.distanceImage = ImageItem(bitmap, self.canvas, width, height,
                                       palette, x=self.offsetX, y=self.offsetY, z=0)
        self.distanceImage.height = height
        self.distanceImage.width = width

        self.imageWidth = width
        self.imageHeight = height

        color = self.colorPalette.getCurrentColorSchema().getAdditionalColors()["Cell outline"]
        self.selector.setPen(QPen(self.qrgbToQColor(color),v_sel_width))
        self.selector.setSize(self.CellWidth, self.CellHeight)

        self.updateSelectionRect()
        self.canvas.update()

    def addSelectionLine(self, x, y, direction):
        selLine = QCanvasLine(self.canvas)
        if direction==0:
            #horizontal line
            selLine.setPoints(self.offsetX + x*self.CellWidth, self.offsetY + y*self.CellHeight,
                              self.offsetX + (x+1)*self.CellWidth, self.offsetY + y*self.CellHeight)
        else:
            #vertical line
            selLine.setPoints(self.offsetX + x*self.CellWidth, self.offsetY + y*self.CellHeight,
                              self.offsetX + x*self.CellWidth, self.offsetY + (y+1)*self.CellHeight)
        color = self.colorPalette.getCurrentColorSchema().getAdditionalColors()["Selected cells"]
        selLine.setPen(QPen(self.qrgbToQColor(color),v_sel_width))
        selLine.setZ(20)
        selLine.show();
        self.selectionLines += [selLine]

    def getfont(self, height):
        """finds the font that for a given height"""
        dummy = QCanvasText("123", self.canvas)
        for fontsize in range(8, 2, -1):
            font = QFont("", fontsize)
            dummy.setFont(font)
            if dummy.boundingRect().height() <= height:
                break
        return font

    def updateSelectionRect(self):
        entireSelection = []
        newSel = False
        for selLine in self.selectionLines:
            selLine.setCanvas(None)

        self.selectionLines = []
        if len(self.selection.getSelection())>0:
            for sel in self.selection.getSelection():
                for i in range(sel[0].x(), sel[1].x()):
                    for j in range(sel[0].y(), sel[1].y()):
                        selTuple = (i, j)
                        if not (selTuple in entireSelection):
                            entireSelection += [selTuple]
            for selTuple in entireSelection:
                #check left
                if (not (selTuple[0] - 1, selTuple[1]) in entireSelection):
                    self.addSelectionLine(selTuple[0], selTuple[1], 1)

                #check up
                if (not (selTuple[0], selTuple[1] - 1) in entireSelection):
                    self.addSelectionLine(selTuple[0], selTuple[1], 0)

                #check down
                if (not (selTuple[0], selTuple[1] + 1) in entireSelection):
                    self.addSelectionLine(selTuple[0], selTuple[1] + 1, 0)

                #check right
                if (not (selTuple[0] + 1, selTuple[1]) in entireSelection):
                    self.addSelectionLine(selTuple[0] + 1, selTuple[1], 1)
        self.canvas.update()

    def mouseMove(self, x, y):
        row = self.rowFromMousePos(x,y)
        col = self.colFromMousePos(x,y)

        if (self.clicked==True):
            self.selection.UpdateSel(col, row)

        if (row==-1 or col==-1):
            self.selector.hide()
            self.bubble.hide()
        else:
            self.selector.setX(self.offsetX + col * self.CellWidth)
            self.selector.setY(self.offsetY + row * self.CellHeight)
            self.selector.show()

            if self.ShowBalloon == 1:
                self.bubble.move(x + 20, y + 20)

                i = self.getItemFromPos(col)
                j = self.getItemFromPos(row)
                self.bubble.head.setText(str(self.matrix[i, j]))

                if (self.ShowItemsInBalloon == 1):
                    namei, namej = self.matrix.items[i], self.matrix.items[j]
                    if type(namei) not in [str, unicode]:
                        namei = namei.name
                    if type(namej) not in [str, unicode]:
                        namej = namej.name
                    if namei or namej:
                        self.bubble.body.setText(namei + "\n" + namej)
                    else:
                        self.bubble.body.setText("")
                else:
                    self.bubble.body.setText("")

                self.bubble.show()
            else:
                self.bubble.hide()

            self.updateSelectionRect()

        self.canvas.update()

    def keyPressEvent(self, e):
        if e.key() == 4128:
            self.shiftPressed = True
        else:
            OWWidget.keyPressEvent(self, e)

    def keyReleaseEvent(self, e):
        if e.key() == 4128:
            self.shiftPressed = False
        else:
            OWWidget.keyReleaseEvent(self, e)

    def mousePress(self, x,y):
        self.clicked = True
        row = self.rowFromMousePos(x,y)
        col = self.colFromMousePos(x,y)
        if not (self.shiftPressed == True):
            self.selection.clear()
        self.selection.SelStart(col, row)

    def mouseRelease(self, x,y):
        if self.clicked==True:
            self.clicked = False
            row = self.rowFromMousePos(x,y)
            col = self.colFromMousePos(x,y)

            if (row<>-1 and col<>-1):
                self.selection.SelEnd()
            else:
                self.selection.CancelSel()

            self.updateSelectionRect()
            if self.SendOnRelease==1:
                self.sendOutput()

    def actionUndo(self):
        self.selection.undo()
        self.updateSelectionRect()

    def actionRemoveAllSelections(self):
        self.selection.clear()
        self.updateSelectionRect()

    # input signal management

    def sortNone(self):
        self.order = None

    def sortAdjDist(self):
        self.order = None

    def sortRandom(self):
        import random
        self.order = range(len(self.matrix.items))
        random.shuffle(self.order)

    def sortItems(self):
        if not self.matrix:
            return
        self.sorting[self.Sort][1]()
        self.createDistanceMap()

    def setMatrix(self, matrix):
        self.send("Examples", None)
        self.send("Attribute List", None)

        if not matrix:
            return

        # check if the same length
        self.matrix = matrix
        self.constructDistanceMap()

    def setSquares(self):
        if self.SquareCells:
            if self.CellWidth < self.CellHeight:
                self.CellHeight = self.CellWidth
            else:
                self.CellWidth = self.CellHeight

    def adjustCellSize(self, frm, to):
        if self.SquareCells:
            setattr(self, to, getattr(self, frm))

    def manageGrid(self):
        if min(self.CellWidth, self.CellHeight) <= c_smallcell:
            if self.gridChkBox.isEnabled():
                self.savedGrid = self.Grid # remember the state
                self.Grid = 0
                self.gridChkBox.setDisabled(True)
        else:
            if not self.gridChkBox.isEnabled():
                self.gridChkBox.setEnabled(True)
                self.Grid = self.savedGrid

#####################################################################
# new canvas items

class ImageItem(QCanvasRectangle):
    def __init__(self, bitmap, canvas, width, height, palette, depth=8, numColors=256, x=0, y=0, z=0):
        QCanvasRectangle.__init__(self, canvas)
	self.image = QImage(bitmap, width, height, depth, signedPalette(palette), numColors, QImage.LittleEndian) # we take care palette has proper values with proper types
        self.image.bitmap = bitmap # this is tricky: bitmap should not be freed, else we get mess. hence, we store it in the object
        self.canvas = canvas
        self.setSize(width, height)
        self.setX(x); self.setY(y); self.setZ(z)
        self.show()

    def drawShape(self, painter):
        painter.drawImage(self.x(), self.y(), self.image, 0, 0, -1, -1)

class QCustomCanvasText(QCanvasRectangle):
    def __init__(self, text, canvas = None, rotateAngle = 0.0, font=None):
        QCanvasRectangle.__init__(self, canvas)
        self.canvas = canvas
        self.font = font
        self.rotateAngle = rotateAngle
        self.setText(text)
        
    def setText(self, text):
        self.text = text
        self.hiddenText = QCanvasText(text, self.canvas)
        self.hiddenText.setFont(self.font)
        if self.font:
            self.hiddenText.setFont(self.font)
        xsize = self.hiddenText.boundingRect().height()
        ysize = self.hiddenText.boundingRect().width()
        self.setSize(xsize, ysize)

    def draw(self, painter):
        pixmap = QPixmap()
        xsize = self.hiddenText.boundingRect().height()
        ysize = self.hiddenText.boundingRect().width()
        pixmap.resize(xsize, ysize)

        helpPainter = QPainter()
        helpPainter.begin(pixmap)
        helpPainter.setFont(self.font)

        helpPainter.setPen( Qt.black );
        helpPainter.setBrush( Qt.white );
        helpPainter.drawRect( -1, -1, xsize + 2, ysize + 2);
        helpPainter.rotate(self.rotateAngle)
        helpPainter.drawText(-ysize, xsize, self.text)
        helpPainter.end()

        painter.drawPixmap(self.x(), self.y(), pixmap)

#####################################################################
# selection manager class

class SelectionManager:
    def __init__(self):
        self.selection = []
        self.selecting = False
        self.currSelEnd = None
        self.currSel = None

    def SelStart(self, x, y):
        if x < 0: x=0
        if y < 0: y=0
        self.currSel = QPoint(x,y)
        self.currSelEnd = QPoint(x,y)
        self.selecting = True

    def UpdateSel(self, x, y):
        self.currSelEnd = QPoint(x,y)

    def CancelSel(self):
        self.selecting = False

    def SelEnd(self):
        minx = min(self.currSel.x(), self.currSelEnd.x())
        maxx = max(self.currSel.x(), self.currSelEnd.x())

        miny = min(self.currSel.y(), self.currSelEnd.y())
        maxy = max(self.currSel.y(), self.currSelEnd.y())

        if (minx==maxx) and (miny==maxy):
            maxx+=1
            maxy+=1

        self.selection += [(QPoint(minx, miny),QPoint(maxx,maxy))]
        self.selecting = False

    def clear(self):
        self.selection = []

    def undo(self):
        if len(self.selection)>0:
            del self.selection[len(self.selection)-1]

    def getSelection(self):
        res = self.selection + []
        if self.selecting==True:
            minx = min(self.currSel.x(), self.currSelEnd.x())
            maxx = max(self.currSel.x(), self.currSelEnd.x())

            miny = min(self.currSel.y(), self.currSelEnd.y())
            maxy = max(self.currSel.y(), self.currSelEnd.y())

            res += [(QPoint(minx, miny),QPoint(maxx,maxy))]
        return res

#####################################################################
# bubble info class

bubbleBorder = 4

class BubbleInfo(QCanvasRectangle):
    def __init__(self, *args):
        apply(QCanvasRectangle.__init__, (self,) + args)
        self.canvas = args[0]
        self.setBrush(QBrush(Qt.white))
        #self.setPen(QPen(Qt.black, v_sel_width))
        self.bubbleShadow = QCanvasRectangle(self.canvas)
        self.bubbleShadow.setBrush(QBrush(Qt.black))
        self.bubbleShadow.setPen(QPen(Qt.black))
        self.head = QCanvasText(self.canvas)
        self.line = QCanvasLine(self.canvas)
        self.body = QCanvasText(self.canvas)
        self.items = [self.head, self.line, self.body]
        self.setZ(110)
        self.bubbleShadow.setZ(109)
        for i in self.items:
            i.setZ(111)

    def move(self, x, y):
        QCanvasRectangle.move(self, x, y)
        self.setX(x); self.setY(y)
        self.bubbleShadow.move(x+5, y+5)
        for item in self.items:
            item.setX(x + bubbleBorder)
        w = max(100, self.head.boundingRect().width() + 2 * bubbleBorder, self.body.boundingRect().width() + 2 * bubbleBorder)
        y += 2
        self.head.setY(y)
        y += self.head.boundingRect().height()
        self.line.setPoints(0,0,w,0)
        self.line.setX(x); self.line.setY(y)
        y += 2
        self.body.setY(y)
        h = 2 * (2 + (self.body.text()<>None)) + self.head.boundingRect().height() + (self.body.text()<>None) * self.body.boundingRect().height()
        self.setSize(w,h)
        self.bubbleShadow.setSize(w,h)

    def show(self):
        QCanvasRectangle.show(self)
        self.bubbleShadow.show()
        self.head.show()
        if self.body.text():
            self.line.show()
            self.body.show()

    def hide(self):
        QCanvasRectangle.hide(self)
        self.bubbleShadow.hide()
        for item in self.items:
            item.hide()

<<<<<<< HEAD
=======

#############################################################
# color palette

class ColorPalette(QWidget):
    def __init__(self, parent, master, value, label = "Colors", additionalColors = None, callback = None):
        QWidget.__init__(self, parent)

        self.constructing = TRUE
        self.callback = callback
        self.schema = ""
        self.passThroughBlack = 0

        self.colorSchemas = {}

        self.setMinimumHeight(300)
        self.setMinimumWidth(200)

        self.box = OWGUI.widgetBox(self, label, orientation = "vertical")

        self.schemaCombo = OWGUI.comboBox(self.box, self, "schema", callback = self.onComboBoxChange)

        self.interpolationHBox = OWGUI.widgetBox(self.box, orientation = "horizontal")
        self.colorButton1 = ColorButton(self, self.interpolationHBox)
        self.interpolationView = InterpolationView(self.interpolationHBox)
        self.colorButton2 = ColorButton(self, self.interpolationHBox)

        self.chkPassThroughBlack = OWGUI.checkBox(self.box, self, "passThroughBlack", "Pass through black", callback = self.onCheckBoxChange)
        #OWGUI.separator(self.box, 10, 10)
        self.box.layout().addSpacing(10)

        #special colors buttons

        self.NAColorButton = ColorButton(self, self.box, "N/A")
        self.underflowColorButton = ColorButton(self, self.box, "Underflow")
        self.overflowColorButton = ColorButton(self, self.box, "Overflow")
        self.backgroundColorButton = ColorButton(self, self.box, "Background (Grid)")

        #set up additional colors
        self.additionalColorButtons = {}

        if additionalColors<>None:
            for colorName in additionalColors:
                self.additionalColorButtons[colorName] = ColorButton(self, self.box, colorName)

        #set up new and delete buttons
        self.buttonHBox = OWGUI.widgetBox(self.box, orientation = "horizontal")
        self.newButton = OWGUI.button(self.buttonHBox, self, "New", self.OnNewButtonClicked)
        self.deleteButton = OWGUI.button(self.buttonHBox, self, "Delete", self.OnDeleteButtonClicked)

        self.setInitialColorPalettes()
        self.paletteSelected()
        self.constructing = FALSE

    def onComboBoxChange(self, string):
        self.paletteSelected()

    def onCheckBoxChange(self, state):
        self.colorSchemaChange()

    def OnNewButtonClicked(self):
        message = "Please enter new color schema name"
        ok = FALSE
        while (not ok):
            s = QInputDialog.getText(self, "New Schema", message)
            ok = TRUE
            if (s[1]==TRUE):
                for i in range(self.schemaCombo.count()):
                    if s[0].lower().compare(self.schemaCombo.itemText(i).lower())==0:
                        ok = FALSE
                        message = "Color schema with that name already exists, please enter another name"
                if (ok):
                    self.colorSchemas[str(s[0])] = ColorSchema(self.getCurrentColorSchema().getName(),
                                                               self.getCurrentColorSchema().getPalette(),
                                                               self.getCurrentColorSchema().getAdditionalColors(),
                                                               self.getCurrentColorSchema().getPassThroughBlack())
                    self.schemaCombo.addItem(s[0])
                    self.schemaCombo.setCurrentIndex(self.schemaCombo.count()-1)
            self.deleteButton.setEnabled(self.schemaCombo.count()>1)


    def OnDeleteButtonClicked(self):
        i = self.schemaCombo.currentIndex()
        self.schemaCombo.removeItem(i)
        self.schemaCombo.setCurrentIndex(i)
        self.deleteButton.setEnabled(self.schemaCombo.count()>1)
        self.paletteSelected()

    def getCurrentColorSchema(self):
        return self.colorSchemas[str(self.schemaCombo.currentText())]

    def setCurrentColorSchema(self, schema):
        self.colorSchemas[str(self.schemaCombo.currentText())] = schema


    def getColorSchemas(self):
        return self.colorSchemas

    def setColorSchemas(self, schemas):
        self.colorSchemas = schemas
        self.schemaCombo.clear()
        self.schemaCombo.addItems(schemas)
        self.paletteSelected()

    def createPalette(self,color1,color2, passThroughBlack):
        palette = []
        if passThroughBlack:
            for i in range(paletteInterpolationColors/2):
                palette += [qRgb(color1.red() - color1.red()*i*2./paletteInterpolationColors,
                                 color1.green() - color1.green()*i*2./paletteInterpolationColors,
                                 color1.blue() - color1.blue()*i*2./paletteInterpolationColors)]

            for i in range(paletteInterpolationColors - (paletteInterpolationColors/2)):
                palette += [qRgb(color2.red()*i*2./paletteInterpolationColors,
                                 color2.green()*i*2./paletteInterpolationColors,
                                 color2.blue()*i*2./paletteInterpolationColors)]
        else:
            for i in range(paletteInterpolationColors):
                palette += [qRgb(color1.red() + (color2.red()-color1.red())*i/paletteInterpolationColors,
                                 color1.green() + (color2.green()-color1.green())*i/paletteInterpolationColors,
                                 color1.blue() + (color2.blue()-color1.blue())*i/paletteInterpolationColors)]
        return palette

    def paletteSelected(self):
        schema = self.getCurrentColorSchema()
        self.interpolationView.setPalette1(schema.getPalette())
        self.colorButton1.setColor(self.rgbToQColor(schema.getPalette()[0]))
        self.colorButton2.setColor(self.rgbToQColor(schema.getPalette()[249]))

        self.chkPassThroughBlack.setChecked(schema.getPassThroughBlack())

        self.NAColorButton.setColor(self.rgbToQColor(schema.getPalette()[255]))
        self.overflowColorButton.setColor(self.rgbToQColor(schema.getPalette()[254]))
        self.underflowColorButton.setColor(self.rgbToQColor(schema.getPalette()[253]))
        self.backgroundColorButton.setColor(self.rgbToQColor(schema.getPalette()[252]))

        for buttonName in self.additionalColorButtons:
            self.additionalColorButtons[buttonName].setColor(self.rgbToQColor(schema.getAdditionalColors()[buttonName]))

        if not self.constructing:
            self.callback()

    def rgbToQColor(self, rgb):
        # we could also use QColor(positiveColor(rgb), 0xFFFFFFFF) but there is probably a reason
        # why this was not used before so I am leaving it as it is

        return QColor(qRed(positiveColor(rgb)), qGreen(positiveColor(rgb)), qBlue(positiveColor(rgb))) # on Mac color cannot be negative number in this case so we convert it manually

    def qRgbFromQColor(self, qcolor):
        return qRgb(qcolor.red(), qcolor.green(), qcolor.blue())

    def colorSchemaChange(self):
        white = qRgb(255,255,255)
        gray = qRgb(200,200,200)
        name = self.getCurrentColorSchema().getName()
        passThroughBlack = self.chkPassThroughBlack.isChecked()
        palette = self.createPalette(self.colorButton1.getColor(), self.colorButton2.getColor(), passThroughBlack)
        palette += [white]*2 + [self.qRgbFromQColor(self.backgroundColorButton.getColor())] + \
                               [self.qRgbFromQColor(self.underflowColorButton.getColor())] + \
                               [self.qRgbFromQColor(self.overflowColorButton.getColor())] + \
                               [self.qRgbFromQColor(self.NAColorButton.getColor())]

        self.interpolationView.setPalette1(palette)

        additionalColors = {}
        for buttonName in self.additionalColorButtons:
            additionalColors[buttonName] = self.qRgbFromQColor(self.additionalColorButtons[buttonName].getColor())

        schema = ColorSchema(name, palette, additionalColors, passThroughBlack)
        self.setCurrentColorSchema(schema)

        if not self.constructing and self.callback:
            self.callback()


    def setInitialColorPalettes(self):
        white = qRgb(255,255,255)
        gray = qRgb(200,200,200)

        additionalColors = {}
        for buttonName in self.additionalColorButtons:
            additionalColors[buttonName] = gray


        self.schemaCombo.addItem("Blue - Yellow")
        palette = self.createPalette(QColor(0,0,255), QColor(255,255,0),FALSE)
        palette += [white]*3 + [qRgb(0., 0., 255.), qRgb(255., 255., 0.), gray]
        self.colorSchemas["Blue - Yellow"] = ColorSchema("Blue - Yellow", palette, additionalColors, FALSE)

        self.schemaCombo.addItem("Black - Red")
        palette = self.createPalette(QColor(0,0,0), QColor(255,0,0),FALSE)
        palette += [white]*3 + [qRgb(0., 0, 0), qRgb(255., 0, 0), gray]
        self.colorSchemas["Black - Red"] = ColorSchema("Black - Red", palette, additionalColors, FALSE)

        self.schemaCombo.addItem("Green - Black - Red")
        palette = self.createPalette(QColor(0,255,0), QColor(255,0,0),TRUE)
        palette += [white]*3 + [qRgb(0, 255., 0), qRgb(255., 0, 0), gray]
        self.colorSchemas["Green - Black - Red"] = ColorSchema("Green - Black - Red", palette, additionalColors, TRUE)




>>>>>>> ac0cfa89
#############################################################
# test script

if __name__=="__main__":
    def distanceMatrix(data):
        dist = orange.ExamplesDistanceConstructor_Euclidean(data)
        matrix = orange.SymMatrix(len(data))
        matrix.setattr('items', data)
        for i in range(len(data)):
            for j in range(i+1):
                matrix[i, j] = dist(data[i], data[j])
        return matrix

    import orange
    a = QApplication(sys.argv)
    ow = OWDistanceMap()
    ow.show()

    data = orange.ExampleTable(r'../../doc/datasets/iris.tab')
    data = data.select(orange.MakeRandomIndices2(p0=20)(data), 0)
    for d in data:
        d.name = str(d["sepal length"])
    matrix = distanceMatrix(data)
    ow.setMatrix(matrix)

    a.exec_()

    ow.saveSettings()<|MERGE_RESOLUTION|>--- conflicted
+++ resolved
@@ -62,7 +62,7 @@
         OWWidget.__init__(self, parent, signalManager, 'Distance Map')
 
         self.inputs = [("Distance Matrix", orange.SymMatrix, self.setMatrix)]
-        self.outputs = [("Examples", ExampleTable), ("Attribute List", orange.VarList)]
+        self.outputs = [("Examples", ExampleTable), ("Examples", ExampleTable),("Attribute List", orange.VarList)]
 
         self.clicked = False
         self.offsetX = 5
@@ -92,11 +92,6 @@
         self.SendOnRelease = 1
 
         self.loadSettings()
-        
-        ### !!!!!!!!!!!!!!
-        ### I added this since I removed the setting and don't want anyone to get
-        ### stuck with a save setting
-        self.Gamma = 1
 
         self.maxHSize = 30; self.maxVSize = 30
         self.sorting = [("No sorting", self.sortNone),
@@ -109,20 +104,12 @@
         self.tabs = OWGUI.tabWidget(self.controlArea)
 
         # SETTINGS TAB
-<<<<<<< HEAD
-        tab = QVGroupBox(self)
-        box = OWGUI.widgetBox(tab, "Cell Size (Pixels)", addSpace=True)
-        OWGUI.qwtHSlider(box, self, "CellWidth", label='Width: ',
-                         labelWidth=38, minValue=1, maxValue=self.maxHSize,
-                         step=1, precision=0,
-=======
         tab = OWGUI.createTabPage(self.tabs, "Settings")
         box = OWGUI.widgetBox(tab, "Cell Size (Pixels)")
         OWGUI.qwtHSlider(box, self, "CellWidth", label='Width: ',
                          labelWidth=38, minValue=1, maxValue=self.maxHSize,
                          step=1, precision=0,
         
->>>>>>> ac0cfa89
                          callback=[lambda f="CellWidth", t="CellHeight": self.adjustCellSize(f,t), self.drawDistanceMap, self.manageGrid])
         OWGUI.qwtHSlider(box, self, "CellHeight", label='Height: ',
                          labelWidth=38, minValue=1, maxValue=self.maxVSize,
@@ -130,30 +117,6 @@
                          callback=[lambda f="CellHeight", t="CellWidth": self.adjustCellSize(f,t), self.drawDistanceMap,self.manageGrid])
         OWGUI.checkBox(box, self, "SquareCells", "Cells as squares",
                          callback = [self.setSquares, self.drawDistanceMap])
-<<<<<<< HEAD
-        self.gridChkBox = OWGUI.checkBox(box, self, "Grid", "Show grid", callback = self.createDistanceMap, disabled=lambda: min(self.CellWidth, self.CellHeight) <= c_smallcell)
-
-        OWGUI.qwtHSlider(tab, self, "Merge", box="Merge" ,label='Elements:', labelWidth=50,
-                         minValue=1, maxValue=100, step=1,
-                         callback=self.createDistanceMap, ticks=0, addSpace=True)
-        
-        self.labelCombo = OWGUI.comboBox(tab, self, "Sort", box="Sort",
-                         items=[x[0] for x in self.sorting],
-                         tooltip="Sorting method for items in distance matrix.",
-                         callback=self.sortItems)
-
-        self.tabs.insertTab(tab, "Settings")
-
-        # FILTER TAB
-        tab = QVGroupBox(self)
-        box = OWGUI.widgetBox(tab, "Color settings", addSpace=True)
-        OWGUI.widgetLabel(box, "Gamma")
-        OWGUI.qwtHSlider(box, self, "Gamma", minValue=0.1, maxValue=1,
-                         step=0.1, maxWidth=100, callback=self.drawDistanceMap)
-
-        OWGUI.separator(box)
-
-=======
         self.gridChkBox = OWGUI.checkBox(box, self, "Grid", "Show grid", callback = self.createDistanceMap, disabled=min(self.CellWidth, self.CellHeight) <= c_smallcell)
 
         OWGUI.qwtHSlider(tab, self, "Gamma", box="Gamma", minValue=0.1, maxValue=1,
@@ -167,7 +130,6 @@
         # FILTER TAB
         tab = OWGUI.createTabPage(self.tabs, "Filter")
         box = OWGUI.widgetBox(tab, "Threshold Values")
->>>>>>> ac0cfa89
         OWGUI.checkBox(box, self, 'CutEnabled', "Enable thresholds", callback=self.setCutEnabled)
         self.sliderCutLow = OWGUI.qwtHSlider(box, self, 'CutLow', label='Low:',
                               labelWidth=33, minValue=-100, maxValue=0, step=0.1,
@@ -181,18 +143,6 @@
             self.sliderCutLow.box.setDisabled(1)
             self.sliderCutHigh.box.setDisabled(1)
 
-<<<<<<< HEAD
-
-        self.colorPalette = ColorPalette(tab, self, "",
-                         additionalColors =["Cell outline", "Selected cells"],
-                         callback = self.setColor)
-
-        self.tabs.insertTab(tab, "Colors")
-
-        # INFO TAB
-        tab = QVGroupBox(self)
-        box = QVButtonGroup("Annotation && Legends", tab)
-=======
         box = QVButtonGroup("Merge", tab)
         OWGUI.qwtHSlider(box, self, "Merge", label='Elements:', labelWidth=50,
                          minValue=1, maxValue=100, step=1,
@@ -206,22 +156,15 @@
         # INFO TAB
         tab = OWGUI.widgetBox(self.tabs, "Info")
         box = OWGUI.widgetBox(tab, "Annotation && Legends")
->>>>>>> ac0cfa89
         OWGUI.checkBox(box, self, 'ShowLegend', 'Show legend',
                        callback=self.drawDistanceMap)
         OWGUI.checkBox(box, self, 'ShowLabels', 'Show labels',
                        callback=self.drawDistanceMap)
 
-<<<<<<< HEAD
-        box = QVButtonGroup("Balloon", tab)
-        OWGUI.checkBox(box, self, 'ShowBalloon', "Show balloon")
-        OWGUI.checkBox(box, self, 'ShowItemsInBalloon', "Display item names")
-=======
         box = OWGUI.widgetBox(tab, "Balloon")
         OWGUI.checkBox(box, self, 'ShowBalloon', "Show balloon", callback=None)
         OWGUI.checkBox(box, self, 'ShowItemsInBalloon', "Display item names",
                        callback=None)
->>>>>>> ac0cfa89
 
         box = OWGUI.widgetBox(tab, "Select")
         box2 = OWGUI.widgetBox(box, orientation = "horizontal")
@@ -234,12 +177,8 @@
 
         self.buttonSendSelections = OWToolbars.createButton(box2, 'Send selections',
                               self.sendOutput, QPixmap(OWToolbars.dlg_send), toggle = 0)
-<<<<<<< HEAD
-        OWGUI.checkBox(box, self, 'SendOnRelease', "Send after mouse release")
-=======
         OWGUI.checkBox(box, self, 'SendOnRelease', "Send after mouse release",
                               callback=None)
->>>>>>> ac0cfa89
 
 
         self.resize(700,400)
@@ -249,12 +188,8 @@
         self.mainArea.layout().addWidget(self.canvasView)
 
         #construct selector
-<<<<<<< HEAD
-        self.selector = QCanvasRectangle(0, 0, self.CellWidth, self.CellHeight, self.canvas)
-=======
         self.selector = QCanvasRectangle(0, 0, self.CellWidth, self.CellHeight,
                                          self.canvas)
->>>>>>> ac0cfa89
         color = self.colorPalette.getCurrentColorSchema().getAdditionalColors()["Cell outline"]
         self.selector.setPen(QPen(self.qrgbToQColor(color),v_sel_width))
         self.selector.setZ(20)
@@ -298,11 +233,7 @@
 
     def qrgbToQColor(self, color):
         # we could also use QColor(positiveColor(rgb), 0xFFFFFFFF)
-<<<<<<< HEAD
-        return QColor(qRed(positiveColor(color)), qGreen(positiveColor(color)), qBlue(positiveColor(color))) # if color cannot be negative number we convert it manually
-=======
         return QColor(qRed(positiveColor(color)), qGreen(positiveColor(color)), qBlue(positiveColor(color))) # on Mac color can not be negative number in this case so we convert it manually
->>>>>>> ac0cfa89
 
     def getItemFromPos(self, i):
         if (len(self.distanceMap.elementIndices)==0):
@@ -356,11 +287,8 @@
                 selected = orange.ExampleTable(items[0].domain, ex)
                 self.send("Examples", selected)
 
-<<<<<<< HEAD
-=======
 
     # callbacks (rutines called after some GUI event, like click on a button)
->>>>>>> ac0cfa89
 
     def setColor(self):
         color = self.colorPalette.getCurrentColorSchema().getAdditionalColors()["Cell outline"]
@@ -674,12 +602,9 @@
         self.createDistanceMap()
 
     def setMatrix(self, matrix):
-        self.send("Examples", None)
-        self.send("Attribute List", None)
-
         if not matrix:
+            # should remove the data where necessary
             return
-
         # check if the same length
         self.matrix = matrix
         self.constructDistanceMap()
@@ -712,7 +637,7 @@
 class ImageItem(QCanvasRectangle):
     def __init__(self, bitmap, canvas, width, height, palette, depth=8, numColors=256, x=0, y=0, z=0):
         QCanvasRectangle.__init__(self, canvas)
-	self.image = QImage(bitmap, width, height, depth, signedPalette(palette), numColors, QImage.LittleEndian) # we take care palette has proper values with proper types
+	self.image = QImage(bitmap, width, height, depth, signedPalette(palette), numColors, QImage.LittleEndian) # palette should be 32 bit, what is not so on some platforms (Mac) so we force it
         self.image.bitmap = bitmap # this is tricky: bitmap should not be freed, else we get mess. hence, we store it in the object
         self.canvas = canvas
         self.setSize(width, height)
@@ -870,8 +795,6 @@
         for item in self.items:
             item.hide()
 
-<<<<<<< HEAD
-=======
 
 #############################################################
 # color palette
@@ -1074,7 +997,6 @@
 
 
 
->>>>>>> ac0cfa89
 #############################################################
 # test script
 
