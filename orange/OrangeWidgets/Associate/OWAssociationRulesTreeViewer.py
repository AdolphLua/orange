--- conflicted
+++ resolved
@@ -39,14 +39,9 @@
         self.treeRules = QTreeWidget(self.mainArea)       #the rules and their properties are printed into this QListView
         self.mainArea.layout().addWidget(self.treeRules)
 #        self.treeRules.setMultiSelection (1)              #allow multiple selection
-<<<<<<< HEAD
-        self.treeRules.setAllColumnsShowFocus ( 1) 
-        self.treeRules.addColumn("Rules")
-=======
         self.treeRules.setAllColumnsShowFocus ( 1)
 
         columnTexts = ["Rules"]
->>>>>>> ac0cfa89
 
         mbox = OWGUI.widgetBox(self.controlArea, "Shown measures")
         self.cbMeasures = []
