--- conflicted
+++ resolved
@@ -49,27 +49,12 @@
         OWGUI.widgetLabel(infoBox, ' ')
         self.infoClass = OWGUI.widgetLabel(infoBox, ' ')
         infoBox.setMinimumWidth(200)
-<<<<<<< HEAD
-        #infoBox.setMaximumHeight(infoBox.sizeHint().height())
-=======
->>>>>>> ac0cfa89
         OWGUI.separator(self.controlArea)
 
         # settings box
         boxSettings = OWGUI.widgetBox(self.controlArea, "Settings")
         self.cbShowMeta = OWGUI.checkBox(boxSettings, self, "showMeta", 'Show meta attributes', callback = self.cbShowMetaClicked)
         self.cbShowMeta.setEnabled(False)
-<<<<<<< HEAD
-        self.connect(self.cbShowMeta, SIGNAL("clicked()"), self.cbShowMetaClicked)
-        self.btnResetSort = QPushButton("Restore Original Order", boxSettings)
-        self.connect(self.btnResetSort, SIGNAL("clicked()"), self.btnResetSortClicked)
-        boxSettings.setMaximumHeight(boxSettings.sizeHint().height())
-        OWGUI.rubber(self.controlArea)
-        
-        # GUI with tabs (right-hand side)
-        layout=QVBoxLayout(self.mainArea)
-        self.tabs = QTabWidget(self.mainArea, 'tabWidget')
-=======
         self.cbShowDistributions = OWGUI.checkBox(boxSettings, self, "showDistributions", 'Visualize continuous values', callback = self.cbShowDistributions)
         colBox = OWGUI.indentedBox(boxSettings, orientation = "horizontal")
         OWGUI.widgetLabel(colBox, "Color: ")
@@ -88,7 +73,6 @@
 
         # GUI with tabs
         self.tabs = OWGUI.tabWidget(self.mainArea)
->>>>>>> ac0cfa89
         self.id2table = {}  # key: widget id, value: table
         self.table2id = {}  # key: table, value: widget id
         self.connect(self.tabs,SIGNAL("currentChanged(QWidget*)"),self.tabClicked)
@@ -306,13 +290,8 @@
                 return str(n), ''
             else:
                 return str(n), 's'
-<<<<<<< HEAD
-        
-        if data is None:
-=======
 
         if data == None:
->>>>>>> ac0cfa89
             self.infoEx.setText('No data on input.')
             self.infoMiss.setText('')
             self.infoAttr.setText('')
@@ -330,132 +309,10 @@
                 elif data.domain.classVar.varType == orange.VarTypes.Continuous:
                     self.infoClass.setText('Continuous class.')
                 else:
-                    self.infoClass.setText("Class is neither discrete nor continuous.")
+                    self.infoClass.setText("Class neither discrete nor continuous.")
             else:
                 self.infoClass.setText('Classless domain.')
 
-<<<<<<< HEAD
-
-    def set_table(self, table, data):
-        """Writes data into table, adjusts the column width.
-        """
-        qApp.setOverrideCursor(QWidget.waitCursor)
-        if data==None:
-            return
-        vars = data.domain.variables
-        m = data.domain.getmetas(False)
-        ml = [(k, m[k]) for k in m]
-        ml.sort(lambda x,y: cmp(y[0], x[0]))
-        metas = [x[1] for x in ml]
-        metaKeys = [x[0] for x in ml]
-  
-        mo = data.domain.getmetas(True).items()
-        if mo:
-            mo.sort(lambda x,y: cmp(x[1].name.lower(),y[1].name.lower()))
-            metas.append(None)
-            metaKeys.append(None)
-            
-        varsMetas = vars + metas
-        
-        numVars = len(data.domain.variables)
-        numMetas = len(metas)
-        numVarsMetas = numVars + numMetas
-        numEx = len(data)
-        numSpaces = int(math.log(max(numEx,1), 10))+1
-
-        table.setNumCols(numVarsMetas+1)
-        table.setNumRows(numEx)
-        id = self.table2id.get(table, None)
-
-        # set the header (attribute names)
-        hheader=table.horizontalHeader()
-        for i,var in enumerate(varsMetas):
-            if var is None:
-                hheader.setLabel(i, "other meta attrs")
-            else:
-                hheader.setLabel(i, var.name)
-        hheader.setLabel(numVarsMetas, "")
-        
-        # set the contents of the table (values of attributes)
-        # iterate variables
-        table.disableUpdate=True
-        table.hide()
-        table.ranks={}
-        table.values={}
-        table.align={}
-        table.setDelayColumnAdjust(numVarsMetas>200)
-        for j,(key,attr) in enumerate(zip(range(numVars) + metaKeys, varsMetas)):
-            #table.setNumCols(j+1)
-            #hheader.setLabel(j, attr.name)
-            self.progressBarSet(j*100.0/numVarsMetas)
-            if attr == data.domain.classVar:
-                bgColor = QColor(160,160,160)
-            elif attr in metas or attr is None:
-                bgColor = QColor(220,220,200)
-                self.showMetas[id][1].append(j) # store indices of meta attributes
-            else:
-                bgColor = Qt.white
-            # generate list of tuples (attribute value, instance index) and sort by attrVal
-            if key is None:
-                valIdx = [(", ".join(["%s=%s" % (a.name or k, ex[k]) for k, a in mo if ex.hasmeta(k)]), idx) for idx,ex in enumerate(data)]
-            else:
-                valIdx = [(ex[key].varType==orange.VarTypes.Continuous and ex[key] or str(ex[key]),idx) for idx,ex in enumerate(data)]
-            table.values[j]=[" "+str(v[0])+" " for v in valIdx]
-            valIdx.sort()
-            # generate a dictionary where key: instance index, value: rank
-            idx2rankDict = dict(zip([x[1] for x in valIdx], range(numEx)))
-            table.ranks[j]=dict(zip(range(numEx), [x[1] for x in valIdx]))
-            table.columnColor[j]=bgColor
-            if key is None or attr.varType == orange.VarTypes.String:
-                table.align[j] = Qt.AlignLeft
-            else:
-                table.align[j] = Qt.AlignRight 
-            for i in range(numEx):
-                # set sorting key to ranks
-                pass
-                #OWGUI.tableItem(table, i, j, str(data[i][key]), editType=QTableItem.Never, background=bgColor, sortingKey=self.sortingKey(idx2rankDict[i], numSpaces))
-            # adjust the width of the table
-            #table.showColumn(j)
-            if numVarsMetas<=200:
-                table.adjustColumn(j)
-            #table.setColumnWidth(j, table.columnWidth(j)+22)
-        #for j in range(numVarsMetas):
-        #    table.adjustColumn(j)
-        # add hidden column with consecutive numbers for restoring the original order of examples
-        #hheader.setLabel(numVarsMetas, "")
-        #table.setNumCols(numVarsMetas+1)
-        table.show()
-        #for i in range(numEx):
-        #    OWGUI.tableItem(table, i, numVarsMetas, "", editType=QTableItem.Never, sortingKey=self.sortingKey(i, numSpaces))
-        table.ranks[table.numCols()-1]=dict([(i,i) for i in range(numEx)])
-        table.values[table.numCols()-1]=["" for i in range(numEx)]
-        table.align[table.numCols()-1] = Qt.AlignRight
-        table.columnColor[table.numCols()-1]=QColor(0,0,0)
-        table.disableUpdate=False
-        table.hideColumn(numVarsMetas)
-
-        # adjust vertical header
-        table.verticalHeader().setClickEnabled(False)
-        table.verticalHeader().setResizeEnabled(False)
-        table.verticalHeader().setMovingEnabled(False)
-        
-        # manage sorting (not correct, does not handle real values)
-        self.connect(hheader,SIGNAL("clicked(int)"),self.sort)
-        self.sortby = 0
-        #table.setColumnMovingEnabled(1)
-        qApp.restoreOverrideCursor()
-        table.setCurrentCell(-1,-1)
-        table.clearCache()
-        table.show()
-
-
-    def sort(self, col):
-        """Sorts the table by column col.
-        """
-        qApp.setOverrideCursor(QWidget.waitCursor)
-        if col == self.sortby-1:
-            self.sortby = - self.sortby
-=======
 class TableItemDelegate(QItemDelegate):
     def __init__(self, widget = None, table = None):
         QItemDelegate.__init__(self, widget)
@@ -475,7 +332,6 @@
                     smallerWidth = option.rect.width() * (dist.max - value) / (dist.max-dist.min or 1)
                     painter.fillRect(option.rect.adjusted(0,0,-smallerWidth,0), self.widget.distColor)
             text = self.widget.locale.toString(value)    # we need this to convert doubles like 1.39999999909909 into 1.4
->>>>>>> ac0cfa89
         else:
             text = index.data(Qt.DisplayRole).toString()
 
@@ -485,183 +341,6 @@
 
 
 
-<<<<<<< HEAD
-##############################################################################
-# Test the widget, run from DOS prompt
-# > python OWDataTable.py)
-# Make sure that a sample data set (adult_sample.tab) is in the directory
-from sets import Set
-class MyTable(QTable):    
-    def __init__(self,*args):
-        QTable.__init__(self, *args)
-        self.disableUpdate=False
-        self.disableColumnAdjust=False
-        self.adjustedColumnCache=Set()
-        self.sortingColumn=-1
-        self.sortingAscending=True
-        self.delayColumnAdjust=False
-        self.columnColor={}
-        #self.setWFlags(Qt.WRepaintNoErase | Qt.WNorthWestGravity)
-        self.connect(self, SIGNAL("contentsMoving(int, int)"),self.update1)
-        self.connect(self.horizontalScrollBar(), SIGNAL("sliderPressed()"), self.sliderPressed)
-        self.connect(self.horizontalScrollBar(), SIGNAL("sliderReleased()"), self.sliderReleased)
-        self.connect(self, SIGNAL("currentChanged(int, int)"), self.currentSelection)
-        self.rectPen=QPen(Qt.black,1)
-        self.selectedRectPen=QPen(Qt.black,2)
-        self.currentSelected=(-1,-1)
-        p=QPainter(self)
-        self.setPainterFont(p)
-        tm=p.fontMetrics()
-        self.charWidth=tm.width("a")
-        
-
-    def setDelayColumnAdjust(self, bool):
-        self.delayColumnAdjust=bool
-        
-    def clearCache(self):
-        self.adjustedColumnCache=Set()
-        
-    def eventFilter(self, obj, event):
-        if obj==self or obj==self.horizontalHeader:
-            if event.type()==QEvent.Paint and self.delayColumnAdjust:
-                self.adjustColumns()
-                return True        
-        return QTable.eventFilter(self, obj, event)
-    
-    def adjustColumns(self):
-        if self.disableColumnAdjust:
-            return
-        #print "adjusting"
-        cStart=self.columnAt(self.contentsX())+1
-        cEnd=self.columnAt(self.contentsX()+self.visibleWidth())
-        while cStart<min([self.columnAt(self.contentsX()+self.visibleWidth())+1, self.numCols()-1]):
-            #for i in range(cStart, cEnd):
-            if cStart not in self.adjustedColumnCache:
-                self.adjustColumn(cStart)
-                #self.setColumnWidth(cStart, self.columnWidth(cStart)+22)
-                self.adjustedColumnCache.add(cStart)
-            cStart+=1
-    
-    def setColumnWidth(self, i, w):
-        #print i
-        QTable.setColumnWidth(self, i, w+22)
-
-    def adjustColumn(self, col):
-        p=QPainter(self)
-        self.setPainterFont(p)
-        tm=p.fontMetrics()
-        try:
-            maxlen=max([len(t) for t in self.values[col]+[str(self.horizontalHeader().label(col))]])
-            w=self.charWidth*maxlen
-            self.setColumnWidth(col,w)
-        except KeyError, err:
-            pass
-            print "Exception in adjustColumn ", col
-                
-    def sliderPressed(self):
-        self.disableColumnAdjust=True
-
-    def sliderReleased(self):
-        self.disableColumnAdjust=False
-        #self.update()
-    
-    def update1(self, i, j):
-        self.update()
-
-    def paintCell(self, painter, row, col, cr, selected):
-        #print "Paint cell: ", row, col
-        #from pywin import debugger
-        #debugger.set_trace()
-        if selected:
-            painter.setPen(self.selectedRectPen)
-            painter.drawRect(cr)
-            painter.setPen(self.rectPen)
-        else:
-            p=QPoint(1,1)
-            cr=QRect(cr.topLeft()-p, cr.bottomRight())
-            painter.setPen(self.rectPen)
-            painter.drawRect(cr)
-        #try:
-        if self.sortingAscending:
-            text=self.values[col][self.ranks[self.sortingColumn][row]]
-        else:
-            numAll=self.numRows()
-            text=self.values[col][self.ranks[self.sortingColumn][numAll-1-row]]
-        painter.drawText(cr, self.align[col] | Qt.AlignVCenter, text)
-        #except:
-        #    pass
-
-    def clearCell(self, row, col):
-        #print "Clear cell: ", row, col
-        p=QPainter(self)
-        p.fillRect(self.cellGeometry(row, col), QBrush(Qt.white))
-        
-    def updateCell(self, row, col):
-        #print "Update cell: ",row, col
-        if row!=-1 and col!=-1:
-            pass
-            #self.clearCell(row, col)
-        QTable.updateCell(self, row, col)
-        
-    def drawContents(self, painter, cx=0, cy=0, cw=0, ch=0):
-        #print "Draw contnents: ",cx,cy,cw,ch
-        if self.sortingColumn not in self.ranks:
-            self.sortingColumn=self.numCols()-1
-        #self.paintEmptyArea(painter, cx, cy, cw, ch)
-        self.setPainterFont(painter)
-        xStart=max(self.columnAt(cx), 0)
-        xEnd=min(self.columnAt(cx+cw)+1, self.numCols()) or self.numCols() #columnAt can return -1 if there is no cell at that position
-        yStart=max(self.rowAt(cy),0)
-        yEnd=min(self.rowAt(cy+ch)+1, self.numRows()) or self.numRows() # the same as above
-        #print "X start:", xStart, "X end:", xEnd, "Y start:", yStart, "Y end:", yEnd
-        for i in range(xStart, xEnd):
-            painter.setBrush(QBrush(self.columnColor[i]))
-            for j in range(yStart, yEnd):
-                self.paintCell(painter, j, i, self.cellGeometry(j, i), self.isSelected(j, i))
-                
-    def paintEvent(self, paintEvent):
-        QTable.paintEvent(self, paintEvent)
-        #upper left corner gets painted like the 0,0 cell (why??) 
-        painter=QPainter(self)
-        painter.setBrush(QBrush(Qt.gray))
-        painter.drawRect(1, 1, 32, 20)
-
-    def paintEmptyArea(self, painter, cx, cy, cw, ch):
-        painter.fillRect(cx, cy, cw, ch, QBrush(Qt.white))
-
-    def sortColumn(self, col, ascending=True, wholeRows=False):
-        self.sortingColumn=col
-        self.sortingAscending=ascending
-        self.repaintContents(self.contentsX(), self.contentsY(), self.visibleWidth(), self.visibleHeight())
-        #print "sort by: ", col, ascending
-
-    def currentSelection(self, row, col):
-        if self.currentSelected!=(-1,-1):
-            r,c=self.currentSelected
-            self.currentSelected=(-1,-1)
-            self.updateCell(r,c)
-        self.currentSelected=(row,col)
-        self.updateCell(row,col)
-
-    def isSelected(self, row, col):
-        return self.currentSelected==(row, col)
-    
-    def resizeData(self, i):
-        return
-
-    def setPainterFont(self, painter):
-        font=QFont()
-        font.setStyleHint(QFont.Courier)
-        painter.setFont(font)
-
-    """    
-    def columnWidthChanged(self, col):
-        pass
-        #print col
-        #QTable.columnWidthChanged(self, col)"""
-        
-=======
->>>>>>> ac0cfa89
 if __name__=="__main__":
     a = QApplication(sys.argv)
     ow = OWDataTable()
