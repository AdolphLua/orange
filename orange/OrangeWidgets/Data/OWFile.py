"""
<name>File</name>
<description>Reads data from a file.</description>
<icon>icons/File.png</icon>
<contact>Janez Demsar (janez.demsar(@at@)fri.uni-lj.si)</contact>
<priority>10</priority>
"""

# Don't move this - the line number of the call is important
def call(f,*args,**keyargs):
    return f(*args, **keyargs)

import orngOrangeFoldersQt4
from OWWidget import *
import OWGUI, string, os.path, user, sys, warnings
<<<<<<< HEAD
import orngIO
=======
>>>>>>> ac0cfa89

warnings.filterwarnings("error", ".*" , orange.KernelWarning, "OWFile", 11)


class FileNameContextHandler(ContextHandler):
    def match(self, context, imperfect, filename):
        return context.filename == filename and 2
        

class OWFile(OWWidget):
    settingsList=["recentFiles", "createNewOn"]
    contextHandlers = {"": FileNameContextHandler()}

<<<<<<< HEAD
    registeredFileTypes = [ft for ft in orange.getRegisteredFileTypes() if len(ft)>2 and ft[2]]
    dlgFormats = 'Tab-delimited files (*.tab *.txt)\nC4.5 files (*.data)\nAssistant files (*.dat)\nRetis files (*.rda *.rdo)\nBasket files (*.basket)\n' \
                 + "\n".join("%s (%s)" % (ft[:2]) for ft in registeredFileTypes) \
                 + "\nAll files(*.*)"
                 
    def __init__(self, parent=None, signalManager = None):
        OWWidget.__init__(self, parent, signalManager, "File")

        self.inputs = []
        self.outputs = [("Examples", ExampleTable)]
=======
    def __init__(self, parent=None, signalManager = None):
        OWWidget.__init__(self, parent, signalManager, "File", wantMainArea = 0, resizingEnabled = 0)

        self.inputs = []
        self.outputs = [("Examples", ExampleTable), ("Attribute Definitions", orange.Domain)]
>>>>>>> ac0cfa89

        #set default settings
        self.recentFiles=["(none)"]
        self.symbolDC = "?"
        self.symbolDK = "~"
        self.createNewOn = orange.Variable.MakeStatus.NoRecognizedValues
        self.domain = None
        self.loadedFile = ""
        #get settings from the ini file, if they exist
        self.loadSettings()

        box = OWGUI.widgetBox(self.controlArea, "Data File", addSpace = True, orientation=0)
<<<<<<< HEAD
        self.filecombo=QComboBox(box)
        self.filecombo.setMinimumWidth(150)
        button = OWGUI.button(box, self, '...', callback = self.browseFile, disabled=0)
        self.reloadBtn = OWGUI.button(box, self, "Reload", callback = self.reload)
        button.setMaximumWidth(25)

        box = OWGUI.widgetBox(self.controlArea, "Data File", addSpace = True, orientation=1)
        OWGUI.widgetLabel(box, "Symbols for missing values in tab-delimited files (besides default ones)")
        hbox = OWGUI.indentedBox(box, addSpace=True)
        le = OWGUI.lineEdit(hbox, self, "symbolDC", "Don't care:", labelWidth=70, orientation="horizontal", tooltip="Default values: empty fields (space), '?' and 'NA'")
        OWGUI.separator(hbox, 16, 0)
        le = OWGUI.lineEdit(hbox, self, "symbolDK", "Don't know:", labelWidth=70, orientation="horizontal", tooltip="Default values: '~' and '*'")
        OWGUI.radioButtonsInBox(self.controlArea, self, "createNewOn", box="Advanced", addSpace=True,
=======
        self.filecombo = QComboBox(box)
        self.filecombo.setMinimumWidth(150)
        box.layout().addWidget(self.filecombo)
        button = OWGUI.button(box, self, '...', callback = self.browseFile, width = 25, disabled=0)
        self.reloadBtn = OWGUI.button(box, self, "Reload", callback = self.reload, width = 50)
        
        box = OWGUI.widgetBox(self.controlArea, "Info", addSpace = True)
        self.infoa = OWGUI.widgetLabel(box, 'No data loaded.')
        self.infob = OWGUI.widgetLabel(box, ' ')
        self.warnings = OWGUI.widgetLabel(box, ' ')
        
        box = OWGUI.widgetBox(self.controlArea, "Advanced Settings")
        smallWidget = OWGUI.SmallWidgetButton(box, text = "Show advanced settings")
        
        box = OWGUI.widgetBox(smallWidget.widget, "Missing Value Symbols", addSpace = True, orientation=1)
        OWGUI.widgetLabel(box, "Symbols for missing values in tab-delimited files (besides default ones)")
        
        hbox = OWGUI.indentedBox(box)
        OWGUI.lineEdit(hbox, self, "symbolDC", "Don't care:  ", labelWidth=70, orientation="horizontal", tooltip="Default values: empty fields (space), '?' or 'NA'")
        #OWGUI.separator(hbox, 16, 0)
        OWGUI.lineEdit(hbox, self, "symbolDK", "Don't know:  ", labelWidth=70, orientation="horizontal", tooltip="Default values: '~' or '*'")

        OWGUI.radioButtonsInBox(smallWidget.widget, self, "createNewOn", box="New Attributes",
>>>>>>> ac0cfa89
                       label = "Create a new attribute when existing attribute(s) ...",
                       btnLabels = ["Have mismatching order of values",
                                    "Have no common values with the new (recommended)",
                                    "Miss some values of the new attribute",
                                    "... Always create a new attribute"
                               ])

<<<<<<< HEAD
        box = OWGUI.widgetBox(self.controlArea, "Info")
        self.infoa = OWGUI.widgetLabel(box, 'No data loaded.')
        self.infob = OWGUI.widgetLabel(box, '')
        self.warnings = OWGUI.widgetLabel(box, '')

        self.adjustSize()
=======
        #self.adjustSize()
>>>>>>> ac0cfa89

    # set the file combo box
    def setFileList(self):
        self.filecombo.clear()
        if not self.recentFiles:
<<<<<<< HEAD
            self.filecombo.insertItem("(none)")
        for file in self.recentFiles:
            if file == "(none)":
                self.filecombo.insertItem("(none)")
            else:
                self.filecombo.insertItem(os.path.split(file)[1])
        self.filecombo.insertItem("Browse documentation data sets...")
        #self.filecombo.adjustSize() #doesn't work properly :(
        self.filecombo.updateGeometry()

=======
            self.filecombo.addItem("(none)")
        for file in self.recentFiles:
            if file == "(none)":
                self.filecombo.addItem("(none)")
            else:
                self.filecombo.addItem(os.path.split(file)[1])
        self.filecombo.addItem("Browse documentation data sets...")
        
>>>>>>> ac0cfa89

    def reload(self):
        if self.recentFiles:
            return self.openFile(self.recentFiles[0], 1, self.symbolDK, self.symbolDC)

    def activateLoadedSettings(self):
        # remove missing data set names
        self.recentFiles=filter(os.path.exists, self.recentFiles)
        self.setFileList()

        if len(self.recentFiles) > 0 and os.path.exists(self.recentFiles[0]):
            self.openFile(self.recentFiles[0], 0, self.symbolDK, self.symbolDC)

        # connecting GUI to code
        self.connect(self.filecombo, SIGNAL('activated(int)'), self.selectFile)

    def settingsFromWidgetCallback(self, handler, context):
        context.filename = self.loadedFile
        context.symbolDC, context.symbolDK = self.symbolDC, self.symbolDK

    def settingsToWidgetCallback(self, handler, context):
        self.symbolDC, self.symbolDK = context.symbolDC, context.symbolDK

    # user selected a file from the combo box
    def selectFile(self, n):
        if n < len(self.recentFiles) :
            name = self.recentFiles[n]
            self.recentFiles.remove(name)
            self.recentFiles.insert(0, name)
        elif n:
            self.browseFile(1)

        if len(self.recentFiles) > 0:
            self.setFileList()
            self.openFile(self.recentFiles[0], 0, self.symbolDK, self.symbolDC)

    # user pressed the "..." button to manually select a file to load
    def browseFile(self, inDemos=0):
        "Display a FileDialog and select a file"
        if inDemos:
            import os
            try:
                import win32api, win32con
                t = win32api.RegOpenKey(win32con.HKEY_LOCAL_MACHINE, "SOFTWARE\\Python\\PythonCore\\%i.%i\\PythonPath\\Orange" % sys.version_info[:2], 0, win32con.KEY_READ)
                t = win32api.RegQueryValueEx(t, "")[0]
                startfile = t[:t.find("orange")] + "orange\\doc\\datasets"
            except:
                startfile = ""

            if not startfile or not os.path.exists(startfile):
                d = OWGUI.__file__
                if d[-8:] == "OWGUI.py":
                    startfile = d[:-22] + "doc/datasets"
                elif d[-9:] == "OWGUI.pyc":
                    startfile = d[:-23] + "doc/datasets"

            if not startfile or not os.path.exists(startfile):
                d = os.getcwd()
                if d[-12:] == "OrangeCanvas":
                    startfile = d[:-12]+"doc/datasets"
                else:
                    if d[-1] not in ["/", "\\"]:
                        d+= "/"
                    startfile = d+"doc/datasets"

            if not os.path.exists(startfile):
                QMessageBox.information( None, "File", "Cannot find the directory with example data sets", QMessageBox.Ok + QMessageBox.Default)
                return
        else:
            if len(self.recentFiles) == 0 or self.recentFiles[0] == "(none)":
                if sys.platform == "darwin":
                    startfile = user.home
                else:
                    startfile="."
            else:
                startfile=self.recentFiles[0]

<<<<<<< HEAD
        
         
        filename = str(QFileDialog.getOpenFileName(startfile, self.dlgFormats, None, 'Open Orange Data File'))
=======
        filename = str(QFileDialog.getOpenFileName(self, 'Open Orange Data File', startfile,
        'Tab-delimited files (*.tab *.txt)\nC4.5 files (*.data)\nAssistant files (*.dat)\nRetis files (*.rda *.rdo)\nBasket files (*.basket)\nAll files(*.*)'))
>>>>>>> ac0cfa89

        if filename == "": return
        if filename in self.recentFiles: self.recentFiles.remove(filename)
        self.recentFiles.insert(0, filename)
        self.setFileList()

        self.openFile(self.recentFiles[0], 0, self.symbolDK, self.symbolDC)


    # Open a file, create data from it and send it over the data channel
    def openFile(self, fn, throughReload, DK=None, DC=None):
<<<<<<< HEAD
=======
        if self.processingHandler: self.processingHandler(self, 1)    # focus on active widget
>>>>>>> ac0cfa89
        self.error()
        self.warning()

        self.closeContext()
        self.loadedFile = ""
        
        if fn == "(none)":
            self.send("Examples", None)
<<<<<<< HEAD
=======
            self.send("Attribute Definitions", None)
>>>>>>> ac0cfa89
            self.infoa.setText("No data loaded")
            self.infob.setText("")
            self.warnings.setText("")
            return
            
        self.symbolDK = self.symbolDC = ""
        self.openContext("", fn)

        self.loadedFile = ""

        argdict = {"createNewOn": 3-self.createNewOn}
        if DK:
            argdict["DK"] = str(DK)
        if DC:
            argdict["DC"] = str(DC)

        data = None
        try:
            data = call(orange.ExampleTable, fn, **argdict)
            self.loadedFile = fn
        except Exception, (errValue):
            if "is being loaded as" in str(errValue):
                try:
                    data = orange.ExampleTable(fn, **argdict)
                    self.warning(0, str(errValue))
                except:
                    pass
            if data is None:
                self.error(str(errValue))
                self.dataDomain = None
<<<<<<< HEAD
                self.infoa.setText('Data was not loaded due to an error.')
                self.infob.setText("")
                self.warnings.setText("")
=======
                self.infoa.setText('No data loaded due to an error')
                self.infob.setText("")
                self.warnings.setText("")
                if self.processingHandler: self.processingHandler(self, 0)    # remove focus from this widget
>>>>>>> ac0cfa89
                return
                        
        self.dataDomain = data.domain

        self.infoa.setText('%d example(s), ' % len(data) + '%d attribute(s), ' % len(data.domain.attributes) + '%d meta attribute(s).' % len(data.domain.getmetas()))
        cl = data.domain.classVar
        if cl:
            if cl.varType == orange.VarTypes.Continuous:
                    self.infob.setText('Regression; Numerical class.')
            elif cl.varType == orange.VarTypes.Discrete:
                    self.infob.setText('Classification; Discrete class with %d value(s).' % len(cl.values))
            else:
<<<<<<< HEAD
                self.infob.setText("Class is neither discrete nor continuous.")
        else:
            self.infob.setText("Data has no dependent variable.")
=======
                self.infob.setText("Class neither descrete nor continuous.")
        else:
            self.infob.setText("Data without a dependent variable.")
>>>>>>> ac0cfa89

        warnings = ""
        metas = data.domain.getmetas()
        for status, messageUsed, messageNotUsed in [
                                (orange.Variable.MakeStatus.Incompatible,
                                 "",
                                 "The following attributes already existed but had a different order of values, so new attributes needed to be created"),
                                (orange.Variable.MakeStatus.NoRecognizedValues,
                                 "The following attributes were reused although they share no common values with the existing attribute of the same names",
                                 "The following attributes were not reused since they share no common values with the existing attribute of the same names"),
                                (orange.Variable.MakeStatus.MissingValues,
                                 "The following attribute(s) were reused although some values needed to be added",
                                 "The following attribute(s) were not reused since they miss some values")
                                ]:
            if self.createNewOn > status:
                message = messageUsed
            else:
                message = messageNotUsed
            if not message:
                continue
            attrs = [attr.name for attr, stat in zip(data.domain, data.attributeLoadStatus) if stat == status] \
                  + [attr.name for id, attr in metas.items() if data.metaAttributeLoadStatus.get(id, -99) == status]
            if attrs:
<<<<<<< HEAD
                jattrs = ", ".join(attrs)
                if len(jattrs) > 80:
                    jattrs = jattrs[:80] + "..."
                if len(jattrs) > 30: 
                    warnings += "<li>%s:<br/> %s</li>" % (message, jattrs)
                else:
                    warnings += "<li>%s: %s</li>" % (message, jattrs)

        self.warnings.setText(warnings)
        qApp.processEvents()
        self.adjustSize()
=======
                warnings += "<li>%s: %s</li>" % (message, ", ".join(attrs))

        self.warnings.setText(warnings)
        #qApp.processEvents()
        #self.adjustSize()
>>>>>>> ac0cfa89

        # make new data and send it
        fName = os.path.split(fn)[1]
        if "." in fName:
            data.name = fName[:fName.rfind('.')]
        else:
            data.name = fName

        self.send("Examples", data)
<<<<<<< HEAD
=======
        self.send("Attribute Definitions", data.domain)
        if self.processingHandler: self.processingHandler(self, 0)    # remove focus from this widget
>>>>>>> ac0cfa89

if __name__ == "__main__":
    a = QApplication(sys.argv)
    ow = OWFile()
    ow.activateLoadedSettings()
<<<<<<< HEAD
    a.setMainWidget(ow)
    ow.show()
    a.exec_loop()
=======
    ow.show()
    a.exec_()
>>>>>>> ac0cfa89
    ow.saveSettings()<|MERGE_RESOLUTION|>--- conflicted
+++ resolved
@@ -13,10 +13,6 @@
 import orngOrangeFoldersQt4
 from OWWidget import *
 import OWGUI, string, os.path, user, sys, warnings
-<<<<<<< HEAD
-import orngIO
-=======
->>>>>>> ac0cfa89
 
 warnings.filterwarnings("error", ".*" , orange.KernelWarning, "OWFile", 11)
 
@@ -30,24 +26,11 @@
     settingsList=["recentFiles", "createNewOn"]
     contextHandlers = {"": FileNameContextHandler()}
 
-<<<<<<< HEAD
-    registeredFileTypes = [ft for ft in orange.getRegisteredFileTypes() if len(ft)>2 and ft[2]]
-    dlgFormats = 'Tab-delimited files (*.tab *.txt)\nC4.5 files (*.data)\nAssistant files (*.dat)\nRetis files (*.rda *.rdo)\nBasket files (*.basket)\n' \
-                 + "\n".join("%s (%s)" % (ft[:2]) for ft in registeredFileTypes) \
-                 + "\nAll files(*.*)"
-                 
-    def __init__(self, parent=None, signalManager = None):
-        OWWidget.__init__(self, parent, signalManager, "File")
-
-        self.inputs = []
-        self.outputs = [("Examples", ExampleTable)]
-=======
     def __init__(self, parent=None, signalManager = None):
         OWWidget.__init__(self, parent, signalManager, "File", wantMainArea = 0, resizingEnabled = 0)
 
         self.inputs = []
         self.outputs = [("Examples", ExampleTable), ("Attribute Definitions", orange.Domain)]
->>>>>>> ac0cfa89
 
         #set default settings
         self.recentFiles=["(none)"]
@@ -60,21 +43,6 @@
         self.loadSettings()
 
         box = OWGUI.widgetBox(self.controlArea, "Data File", addSpace = True, orientation=0)
-<<<<<<< HEAD
-        self.filecombo=QComboBox(box)
-        self.filecombo.setMinimumWidth(150)
-        button = OWGUI.button(box, self, '...', callback = self.browseFile, disabled=0)
-        self.reloadBtn = OWGUI.button(box, self, "Reload", callback = self.reload)
-        button.setMaximumWidth(25)
-
-        box = OWGUI.widgetBox(self.controlArea, "Data File", addSpace = True, orientation=1)
-        OWGUI.widgetLabel(box, "Symbols for missing values in tab-delimited files (besides default ones)")
-        hbox = OWGUI.indentedBox(box, addSpace=True)
-        le = OWGUI.lineEdit(hbox, self, "symbolDC", "Don't care:", labelWidth=70, orientation="horizontal", tooltip="Default values: empty fields (space), '?' and 'NA'")
-        OWGUI.separator(hbox, 16, 0)
-        le = OWGUI.lineEdit(hbox, self, "symbolDK", "Don't know:", labelWidth=70, orientation="horizontal", tooltip="Default values: '~' and '*'")
-        OWGUI.radioButtonsInBox(self.controlArea, self, "createNewOn", box="Advanced", addSpace=True,
-=======
         self.filecombo = QComboBox(box)
         self.filecombo.setMinimumWidth(150)
         box.layout().addWidget(self.filecombo)
@@ -98,7 +66,6 @@
         OWGUI.lineEdit(hbox, self, "symbolDK", "Don't know:  ", labelWidth=70, orientation="horizontal", tooltip="Default values: '~' or '*'")
 
         OWGUI.radioButtonsInBox(smallWidget.widget, self, "createNewOn", box="New Attributes",
->>>>>>> ac0cfa89
                        label = "Create a new attribute when existing attribute(s) ...",
                        btnLabels = ["Have mismatching order of values",
                                     "Have no common values with the new (recommended)",
@@ -106,33 +73,12 @@
                                     "... Always create a new attribute"
                                ])
 
-<<<<<<< HEAD
-        box = OWGUI.widgetBox(self.controlArea, "Info")
-        self.infoa = OWGUI.widgetLabel(box, 'No data loaded.')
-        self.infob = OWGUI.widgetLabel(box, '')
-        self.warnings = OWGUI.widgetLabel(box, '')
-
-        self.adjustSize()
-=======
         #self.adjustSize()
->>>>>>> ac0cfa89
 
     # set the file combo box
     def setFileList(self):
         self.filecombo.clear()
         if not self.recentFiles:
-<<<<<<< HEAD
-            self.filecombo.insertItem("(none)")
-        for file in self.recentFiles:
-            if file == "(none)":
-                self.filecombo.insertItem("(none)")
-            else:
-                self.filecombo.insertItem(os.path.split(file)[1])
-        self.filecombo.insertItem("Browse documentation data sets...")
-        #self.filecombo.adjustSize() #doesn't work properly :(
-        self.filecombo.updateGeometry()
-
-=======
             self.filecombo.addItem("(none)")
         for file in self.recentFiles:
             if file == "(none)":
@@ -141,7 +87,6 @@
                 self.filecombo.addItem(os.path.split(file)[1])
         self.filecombo.addItem("Browse documentation data sets...")
         
->>>>>>> ac0cfa89
 
     def reload(self):
         if self.recentFiles:
@@ -219,14 +164,8 @@
             else:
                 startfile=self.recentFiles[0]
 
-<<<<<<< HEAD
-        
-         
-        filename = str(QFileDialog.getOpenFileName(startfile, self.dlgFormats, None, 'Open Orange Data File'))
-=======
         filename = str(QFileDialog.getOpenFileName(self, 'Open Orange Data File', startfile,
         'Tab-delimited files (*.tab *.txt)\nC4.5 files (*.data)\nAssistant files (*.dat)\nRetis files (*.rda *.rdo)\nBasket files (*.basket)\nAll files(*.*)'))
->>>>>>> ac0cfa89
 
         if filename == "": return
         if filename in self.recentFiles: self.recentFiles.remove(filename)
@@ -238,10 +177,7 @@
 
     # Open a file, create data from it and send it over the data channel
     def openFile(self, fn, throughReload, DK=None, DC=None):
-<<<<<<< HEAD
-=======
         if self.processingHandler: self.processingHandler(self, 1)    # focus on active widget
->>>>>>> ac0cfa89
         self.error()
         self.warning()
 
@@ -250,10 +186,7 @@
         
         if fn == "(none)":
             self.send("Examples", None)
-<<<<<<< HEAD
-=======
             self.send("Attribute Definitions", None)
->>>>>>> ac0cfa89
             self.infoa.setText("No data loaded")
             self.infob.setText("")
             self.warnings.setText("")
@@ -284,16 +217,10 @@
             if data is None:
                 self.error(str(errValue))
                 self.dataDomain = None
-<<<<<<< HEAD
-                self.infoa.setText('Data was not loaded due to an error.')
-                self.infob.setText("")
-                self.warnings.setText("")
-=======
                 self.infoa.setText('No data loaded due to an error')
                 self.infob.setText("")
                 self.warnings.setText("")
                 if self.processingHandler: self.processingHandler(self, 0)    # remove focus from this widget
->>>>>>> ac0cfa89
                 return
                         
         self.dataDomain = data.domain
@@ -306,15 +233,9 @@
             elif cl.varType == orange.VarTypes.Discrete:
                     self.infob.setText('Classification; Discrete class with %d value(s).' % len(cl.values))
             else:
-<<<<<<< HEAD
-                self.infob.setText("Class is neither discrete nor continuous.")
-        else:
-            self.infob.setText("Data has no dependent variable.")
-=======
                 self.infob.setText("Class neither descrete nor continuous.")
         else:
             self.infob.setText("Data without a dependent variable.")
->>>>>>> ac0cfa89
 
         warnings = ""
         metas = data.domain.getmetas()
@@ -338,25 +259,11 @@
             attrs = [attr.name for attr, stat in zip(data.domain, data.attributeLoadStatus) if stat == status] \
                   + [attr.name for id, attr in metas.items() if data.metaAttributeLoadStatus.get(id, -99) == status]
             if attrs:
-<<<<<<< HEAD
-                jattrs = ", ".join(attrs)
-                if len(jattrs) > 80:
-                    jattrs = jattrs[:80] + "..."
-                if len(jattrs) > 30: 
-                    warnings += "<li>%s:<br/> %s</li>" % (message, jattrs)
-                else:
-                    warnings += "<li>%s: %s</li>" % (message, jattrs)
-
-        self.warnings.setText(warnings)
-        qApp.processEvents()
-        self.adjustSize()
-=======
                 warnings += "<li>%s: %s</li>" % (message, ", ".join(attrs))
 
         self.warnings.setText(warnings)
         #qApp.processEvents()
         #self.adjustSize()
->>>>>>> ac0cfa89
 
         # make new data and send it
         fName = os.path.split(fn)[1]
@@ -366,22 +273,13 @@
             data.name = fName
 
         self.send("Examples", data)
-<<<<<<< HEAD
-=======
         self.send("Attribute Definitions", data.domain)
         if self.processingHandler: self.processingHandler(self, 0)    # remove focus from this widget
->>>>>>> ac0cfa89
 
 if __name__ == "__main__":
     a = QApplication(sys.argv)
     ow = OWFile()
     ow.activateLoadedSettings()
-<<<<<<< HEAD
-    a.setMainWidget(ow)
-    ow.show()
-    a.exec_loop()
-=======
     ow.show()
     a.exec_()
->>>>>>> ac0cfa89
     ow.saveSettings()