"""
<name>Nomogram</name>
<description>Nomogram viewer for Naive Bayesian, logistic regression or linear SVM classifiers.</description>
<icon>icons/Nomogram.png</icon>
<contact>Martin Mozina (martin.mozina(@at@)fri.uni-lj.si)</contact>
<priority>2500</priority>
"""

#
# Nomogram is a Orange widget for
# for visualization of the knowledge
# obtained with Naive Bayes or logistic regression classifier
#
import orngOrangeFoldersQt4
import math
import orange
import OWGUI
from OWWidget import *
from OWNomogramGraph import *

import orngLR


aproxZero = 0.0001

def getStartingPoint(d, min):
    if min<0:
        curr_num = numpy.arange(-min+d, step=d)
        curr_num = curr_num[len(curr_num)-1]
        curr_num = -curr_num
    elif min - d <= 0:
        curr_num = 0
    else:
        curr_num = numpy.arange(min-d, step=d)
        curr_num = curr_num[len(curr_num)-1]
    return curr_num

def getRounding(d):
    rndFac = math.floor(math.log10(d));
    if rndFac<-2:
        rndFac = int(-rndFac)
    else:
        rndFac = 2
    return rndFac

def avg(l):
    return sum(l)/len(l)


class OWNomogram(OWWidget):
    settingsList = ["alignType", "verticalSpacing", "contType", "verticalSpacingContinuous", "yAxis", "probability", "confidence_check", "confidence_percent", "histogram", "histogram_size", "sort_type"]
    contextHandlers = {"": DomainContextHandler("", ["TargetClassIndex"], matchValues=1)}

    def __init__(self,parent=None, signalManager = None):
        OWWidget.__init__(self, parent, signalManager, "Nomogram", 1)

<<<<<<< HEAD
        self.setWFlags(Qt.WResizeNoErase | Qt.WRepaintNoErase) #this works like magic.. no flicker during repaint!
=======
        #self.setWFlags(Qt.WResizeNoErase | Qt.WRepaintNoErase) #this works like magic.. no flicker during repaint!
>>>>>>> ac0cfa89
        self.parent = parent
#        self.setWFlags(self.getWFlags()+Qt.WStyle_Maximize)

        self.callbackDeposit = [] # deposit for OWGUI callback functions
        self.alignType = 0
        self.contType = 0
        self.yAxis = 0
        self.probability = 0
        self.verticalSpacing = 60
        self.verticalSpacingContinuous = 100
        self.diff_between_ordinal = 30
        self.fontSize = 9
        self.lineWidth = 1
        self.histogram = 1
        self.histogram_size = 10
        self.data = None
        self.cl = None
        self.confidence_check = 0
        self.confidence_percent = 95
        self.sort_type = 0

        self.loadSettings()

        self.pointsName = ["Total", "Total"]
        self.totalPointsName = ["Probability", "Probability"]
        self.bnomogram = None


        self.inputs=[("Classifier", orange.Classifier, self.classifier)]
<<<<<<< HEAD
=======

        # GUI definition
        self.tabs = OWGUI.tabWidget(self.controlArea)

        # GENERAL TAB
        GeneralTab = OWGUI.createTabPage(self.tabs, "General")
        NomogramStyleTab = OWGUI.createTabPage(self.tabs, "Settings")
>>>>>>> ac0cfa89


        self.TargetClassIndex = 0
        self.targetCombo = OWGUI.comboBox(self.controlArea, self, "TargetClassIndex", " Target Class ", addSpace=True, tooltip='Select target (prediction) class in the model.', callback = self.setTarget)

        self.alignRadio = OWGUI.radioButtonsInBox(self.controlArea, self,  'alignType', ['Align left', 'Align by zero influence'], box='Attribute placement',
                                                  tooltips=['Attributes in nomogram are left aligned', 'Attributes are not aligned, top scale represents true (normalized) regression coefficient value'],
                                                  addSpace=True,
                                                  callback=self.showNomogram)
<<<<<<< HEAD
        self.verticalSpacingLabel = OWGUI.spin(self.alignRadio, self, 'verticalSpacing', 15, 200, label = 'Vertical spacing:',  orientation = 0, tooltip='Define space (pixels) between adjacent attributes.', callback = self.showNomogram)

        self.ContRadio = OWGUI.radioButtonsInBox(self.controlArea, self, 'contType',   ['1D projection', '2D curve'], 'Continuous attributes',
=======
        self.yAxisRadio = OWGUI.radioButtonsInBox(GeneralTab, self, 'yAxis', ['100', 'log OR'], 'yAxis',
                                tooltips=['values are normalized on a 0-100 point scale','values on top axis show log-linear contribution of attribute to full model'],
                                callback=self.showNomogram)
        self.ContRadio = OWGUI.radioButtonsInBox(GeneralTab, self, 'contType',   ['1D', '2D'], 'Continuous',
>>>>>>> ac0cfa89
                                tooltips=['Continuous attribute are presented on a single scale', 'Two dimensional space is used to present continuous attributes in nomogram.'],
                                addSpace=True,
                                callback=[lambda:self.verticalSpacingContLabel.setDisabled(not self.contType), self.showNomogram])

<<<<<<< HEAD
        self.verticalSpacingContLabel = OWGUI.spin(OWGUI.indentedBox(self.ContRadio), self, 'verticalSpacingContinuous', 15, 200, label = "Height", orientation=0, tooltip='Define space (pixels) between adjacent 2d presentation of attributes.', callback = self.showNomogram)
        self.verticalSpacingContLabel.setDisabled(not self.contType)

        self.yAxisRadio = OWGUI.radioButtonsInBox(self.controlArea, self, 'yAxis', ['Point scale', 'Log odds ratios'], 'Scale',
                                tooltips=['values are normalized on a 0-100 point scale','values on top axis show log-linear contribution of attribute to full model'],
                                addSpace=True,
                                callback=self.showNomogram)
        

        layoutBox = OWGUI.widgetBox(self.controlArea, "Display", orientation=1, addSpace=True)

        self.probabilityCheck = OWGUI.checkBox(layoutBox, self, 'probability', 'Show prediction',  tooltip='', callback = self.setProbability)

        self.CICheck, self.CILabel = OWGUI.checkWithSpin(layoutBox, self, 'Confidence intervals (%):', min=1, max=99, step = 1, checked='confidence_check', value='confidence_percent', checkCallback=self.showNomogram, spinCallback = self.showNomogram)

        self.histogramCheck, self.histogramLabel = OWGUI.checkWithSpin(layoutBox, self, 'Show histogram, size', min=1, max=30, checked='histogram', value='histogram_size', step = 1, tooltip='-(TODO)-', checkCallback=self.showNomogram, spinCallback = self.showNomogram)

        OWGUI.separator(layoutBox)
        self.sortBox = OWGUI.comboBox(layoutBox, self, "sort_type", label="Sort by ", items=["No sorting", "Absolute importance", "Positive influence", "Negative influence"], callback = self.sortNomogram, orientation="horizontal")


        OWGUI.rubber(self.controlArea)

        self.connect(self.graphButton, SIGNAL("clicked()"), self.saveToFileCanvas)


=======
        #target combo box
        self.TargetClassIndex = 0
        self.targetCombo = OWGUI.comboBox(GeneralTab, self, "TargetClassIndex", " Target Class ", tooltip='Select target (prediction) class in the model.', callback = self.setTarget)

        #self.yAxisRadio.setDisabled(True)
        self.probabilityCheck = OWGUI.checkBox(GeneralTab, self, 'probability','Show prediction',  tooltip='', callback = self.setProbability)
        #self.probabilityCheck.setDisabled(True)
        self.tableCheck = OWGUI.checkBox(GeneralTab, self, 'table','Show table',  tooltip='Show table of selected attribute values?')
        self.bubbleCheck = OWGUI.checkBox(GeneralTab, self, 'bubble', 'Show details bubble',  tooltip='Show details of selected attribute value in a roll-over blob.')
        self.tableCheck.setDisabled(True)

        self.sortBox = OWGUI.comboBox(GeneralTab, self, "sort_type", box="Sorting", label="Criteria: ", items=["No sorting", "Absolute importance", "Positive influence", "Negative influence"], callback = self.sortNomogram)

        # TREE TAB
        self.verticalSpacingLabel = OWGUI.spin(NomogramStyleTab, self, 'verticalSpacing', 15, 200, box = 'Vertical spacing:',  tooltip='Define space (pixels) between adjacent attributes.', callback = self.showNomogram)
        self.verticalSpacingContLabel = OWGUI.spin(NomogramStyleTab, self, 'verticalSpacingContinuous', 15, 200, box = 'Vertical spacing 2d.:',  tooltip='Define space (pixels) between adjacent 2d presentation of attributes.', callback = self.showNomogram)
##        self.verticalSpacingLabel.setDisabled(True)
##        self.fontSizeLabel = OWGUI.spin(NomogramStyleTab, self, 'fontSize', 4, 14, box = 'Font size:', tooltip='Font size of nomogram labels.', callback = self.showNomogram)
##        self.fontSizeLabel.setDisabled(True)
##        self.lineWidthLabel = OWGUI.spin(NomogramStyleTab, self, 'lineWidth', 1, 10, box = 'Line width:',  tooltip='Define width of lines shown in nomogram.', callback = self.showNomogram)
##        self.lineWidthLabel.setDisabled(True)
        self.histogramCheck, self.histogramLabel = OWGUI.checkWithSpin(NomogramStyleTab, self, 'Histogram, max. size:', min=1, max=30, checked='histogram', value='histogram_size', step = 1, tooltip='-(TODO)-', checkCallback=self.showNomogram, spinCallback = self.showNomogram)
        self.histogramCheck.setChecked(False)
        self.histogramCheck.setDisabled(True)
        self.histogramLabel.setDisabled(True)

        # save button
        self.connect(self.graphButton, SIGNAL("clicked()"), self.saveToFileCanvas)

        # objects/gui widgets in settings tab for showing and adjusting confidence intervals properties
        self.CICheck, self.CILabel = OWGUI.checkWithSpin(NomogramStyleTab, self, 'Confidence Interval (%):', min=1, max=99, step = 1, checked='confidence_check', value='confidence_percent', tooltip='-(TODO)-', checkCallback=self.showNomogram, spinCallback = self.showNomogram)
        self.CICheck.setChecked(False)
        self.CICheck.setDisabled(True)
        self.CILabel.setDisabled(True)
        self.showBaseLineCB = OWGUI.checkBox(NomogramStyleTab, self, 'showBaseLine', 'Show Base Line (at 0-point)', callback = self.setBaseLine)

        OWGUI.rubber(NomogramStyleTab)
        OWGUI.rubber(GeneralTab)
>>>>>>> ac0cfa89

        #add a graph widget
        self.header = OWNomogramHeader(None, self.mainArea)
        self.header.setFixedHeight(self.verticalSpacing)
        self.header.setVerticalScrollBarPolicy(Qt.ScrollBarAlwaysOff)
        self.header.setHorizontalScrollBarPolicy(Qt.ScrollBarAlwaysOff)
        self.graph = OWNomogramGraph(self.bnomogram, self.mainArea)
        self.graph.setMinimumWidth(200)
        self.graph.setHorizontalScrollBarPolicy(Qt.ScrollBarAlwaysOff)
        self.footer = OWNomogramHeader(None, self.mainArea)
        self.footer.setFixedHeight(self.verticalSpacing*2+10)
        self.footer.setVerticalScrollBarPolicy(Qt.ScrollBarAlwaysOff)
        self.footer.setHorizontalScrollBarPolicy(Qt.ScrollBarAlwaysOff)

        self.mainArea.layout().addWidget(self.header)
        self.mainArea.layout().addWidget(self.graph)
        self.mainArea.layout().addWidget(self.footer)
        self.resize(700,500)
        #self.repaint()
        #self.update()

        # mouse pressed flag
        self.mousepr = False


    # Input channel: the Bayesian classifier
    def nbClassifier(self, cl):
        # thisd subroutine computes standard error of estimated beta. Note that it is used only for discrete data,
        # continuous data have a different computation.
        def errOld(e, priorError, key, data):
            inf = 0.0
            sume = e[0]+e[1]
            for d in data:
                if d[at]==key:
                    inf += (e[0]*e[1]/sume/sume)
            inf = max(inf, aproxZero)
            var = max(1/inf - priorError*priorError, 0)
            return (math.sqrt(var))

        def err(condDist, att, value, targetClass, priorError, data):
            sumE = sum(condDist)
            valueE = condDist[targetClass]
            distAtt = orange.Distribution(att, data)
            inf = distAtt[value]*(valueE/sumE)*(1-valueE/sumE)
            inf = max(inf, aproxZero)
            var = max(1/inf - priorError*priorError, 0)
            return (math.sqrt(var))

        classVal = cl.domain.classVar
        att = cl.domain.attributes

        # calculate prior probability
        dist1 = max(aproxZero, 1-cl.distribution[classVal[self.TargetClassIndex]])
        dist0 = max(aproxZero, cl.distribution[classVal[self.TargetClassIndex]])
        prior = dist0/dist1
        if self.data:
            sumd = dist1+dist0
            priorError = math.sqrt(1/((dist1*dist0/sumd/sumd)*len(self.data)))
        else:
            priorError = 0

        if self.bnomogram:
            self.bnomogram.destroy_and_init(self, AttValue("Constant", math.log(prior), error = priorError))
        else:
            self.bnomogram = BasicNomogram(self, AttValue("Constant", math.log(prior), error = priorError))

        if self.data:
            stat = orange.DomainBasicAttrStat(self.data)

        for at in range(len(att)):
            a = None
            if att[at].varType == orange.VarTypes.Discrete:
                if att[at].ordered:
                    a = AttrLineOrdered(att[at].name, self.bnomogram)
                else:
                    a = AttrLine(att[at].name, self.bnomogram)
                for cd in cl.conditionalDistributions[at].keys():
                    # calculuate thickness
                    conditional0 = max(cl.conditionalDistributions[at][cd][classVal[self.TargetClassIndex]], aproxZero)
                    conditional1 = max(1-cl.conditionalDistributions[at][cd][classVal[self.TargetClassIndex]], aproxZero)
                    beta = math.log(conditional0/conditional1/prior)
                    if self.data:
                        #thickness = int(round(4.*float(len(self.data.filter({att[at].name:str(cd)})))/float(len(self.data))))
                        thickness = float(len(self.data.filter({att[at].name:str(cd)})))/float(len(self.data))
                        se = err(cl.conditionalDistributions[at][cd], att[at], cd, classVal[self.TargetClassIndex], priorError, self.data) # standar error of beta
                    else:
                        thickness = 0
                        se = 0

                    a.addAttValue(AttValue(str(cd), beta, lineWidth=thickness, error = se))

            else:
                a = AttrLineCont(att[at].name, self.bnomogram)
                numOfPartitions = 50

                if self.data:
                    maxAtValue = stat[at].max
                    minAtValue = stat[at].min
                else:
                    maxAtValue = cl.conditionalDistributions[at].keys()[len(cl.conditionalDistributions[at].keys())-1]
                    minAtValue = cl.conditionalDistributions[at].keys()[0]

                d = maxAtValue-minAtValue
                d = getDiff(d/numOfPartitions)

                # get curr_num = starting point for continuous att. sampling
                curr_num = getStartingPoint(d, minAtValue)
                rndFac = getRounding(d)

                values = []
                for i in range(2*numOfPartitions):
                    if curr_num+i*d>=minAtValue and curr_num+i*d<=maxAtValue:
                        # get thickness
                        if self.data:
                            thickness = float(len(self.data.filter({att[at].name:(curr_num+i*d-d/2, curr_num+i*d+d/2)})))/len(self.data)
                        else:
                            thickness = 0.0
                        d_filter = filter(lambda x: x>curr_num+i*d-d/2 and x<curr_num+i*d+d/2, cl.conditionalDistributions[at].keys())
                        if len(d_filter)>0:
                            cd = cl.conditionalDistributions[at]
                            conditional0 = avg([cd[f][classVal[self.TargetClassIndex]] for f in d_filter])
                            conditional0 = min(1-aproxZero,max(aproxZero,conditional0))
                            conditional1 = 1-conditional0
                            try:
                                # compute error of loess in logistic space
                                var = avg([cd[f].variances[self.TargetClassIndex] for f in d_filter])
                                standard_error= math.sqrt(var)
                                rightError0 = (conditional0+standard_error)/max(conditional1-standard_error, aproxZero)
                                leftError0  =  max(conditional0-standard_error, aproxZero)/(conditional1+standard_error)
                                se = (math.log(rightError0) - math.log(leftError0))/2
                                se = math.sqrt(math.pow(se,2)+math.pow(priorError,2))

                                # add value to set of values
                                a.addAttValue(AttValue(str(round(curr_num+i*d,rndFac)),
                                                       math.log(conditional0/conditional1/prior),
                                                       lineWidth=thickness,
                                                       error = se))
                            except:
                                pass
                a.continuous = True
                # invert values:
            # if there are more than 1 value in the attribute, add it to the nomogram
            if a and len(a.attValues)>1:
                self.bnomogram.addAttribute(a)

<<<<<<< HEAD
        self.alignRadio.setDisabled(False)
        self.graph.setCanvas(self.bnomogram)
=======
        self.graph.setScene(self.bnomogram)
>>>>>>> ac0cfa89
        self.bnomogram.show()

    # Input channel: the logistic regression classifier
    def lrClassifier(self, cl):
        if self.TargetClassIndex == 0 or self.TargetClassIndex == cl.domain.classVar[0]:
            mult = -1
        else:
            mult = 1

        if self.bnomogram:
            self.bnomogram.destroy_and_init(self, AttValue('Constant', mult*cl.beta[0], error = 0))
        else:
            self.bnomogram = BasicNomogram(self, AttValue('Constant', mult*cl.beta[0], error = 0))

        # After applying feature subset selection on discrete attributes
        # aproximate unknown error for each attribute is math.sqrt(math.pow(cl.beta_se[0],2)/len(at))
        try:
            aprox_prior_error = math.sqrt(math.pow(cl.beta_se[0],2)/len(cl.domain.attributes))
        except:
            aprox_prior_error = 0

<<<<<<< HEAD
        domain = cl.continuizedDomain or cl.domain
        if domain:
            for at in domain.attributes:
                at.setattr("visited",0)

            for at in domain.attributes:
=======
        if cl.continuizedDomain:
            for at in cl.continuizedDomain.attributes:
                at.setattr("visited",0)

            for at in cl.continuizedDomain.attributes:
>>>>>>> ac0cfa89
                if at.getValueFrom and at.visited==0:
                    name = at.getValueFrom.variable.name
                    var = at.getValueFrom.variable
                    if var.ordered:
                        a = AttrLineOrdered(name, self.bnomogram)
                    else:
                        a = AttrLine(name, self.bnomogram)
                    listOfExcludedValues = []
                    for val in var.values:
                        foundValue = False
<<<<<<< HEAD
                        for same in domain.attributes:
=======
                        for same in cl.continuizedDomain.attributes:
>>>>>>> ac0cfa89
                            if same.visited==0 and same.getValueFrom and same.getValueFrom.variable == var and same.getValueFrom.variable.values[same.getValueFrom.transformer.value]==val:
                                same.setattr("visited",1)
                                a.addAttValue(AttValue(val, mult*cl.beta[same], error = cl.beta_se[same]))
                                foundValue = True
                        if not foundValue:
                            listOfExcludedValues.append(val)
                    if len(listOfExcludedValues) == 1:
                        a.addAttValue(AttValue(listOfExcludedValues[0], 0, error = aprox_prior_error))
                    elif len(listOfExcludedValues) == 2:
                        a.addAttValue(AttValue("("+listOfExcludedValues[0]+","+listOfExcludedValues[1]+")", 0, error = aprox_prior_error))
                    elif len(listOfExcludedValues) > 2:
                        a.addAttValue(AttValue("Other", 0, error = aprox_prior_error))
                    # if there are more than 1 value in the attribute, add it to the nomogram
                    if len(a.attValues)>1:
                        self.bnomogram.addAttribute(a)


                elif at.visited==0:
                    name = at.name
                    var = at
                    a = AttrLineCont(name, self.bnomogram)
                    if self.data:
                        bas = orange.DomainBasicAttrStat(self.data)
                        maxAtValue = bas[var].max
                        minAtValue = bas[var].min
                    else:
                        maxAtValue = 1.
                        minAtValue = -1.
                    numOfPartitions = 50.
                    d = getDiff((maxAtValue-minAtValue)/numOfPartitions)
<<<<<<< HEAD

                    # get curr_num = starting point for continuous att. sampling
                    curr_num = getStartingPoint(d, minAtValue)
                    rndFac = getRounding(d)

=======
    
                    # get curr_num = starting point for continuous att. sampling
                    curr_num = getStartingPoint(d, minAtValue)
                    rndFac = getRounding(d)
    
>>>>>>> ac0cfa89
                    while curr_num<maxAtValue+d:
                        if abs(mult*curr_num*cl.beta[at])<aproxZero:
                            a.addAttValue(AttValue("0.0", 0))
                        else:
                            a.addAttValue(AttValue(str(curr_num), mult*curr_num*cl.beta[at]))
                        curr_num += d
                    a.continuous = True
                    at.setattr("visited", 1)
                    # if there are more than 1 value in the attribute, add it to the nomogram
                    if len(a.attValues)>1:
                        self.bnomogram.addAttribute(a)
<<<<<<< HEAD


=======
>>>>>>> ac0cfa89

        self.alignRadio.setDisabled(True)
        self.alignType = 0
        self.graph.setScene(self.bnomogram)
        self.bnomogram.show()

    def svmClassifier(self, cl):
        import orngLR_Jakulin

        import orngLinVis

        self.error(0)
        if self.TargetClassIndex == 0 or self.TargetClassIndex == cl.domain.classVar[0]:
            mult = -1
        else:
            mult = 1

        try:
            visualizer = orngLinVis.Visualizer(self.data, cl, buckets=1, dimensions=1)
            beta_from_cl = self.cl.estimator.classifier.classifier.beta[0] - self.cl.estimator.translator.trans[0].disp*self.cl.estimator.translator.trans[0].mult*self.cl.estimator.classifier.classifier.beta[1]
            beta_from_cl = mult*beta_from_cl
        except:
            self.error(0, "orngLinVis.Visualizer error"+ str(sys.exc_info()[0])+":"+str(sys.exc_info()[1]))
#            QMessageBox("orngLinVis.Visualizer error", str(sys.exc_info()[0])+":"+str(sys.exc_info()[1]), QMessageBox.Warning,
#                        QMessageBox.NoButton, QMessageBox.NoButton, QMessageBox.NoButton, self).show()
            return

        if self.bnomogram:
            self.bnomogram.destroy_and_init(self, AttValue('Constant', -mult*math.log((1.0/min(max(visualizer.probfunc(0.0),aproxZero),0.9999))-1), 0))
        else:
            self.bnomogram = BasicNomogram(self, AttValue('Constant', -mult*math.log((1.0/min(max(visualizer.probfunc(0.0),aproxZero),0.9999))-1), 0))

        # get maximum and minimum values in visualizer.m
        maxMap = reduce(numpy.maximum, visualizer.m)
        minMap = reduce(numpy.minimum, visualizer.m)

        coeff = 0 #
        at_num = 1
        correction = self.cl.coeff*self.cl.estimator.translator.trans[0].mult*self.cl.estimator.classifier.classifier.beta[1]
        for c in visualizer.coeff_names:
            if type(c[1])==str:
                for i in range(len(c)):
                    if i == 0:
                        if self.data.domain[c[0]].ordered:
                            a = AttrLineOrdered(c[i], self.bnomogram)
                        else:
                            a = AttrLine(c[i], self.bnomogram)
                        at_num = at_num + 1
                    else:
                        if self.data:
                            thickness = float(len(self.data.filter({self.data.domain[c[0]].name:str(c[i])})))/float(len(self.data))
                        a.addAttValue(AttValue(c[i], correction*mult*visualizer.coeffs[coeff], lineWidth=thickness))
                        coeff = coeff + 1
            else:
                a = AttrLineCont(c[0], self.bnomogram)

                # get min and max from Data and transform coeff accordingly
                maxNew=maxMap[coeff]
                minNew=maxMap[coeff]
                if self.data:
                    bas = orange.DomainBasicAttrStat(self.data)
                    maxNew = bas[c[0]].max
                    minNew = bas[c[0]].min

                # transform SVM betas to betas siutable for nomogram
                if maxNew == minNew:
                    beta = ((maxMap[coeff]-minMap[coeff])/aproxZero)*visualizer.coeffs[coeff]
                else:
                    beta = ((maxMap[coeff]-minMap[coeff])/(maxNew-minNew))*visualizer.coeffs[coeff]
                n = -minNew+minMap[coeff]

                numOfPartitions = 50
                d = getDiff((maxNew-minNew)/numOfPartitions)

                # get curr_num = starting point for continuous att. sampling
                curr_num = getStartingPoint(d, minNew)
                rndFac = getRounding(d)

                while curr_num<maxNew+d:
                    a.addAttValue(AttValue(str(curr_num), correction*(mult*(curr_num-minNew)*beta-minMap[coeff]*visualizer.coeffs[coeff])))
                    curr_num += d

                at_num = at_num + 1
                coeff = coeff + 1
                a.continuous = True

            # if there are more than 1 value in the attribute, add it to the nomogram
            if len(a.attValues)>1:
                self.bnomogram.addAttribute(a)
        self.cl.domain = orange.Domain(self.data.domain.classVar)
        self.graph.setScene(self.bnomogram)
        self.bnomogram.show()

    # Input channel: the rule classifier (from CN2-EVC only)
    def ruleClassifier(self, cl):
        def selectSign(oper):
            if oper == orange.ValueFilter_continuous.Less:
                return "<"
            elif oper == orange.ValueFilter_continuous.LessEqual:
                return "<="
            elif oper == orange.ValueFilter_continuous.Greater:
                return ">"
            elif oper == orange.ValueFilter_continuous.GreaterEqual:
                return ">="
            else: return "="

        def getConditions(rule):
            conds = rule.filter.conditions
            domain = rule.filter.domain
            ret = []
            if len(conds)==0:
                ret = ret + ["TRUE"]
            for i,c in enumerate(conds):
                if i > 0:
                    ret[-1] += " & "
                if type(c) == orange.ValueFilter_discrete:
                    ret += [domain[c.position].name + "=" + str(domain[c.position].values[int(c.values[0])])]
                elif type(c) == orange.ValueFilter_continuous:
                    ret += [domain[c.position].name + selectSign(c.oper) + "%.3f"%c.ref]
            return ret

        self.error(1)
        if not len(self.data.domain.classVar.values) == 2:
            self.error(1, "Rules require binary classes")
        classVal = cl.domain.classVar
        att = cl.domain.attributes

        if self.TargetClassIndex == 0 or self.TargetClassIndex == cl.domain.classVar[0]:
            mult = 1.
        else:
            mult = -1.

        # calculate prior probability (from self.TargetClassIndex)
        if self.bnomogram:
            self.bnomogram.destroy_and_init(self, AttValue("Constant", mult*cl.priorProbBetas[0]))
        else:
            self.bnomogram = BasicNomogram(self, AttValue("Constant", mult*cl.priorProbBetas[0]))
        self.cl.setattr("rulesOrdering", [])
        for r_i,r in enumerate(cl.rules):
            a = AttrLine(getConditions(r), self.bnomogram)
            self.cl.rulesOrdering.append(getConditions(r))
            if r.classifier.defaultVal == 0:
                sign = mult
            else: sign = -mult
            a.addAttValue(AttValue("yes", sign*cl.ruleBetas[r_i], lineWidth=0, error = 0.0))
            a.addAttValue(AttValue("no", 0.0, lineWidth=0, error = 0.0))
            self.bnomogram.addAttribute(a)

        self.graph.setScene(self.bnomogram)
        self.bnomogram.show()


    def initClassValues(self, classValue):
        self.targetCombo.clear()
<<<<<<< HEAD
        for v in classValue:
            self.targetCombo.insertItem(str(v))
=======
        self.targetCombo.addItems([str(v) for v in classValue])
>>>>>>> ac0cfa89

    def classifier(self, cl):
        self.closeContext()
        self.error(2) 

        oldcl = self.cl
        self.cl = None
        
        if cl:
            for acceptable in (orange.BayesClassifier, orange.LogRegClassifier):
                if isinstance(cl, acceptable):
                    self.cl = cl
                    break
            else:
                self.error(2, "Nomograms can be drawn for only for Bayesian classifier and logistic regression")
                 
        if not oldcl or not self.cl or not oldcl.domain == self.cl.domain:
            if self.cl:
                self.initClassValues(self.cl.domain.classVar)
            self.TargetClassIndex = 0
            
        self.data = getattr(self.cl, "data", None)

        if self.data and self.data.domain and not self.data.domain.classVar:
            self.error(2, "Classless domain")
<<<<<<< HEAD
            # Here it said "return", but let us report an error and clean up the widget
            self.cl = self.data = None
=======
            return
>>>>>>> ac0cfa89

        self.openContext("", self.data)
        if not self.data:
            self.histogramCheck.setChecked(False)
            self.histogramCheck.setDisabled(True)
            self.histogramLabel.setDisabled(True)
            self.CICheck.setChecked(False)
            self.CICheck.setDisabled(True)
            self.CILabel.setDisabled(True)
        else:
            self.histogramCheck.setEnabled(True)
            self.histogramCheck.makeConsistent()
            self.CICheck.setEnabled(True)
            self.CICheck.makeConsistent()
        self.updateNomogram()

    def setTarget(self):
        self.updateNomogram()

    def updateNomogram(self):
##        import orngSVM

        def setNone():
            for view in [self.footer, self.header, self.graph]:
                scene = view.scene()
                if scene:
                    for item in scene.items():
                        scene.removeItem(item)

        if self.data and self.cl: # and not type(self.cl) == orngLR_Jakulin.MarginMetaClassifier:
            #check domains
            for at in self.cl.domain:
                if at.getValueFrom and hasattr(at.getValueFrom, "variable"):
                    if (not at.getValueFrom.variable in self.data.domain) and (not at in self.data.domain):
                        return
                else:
                    if not at in self.data.domain:
                        return

<<<<<<< HEAD
        if isinstance(self.cl, orange.BayesClassifier):
=======
        if type(self.cl) == orange.BayesClassifier:
>>>>>>> ac0cfa89
#            if len(self.cl.domain.classVar.values)>2:
#                QMessageBox("OWNomogram:", " Please use only Bayes classifiers that are induced on data with dichotomous class!", QMessageBox.Warning,
#                            QMessageBox.NoButton, QMessageBox.NoButton, QMessageBox.NoButton, self).show()
#            else:
                self.nbClassifier(self.cl)
##        elif isinstance(self.cl, orngLR_Jakulin.MarginMetaClassifier) and self.data:
##            self.svmClassifier(self.cl)

        elif isinstance(self.cl, orange.LogRegClassifier):
            # get if there are any continuous attributes in data -> then we need data to compute margins
            cont = False
            if self.cl.continuizedDomain:
                for at in self.cl.continuizedDomain.attributes:
                    if not at.getValueFrom:
                        cont = True
            if self.data or not cont:
                self.lrClassifier(self.cl)
            else:
                setNone()
        else:
            setNone()
        if self.sort_type>0:
            self.sortNomogram()

    def sortNomogram(self):
        def sign(x):
            if x<0:
                return -1;
            return 1;
        def compare_to_ordering_in_rules(x,y):
            return self.cl.rulesOrdering.index(x.name) - self.cl.rulesOrdering.index(y.name)
        def compare_to_ordering_in_data(x,y):
            return self.data.domain.attributes.index(self.data.domain[x.name]) - self.data.domain.attributes.index(self.data.domain[y.name])
        def compare_to_ordering_in_domain(x,y):
            return self.cl.domain.attributes.index(self.cl.domain[x.name]) - self.cl.domain.attributes.index(self.cl.domain[y.name])
        def compate_beta_difference(x,y):
            return -sign(x.maxValue-x.minValue-y.maxValue+y.minValue)
        def compare_beta_positive(x, y):
            return -sign(x.maxValue-y.maxValue)
        def compare_beta_negative(x, y):
            return sign(x.minValue-y.minValue)

        if not self.bnomogram:
            return
        if self.sort_type == 0 and hasattr(self.cl, "rulesOrdering"):
            self.bnomogram.attributes.sort(compare_to_ordering_in_rules)
        elif self.sort_type == 0 and self.data:
            self.bnomogram.attributes.sort(compare_to_ordering_in_data)
        elif self.sort_type == 0 and self.cl and self.cl.domain:
            self.bnomogram.attributes.sort(compare_to_ordering_in_domain)
        if self.sort_type == 1:
            self.bnomogram.attributes.sort(compate_beta_difference)
        elif self.sort_type == 2:
            self.bnomogram.attributes.sort(compare_beta_positive)
        elif self.sort_type == 3:
            self.bnomogram.attributes.sort(compare_beta_negative)

        # update nomogram
        self.showNomogram()


    def setProbability(self):
        if self.probability and self.bnomogram:
            self.bnomogram.showAllMarkers()
        elif self.bnomogram:
            self.bnomogram.hideAllMarkers()

    def setBaseLine(self):
        if self.bnomogram:
<<<<<<< HEAD
            self.bnomogram.showBaseLine(True)
=======
            self.bnomogram.showBaseLine(self.showBaseLine)
>>>>>>> ac0cfa89

    def saveToFileCanvas(self):
        EMPTY_SPACE = 25 # Empty space between nomogram and summarization scale

<<<<<<< HEAD
        sizeW = self.graph.canvas().pright
        sizeH = self.graph.canvas().gbottom + self.header.canvas().size().height() + self.footer.canvas().size().height()+EMPTY_SPACE
        size = QSize(sizeW, sizeH)

        qfileName = QFileDialog.getSaveFileName("graph.png", "Portable Network Graphics (.PNG)\nWindows Bitmap (.BMP)\nGraphics Interchange Format (.GIF)", None, None, "Save to...")
=======
        sizeW = self.graph.scene().sceneRect().width()
        sizeH = self.graph.scene().sceneRect().height() + self.header.scene().sceneRect().height() + self.footer.scene().sceneRect().height()+EMPTY_SPACE
        size = QSize(sizeW, sizeH)

        qfileName = QFileDialog.getSaveFileName(None, "Save to..", "graph.png","Portable Network Graphics (.PNG)\nWindows Bitmap (.BMP)\nGraphics Interchange Format (.GIF)")
>>>>>>> ac0cfa89
        fileName = str(qfileName)
        if fileName == "": return
        (fil,ext) = os.path.splitext(fileName)
        ext = ext.replace(".","")
        ext = ext.upper()

        #create buffers and painters
        headerBuffer = QPixmap(self.header.canvas().size())
        graphBuffer = QPixmap(QSize(self.graph.canvas().pright, self.graph.canvas().gbottom+EMPTY_SPACE))
        footerBuffer = QPixmap(self.footer.canvas().size())

        headerPainter = QPainter(headerBuffer)
        graphPainter = QPainter(graphBuffer)
        footerPainter = QPainter(footerBuffer)

        # fill painters
        headerPainter.fillRect(headerBuffer.rect(), QBrush(QColor(255, 255, 255))) # make background same color as the widget's background
        graphPainter.fillRect(graphBuffer.rect(), QBrush(QColor(255, 255, 255))) # make background same color as the widget's background
        footerPainter.fillRect(footerBuffer.rect(), QBrush(QColor(255, 255, 255))) # make background same color as the widget's background
<<<<<<< HEAD

        self.header.drawContents(headerPainter, 0, 0, sizeW, self.header.canvas().size().height())
        self.graph.drawContents(graphPainter, 0, 0, sizeW, self.graph.canvas().gbottom+EMPTY_SPACE)
        self.footer.drawContents(footerPainter, 0, 0, sizeW, self.footer.canvas().size().height())


=======

        self.header.drawContents(headerPainter, 0, 0, sizeW, self.header.scene().sceneRect().height())
        self.graph.drawContents(graphPainter, 0, 0, sizeW, self.graph.scene().sceneRect().height() +EMPTY_SPACE)
        self.footer.drawContents(footerPainter, 0, 0, sizeW, self.footer.scene().sceneRect().height())
>>>>>>> ac0cfa89

        buffer = QPixmap(size) # any size can do, now using the window size
        painter = QPainter(buffer)
        painter.fillRect(buffer.rect(), QBrush(QColor(255, 255, 255))) # make background same color as the widget's background
<<<<<<< HEAD
        bitBlt(buffer, 0, 0, headerBuffer, 0, 0,  sizeW, self.header.canvas().size().height(), Qt.CopyROP)
        bitBlt(buffer, 0, self.header.canvas().size().height(), graphBuffer, 0, 0,  sizeW, self.graph.canvas().gbottom+EMPTY_SPACE, Qt.CopyROP)
        bitBlt(buffer, 0, self.header.canvas().size().height()+self.graph.canvas().gbottom+EMPTY_SPACE, footerBuffer, 0, 0,  sizeW, self.footer.canvas().size().height(), Qt.CopyROP)

=======
        bitBlt(buffer, 0, 0, headerBuffer, 0, 0,  sizeW, self.header.scene().sceneRect().height(), Qt.CopyROP)
        bitBlt(buffer, 0, self.header.scene().sceneRect().height(), graphBuffer, 0, 0,  sizeW, self.graph.scene().sceneRect().height() +EMPTY_SPACE, Qt.CopyROP)
        bitBlt(buffer, 0, self.header.scene().sceneRect().height()+self.graph.scene().sceneRect().height() +EMPTY_SPACE, footerBuffer, 0, 0,  sizeW, self.footer.scene().sceneRect().height(), Qt.CopyROP)
>>>>>>> ac0cfa89

        painter.end()
        headerPainter.end()
        graphPainter.end()
        footerPainter.end()

        buffer.save(fileName, ext)

    def saveToFileCanvas_new(self):
        EMPTY_SPACE = 25 # Empty space between nomogram and summarization scale

        sizeW = self.graph.canvas().pright
        sizeH = self.graph.canvas().gbottom + self.header.canvas().size().height() + self.footer.canvas().size().height()+EMPTY_SPACE
        size = QSize(sizeW, sizeH)

        #qfileName = QFileDialog.getSaveFileName(None, "Save to..", "graph.png","Portable Network Graphics (.PNG)\nWindows Bitmap (.BMP)\nGraphics Interchange Format (.GIF)")
        #fileName = str(qfileName)
        #if fileName == "": return
        #(fil,ext) = os.path.splitext(fileName)
        #ext = ext.replace(".","")
        #ext = ext.upper()

        # create buffers and painters
        #headerBuffer = QPixmap(self.header.canvas().size())
        #graphBuffer = QPixmap(QSize(self.graph.canvas().pright, self.graph.canvas().gbottom+EMPTY_SPACE))
        #footerBuffer = QPixmap(self.footer.canvas().size())

        #headerPainter = QPainter(headerBuffer)
        #graphPainter = QPainter(graphBuffer)
        #footerPainter = QPainter(footerBuffer)

        # fill painters
        #headerPainter.fillRect(headerBuffer.rect(), QBrush(QColor(255, 255, 255))) # make background same color as the widget's background
        #graphPainter.fillRect(graphBuffer.rect(), QBrush(QColor(255, 255, 255))) # make background same color as the widget's background
        #footerPainter.fillRect(footerBuffer.rect(), QBrush(QColor(255, 255, 255))) # make background same color as the widget's background

        #self.header.drawContents(headerPainter, 0, 0, sizeW, self.header.canvas().size().height())
        #self.graph.drawContents(graphPainter, 0, 0, sizeW, self.graph.canvas().gbottom+EMPTY_SPACE)
        #self.footer.drawContents(footerPainter, 0, 0, sizeW, self.footer.canvas().size().height())



        #buffer = QPixmap(size) # any size can do, now using the window size
        #painter = QPainter(buffer)
        #painter.fillRect(buffer.rect(), QBrush(QColor(255, 255, 255))) # make background same color as the widget's background

        #bitBlt(buffer, 0, 0, headerBuffer, 0, 0,  sizeW, self.header.canvas().size().height(), Qt.CopyROP)
        #bitBlt(buffer, 0, self.header.canvas().size().height(), graphBuffer, 0, 0,  sizeW, self.graph.canvas().gbottom+EMPTY_SPACE, Qt.CopyROP)
        #bitBlt(buffer, 0, self.header.canvas().size().height()+self.graph.canvas().gbottom+EMPTY_SPACE, footerBuffer, 0, 0,  sizeW, self.footer.canvas().size().height(), Qt.CopyROP)

        import copy
        canvas_glued = QCanvas(self.graph.canvas().pright, self.graph.canvas().gbottom+EMPTY_SPACE+self.header.size().height()+self.footer.canvas().size().height())
        # draw header items
        items_header = self.header.canvas().allItems()
        for item in items_header:
<<<<<<< HEAD
            # a little compatibility for QT 3.3 (on Mac at least)
            if hasattr(item, "isVisible"):
                if item.isVisible(): item.setCanvas(canvas_glued)
            elif item.visible(): item.setCanvas(canvas_glued)
=======
            if item.visible():
                item.setScene(canvas_glued)
>>>>>>> ac0cfa89

        # draw graph items
        items_graph = self.graph.canvas().allItems()
        for item in items_graph:
<<<<<<< HEAD
            if (hasattr(item, "isVisible") and item.isVisible()) or (not hasattr(item, "isVisible") and item.visible()):
                item.setCanvas(canvas_glued)
=======
            if item.visible():
                item.setScene(canvas_glued)
>>>>>>> ac0cfa89
                if isinstance(item, QCanvasLine):
                    item.setPoints(item.startPoint().x(), item.startPoint().y()+self.header.size().height(), item.endPoint().x(), item.endPoint().y()+self.header.size().height())
                else:
                    item.setPos(item.x(), item.y()+self.header.size().height())

        # draw graph items
        items_footer = self.footer.canvas().allItems()
        for item in items_footer:
<<<<<<< HEAD
            if (hasattr(item, "isVisible") and item.isVisible()) or (not hasattr(item, "isVisible") and item.visible()):
                item.setCanvas(canvas_glued)
                item.setY(item.y()+self.header.size().height()+self.graph.canvas().gbottom+EMPTY_SPACE)
=======
            if item.visible():
                item.setScene(canvas_glued)
                item.setPos(item.x(), item.y()+self.header.size().height()+self.graph.canvas().gbottom+EMPTY_SPACE)
>>>>>>> ac0cfa89

        import OWDlgs
        try:
            import OWDlgs
        except:
            print "Missing file OWDlgs.py. This file should be in widget directory. Unable to print/save image."
            return
        sizeDlg = OWDlgs.OWChooseImageSizeDlg(canvas_glued)
        sizeDlg.exec_()

        for item in items_header:
            item.setScene(self.header.canvas())
        for item in items_graph:
            item.setScene(self.graph.canvas())
            item.setPos(item.x(), item.y()-self.header.size().height())
        for item in items_footer:
<<<<<<< HEAD
            item.setCanvas(self.footer.canvas())
            item.setY(item.y()-self.header.size().height()-self.graph.canvas().gbottom-EMPTY_SPACE)
=======
            item.setScene(self.footer.canvas())
            item.setPos(item.x(), item.y()-self.header.size().height()-self.graph.canvas().gbottom-EMPTY_SPACE)
>>>>>>> ac0cfa89

        #painter.end()
        #headerPainter.end()
        #graphPainter.end()
        #footerPainter.end()

        #buffer.save(fileName, ext)


    # Callbacks
    def showNomogram(self):
        if self.bnomogram and self.cl:
            #self.bnomogram.hide()
            self.bnomogram.show()
            self.bnomogram.update()


# test widget appearance
if __name__=="__main__":
    import orngLR, orngSVM

    a=QApplication(sys.argv)
    ow=OWNomogram()
    a.setMainWidget(ow)
    data = orange.ExampleTable("../../doc/datasets/heart_disease.tab")

    bayes = orange.BayesLearner(data)
    bayes.setattr("data",data)
    ow.classifier(bayes)

    # here you can test setting some stuff
    
    a.exec_()

    # save settings
    ow.saveSettings()
<|MERGE_RESOLUTION|>--- conflicted
+++ resolved
@@ -48,17 +48,13 @@
 
 
 class OWNomogram(OWWidget):
-    settingsList = ["alignType", "verticalSpacing", "contType", "verticalSpacingContinuous", "yAxis", "probability", "confidence_check", "confidence_percent", "histogram", "histogram_size", "sort_type"]
+    settingsList = ["alignType", "contType", "bubble", "histogram", "histogram_size", "confidence_percent", "sort_type"]
     contextHandlers = {"": DomainContextHandler("", ["TargetClassIndex"], matchValues=1)}
 
     def __init__(self,parent=None, signalManager = None):
         OWWidget.__init__(self, parent, signalManager, "Nomogram", 1)
 
-<<<<<<< HEAD
-        self.setWFlags(Qt.WResizeNoErase | Qt.WRepaintNoErase) #this works like magic.. no flicker during repaint!
-=======
         #self.setWFlags(Qt.WResizeNoErase | Qt.WRepaintNoErase) #this works like magic.. no flicker during repaint!
->>>>>>> ac0cfa89
         self.parent = parent
 #        self.setWFlags(self.getWFlags()+Qt.WStyle_Maximize)
 
@@ -67,29 +63,32 @@
         self.contType = 0
         self.yAxis = 0
         self.probability = 0
+        self.showBaseLine = 1
+        self.table = 0
         self.verticalSpacing = 60
         self.verticalSpacingContinuous = 100
         self.diff_between_ordinal = 30
         self.fontSize = 9
         self.lineWidth = 1
+        self.bubble = 1
         self.histogram = 1
         self.histogram_size = 10
         self.data = None
         self.cl = None
         self.confidence_check = 0
         self.confidence_percent = 95
+#        self.notTargetClassIndex = 1
         self.sort_type = 0
 
         self.loadSettings()
 
-        self.pointsName = ["Total", "Total"]
-        self.totalPointsName = ["Probability", "Probability"]
+        self.pointsName = ["Points","Log OR"]
+        self.totalPointsName = ["Total Points","Log OR Sum"]
         self.bnomogram = None
 
 
+        #inputs
         self.inputs=[("Classifier", orange.Classifier, self.classifier)]
-<<<<<<< HEAD
-=======
 
         # GUI definition
         self.tabs = OWGUI.tabWidget(self.controlArea)
@@ -97,58 +96,17 @@
         # GENERAL TAB
         GeneralTab = OWGUI.createTabPage(self.tabs, "General")
         NomogramStyleTab = OWGUI.createTabPage(self.tabs, "Settings")
->>>>>>> ac0cfa89
-
-
-        self.TargetClassIndex = 0
-        self.targetCombo = OWGUI.comboBox(self.controlArea, self, "TargetClassIndex", " Target Class ", addSpace=True, tooltip='Select target (prediction) class in the model.', callback = self.setTarget)
-
-        self.alignRadio = OWGUI.radioButtonsInBox(self.controlArea, self,  'alignType', ['Align left', 'Align by zero influence'], box='Attribute placement',
+
+        self.alignRadio = OWGUI.radioButtonsInBox(GeneralTab, self,  'alignType', ['Left', '0-point'], box='Align',
                                                   tooltips=['Attributes in nomogram are left aligned', 'Attributes are not aligned, top scale represents true (normalized) regression coefficient value'],
-                                                  addSpace=True,
                                                   callback=self.showNomogram)
-<<<<<<< HEAD
-        self.verticalSpacingLabel = OWGUI.spin(self.alignRadio, self, 'verticalSpacing', 15, 200, label = 'Vertical spacing:',  orientation = 0, tooltip='Define space (pixels) between adjacent attributes.', callback = self.showNomogram)
-
-        self.ContRadio = OWGUI.radioButtonsInBox(self.controlArea, self, 'contType',   ['1D projection', '2D curve'], 'Continuous attributes',
-=======
         self.yAxisRadio = OWGUI.radioButtonsInBox(GeneralTab, self, 'yAxis', ['100', 'log OR'], 'yAxis',
                                 tooltips=['values are normalized on a 0-100 point scale','values on top axis show log-linear contribution of attribute to full model'],
                                 callback=self.showNomogram)
         self.ContRadio = OWGUI.radioButtonsInBox(GeneralTab, self, 'contType',   ['1D', '2D'], 'Continuous',
->>>>>>> ac0cfa89
                                 tooltips=['Continuous attribute are presented on a single scale', 'Two dimensional space is used to present continuous attributes in nomogram.'],
-                                addSpace=True,
-                                callback=[lambda:self.verticalSpacingContLabel.setDisabled(not self.contType), self.showNomogram])
-
-<<<<<<< HEAD
-        self.verticalSpacingContLabel = OWGUI.spin(OWGUI.indentedBox(self.ContRadio), self, 'verticalSpacingContinuous', 15, 200, label = "Height", orientation=0, tooltip='Define space (pixels) between adjacent 2d presentation of attributes.', callback = self.showNomogram)
-        self.verticalSpacingContLabel.setDisabled(not self.contType)
-
-        self.yAxisRadio = OWGUI.radioButtonsInBox(self.controlArea, self, 'yAxis', ['Point scale', 'Log odds ratios'], 'Scale',
-                                tooltips=['values are normalized on a 0-100 point scale','values on top axis show log-linear contribution of attribute to full model'],
-                                addSpace=True,
                                 callback=self.showNomogram)
-        
-
-        layoutBox = OWGUI.widgetBox(self.controlArea, "Display", orientation=1, addSpace=True)
-
-        self.probabilityCheck = OWGUI.checkBox(layoutBox, self, 'probability', 'Show prediction',  tooltip='', callback = self.setProbability)
-
-        self.CICheck, self.CILabel = OWGUI.checkWithSpin(layoutBox, self, 'Confidence intervals (%):', min=1, max=99, step = 1, checked='confidence_check', value='confidence_percent', checkCallback=self.showNomogram, spinCallback = self.showNomogram)
-
-        self.histogramCheck, self.histogramLabel = OWGUI.checkWithSpin(layoutBox, self, 'Show histogram, size', min=1, max=30, checked='histogram', value='histogram_size', step = 1, tooltip='-(TODO)-', checkCallback=self.showNomogram, spinCallback = self.showNomogram)
-
-        OWGUI.separator(layoutBox)
-        self.sortBox = OWGUI.comboBox(layoutBox, self, "sort_type", label="Sort by ", items=["No sorting", "Absolute importance", "Positive influence", "Negative influence"], callback = self.sortNomogram, orientation="horizontal")
-
-
-        OWGUI.rubber(self.controlArea)
-
-        self.connect(self.graphButton, SIGNAL("clicked()"), self.saveToFileCanvas)
-
-
-=======
+
         #target combo box
         self.TargetClassIndex = 0
         self.targetCombo = OWGUI.comboBox(GeneralTab, self, "TargetClassIndex", " Target Class ", tooltip='Select target (prediction) class in the model.', callback = self.setTarget)
@@ -187,7 +145,6 @@
 
         OWGUI.rubber(NomogramStyleTab)
         OWGUI.rubber(GeneralTab)
->>>>>>> ac0cfa89
 
         #add a graph widget
         self.header = OWNomogramHeader(None, self.mainArea)
@@ -333,12 +290,7 @@
             if a and len(a.attValues)>1:
                 self.bnomogram.addAttribute(a)
 
-<<<<<<< HEAD
-        self.alignRadio.setDisabled(False)
-        self.graph.setCanvas(self.bnomogram)
-=======
         self.graph.setScene(self.bnomogram)
->>>>>>> ac0cfa89
         self.bnomogram.show()
 
     # Input channel: the logistic regression classifier
@@ -360,20 +312,11 @@
         except:
             aprox_prior_error = 0
 
-<<<<<<< HEAD
-        domain = cl.continuizedDomain or cl.domain
-        if domain:
-            for at in domain.attributes:
-                at.setattr("visited",0)
-
-            for at in domain.attributes:
-=======
         if cl.continuizedDomain:
             for at in cl.continuizedDomain.attributes:
                 at.setattr("visited",0)
 
             for at in cl.continuizedDomain.attributes:
->>>>>>> ac0cfa89
                 if at.getValueFrom and at.visited==0:
                     name = at.getValueFrom.variable.name
                     var = at.getValueFrom.variable
@@ -384,11 +327,7 @@
                     listOfExcludedValues = []
                     for val in var.values:
                         foundValue = False
-<<<<<<< HEAD
-                        for same in domain.attributes:
-=======
                         for same in cl.continuizedDomain.attributes:
->>>>>>> ac0cfa89
                             if same.visited==0 and same.getValueFrom and same.getValueFrom.variable == var and same.getValueFrom.variable.values[same.getValueFrom.transformer.value]==val:
                                 same.setattr("visited",1)
                                 a.addAttValue(AttValue(val, mult*cl.beta[same], error = cl.beta_se[same]))
@@ -419,19 +358,11 @@
                         minAtValue = -1.
                     numOfPartitions = 50.
                     d = getDiff((maxAtValue-minAtValue)/numOfPartitions)
-<<<<<<< HEAD
-
-                    # get curr_num = starting point for continuous att. sampling
-                    curr_num = getStartingPoint(d, minAtValue)
-                    rndFac = getRounding(d)
-
-=======
     
                     # get curr_num = starting point for continuous att. sampling
                     curr_num = getStartingPoint(d, minAtValue)
                     rndFac = getRounding(d)
     
->>>>>>> ac0cfa89
                     while curr_num<maxAtValue+d:
                         if abs(mult*curr_num*cl.beta[at])<aproxZero:
                             a.addAttValue(AttValue("0.0", 0))
@@ -443,11 +374,6 @@
                     # if there are more than 1 value in the attribute, add it to the nomogram
                     if len(a.attValues)>1:
                         self.bnomogram.addAttribute(a)
-<<<<<<< HEAD
-
-
-=======
->>>>>>> ac0cfa89
 
         self.alignRadio.setDisabled(True)
         self.alignType = 0
@@ -602,43 +528,24 @@
 
     def initClassValues(self, classValue):
         self.targetCombo.clear()
-<<<<<<< HEAD
-        for v in classValue:
-            self.targetCombo.insertItem(str(v))
-=======
         self.targetCombo.addItems([str(v) for v in classValue])
->>>>>>> ac0cfa89
 
     def classifier(self, cl):
         self.closeContext()
-        self.error(2) 
-
-        oldcl = self.cl
-        self.cl = None
-        
-        if cl:
-            for acceptable in (orange.BayesClassifier, orange.LogRegClassifier):
-                if isinstance(cl, acceptable):
-                    self.cl = cl
-                    break
-            else:
-                self.error(2, "Nomograms can be drawn for only for Bayesian classifier and logistic regression")
-                 
-        if not oldcl or not self.cl or not oldcl.domain == self.cl.domain:
-            if self.cl:
-                self.initClassValues(self.cl.domain.classVar)
+        if not self.cl or not cl or not self.cl.domain == cl.domain:
+            if cl:
+                self.initClassValues(cl.domain.classVar)
             self.TargetClassIndex = 0
-            
-        self.data = getattr(self.cl, "data", None)
-
+        self.cl = cl
+        if hasattr(self.cl, "data"):
+            self.data = self.cl.data
+        else:
+            self.data = None
+
+        self.error(2)
         if self.data and self.data.domain and not self.data.domain.classVar:
             self.error(2, "Classless domain")
-<<<<<<< HEAD
-            # Here it said "return", but let us report an error and clean up the widget
-            self.cl = self.data = None
-=======
             return
->>>>>>> ac0cfa89
 
         self.openContext("", self.data)
         if not self.data:
@@ -650,9 +557,9 @@
             self.CILabel.setDisabled(True)
         else:
             self.histogramCheck.setEnabled(True)
-            self.histogramCheck.makeConsistent()
+            self.histogramLabel.setEnabled(True)
             self.CICheck.setEnabled(True)
-            self.CICheck.makeConsistent()
+            self.CILabel.setEnabled(True)
         self.updateNomogram()
 
     def setTarget(self):
@@ -678,20 +585,16 @@
                     if not at in self.data.domain:
                         return
 
-<<<<<<< HEAD
-        if isinstance(self.cl, orange.BayesClassifier):
-=======
         if type(self.cl) == orange.BayesClassifier:
->>>>>>> ac0cfa89
 #            if len(self.cl.domain.classVar.values)>2:
 #                QMessageBox("OWNomogram:", " Please use only Bayes classifiers that are induced on data with dichotomous class!", QMessageBox.Warning,
 #                            QMessageBox.NoButton, QMessageBox.NoButton, QMessageBox.NoButton, self).show()
 #            else:
                 self.nbClassifier(self.cl)
-##        elif isinstance(self.cl, orngLR_Jakulin.MarginMetaClassifier) and self.data:
+##        elif type(self.cl) == orngLR_Jakulin.MarginMetaClassifier and self.data:
 ##            self.svmClassifier(self.cl)
 
-        elif isinstance(self.cl, orange.LogRegClassifier):
+        elif type(self.cl) == orange.LogRegClassifier:
             # get if there are any continuous attributes in data -> then we need data to compute margins
             cont = False
             if self.cl.continuizedDomain:
@@ -752,28 +655,16 @@
 
     def setBaseLine(self):
         if self.bnomogram:
-<<<<<<< HEAD
-            self.bnomogram.showBaseLine(True)
-=======
             self.bnomogram.showBaseLine(self.showBaseLine)
->>>>>>> ac0cfa89
 
     def saveToFileCanvas(self):
         EMPTY_SPACE = 25 # Empty space between nomogram and summarization scale
 
-<<<<<<< HEAD
-        sizeW = self.graph.canvas().pright
-        sizeH = self.graph.canvas().gbottom + self.header.canvas().size().height() + self.footer.canvas().size().height()+EMPTY_SPACE
-        size = QSize(sizeW, sizeH)
-
-        qfileName = QFileDialog.getSaveFileName("graph.png", "Portable Network Graphics (.PNG)\nWindows Bitmap (.BMP)\nGraphics Interchange Format (.GIF)", None, None, "Save to...")
-=======
         sizeW = self.graph.scene().sceneRect().width()
         sizeH = self.graph.scene().sceneRect().height() + self.header.scene().sceneRect().height() + self.footer.scene().sceneRect().height()+EMPTY_SPACE
         size = QSize(sizeW, sizeH)
 
         qfileName = QFileDialog.getSaveFileName(None, "Save to..", "graph.png","Portable Network Graphics (.PNG)\nWindows Bitmap (.BMP)\nGraphics Interchange Format (.GIF)")
->>>>>>> ac0cfa89
         fileName = str(qfileName)
         if fileName == "": return
         (fil,ext) = os.path.splitext(fileName)
@@ -793,33 +684,17 @@
         headerPainter.fillRect(headerBuffer.rect(), QBrush(QColor(255, 255, 255))) # make background same color as the widget's background
         graphPainter.fillRect(graphBuffer.rect(), QBrush(QColor(255, 255, 255))) # make background same color as the widget's background
         footerPainter.fillRect(footerBuffer.rect(), QBrush(QColor(255, 255, 255))) # make background same color as the widget's background
-<<<<<<< HEAD
-
-        self.header.drawContents(headerPainter, 0, 0, sizeW, self.header.canvas().size().height())
-        self.graph.drawContents(graphPainter, 0, 0, sizeW, self.graph.canvas().gbottom+EMPTY_SPACE)
-        self.footer.drawContents(footerPainter, 0, 0, sizeW, self.footer.canvas().size().height())
-
-
-=======
 
         self.header.drawContents(headerPainter, 0, 0, sizeW, self.header.scene().sceneRect().height())
         self.graph.drawContents(graphPainter, 0, 0, sizeW, self.graph.scene().sceneRect().height() +EMPTY_SPACE)
         self.footer.drawContents(footerPainter, 0, 0, sizeW, self.footer.scene().sceneRect().height())
->>>>>>> ac0cfa89
 
         buffer = QPixmap(size) # any size can do, now using the window size
         painter = QPainter(buffer)
         painter.fillRect(buffer.rect(), QBrush(QColor(255, 255, 255))) # make background same color as the widget's background
-<<<<<<< HEAD
-        bitBlt(buffer, 0, 0, headerBuffer, 0, 0,  sizeW, self.header.canvas().size().height(), Qt.CopyROP)
-        bitBlt(buffer, 0, self.header.canvas().size().height(), graphBuffer, 0, 0,  sizeW, self.graph.canvas().gbottom+EMPTY_SPACE, Qt.CopyROP)
-        bitBlt(buffer, 0, self.header.canvas().size().height()+self.graph.canvas().gbottom+EMPTY_SPACE, footerBuffer, 0, 0,  sizeW, self.footer.canvas().size().height(), Qt.CopyROP)
-
-=======
         bitBlt(buffer, 0, 0, headerBuffer, 0, 0,  sizeW, self.header.scene().sceneRect().height(), Qt.CopyROP)
         bitBlt(buffer, 0, self.header.scene().sceneRect().height(), graphBuffer, 0, 0,  sizeW, self.graph.scene().sceneRect().height() +EMPTY_SPACE, Qt.CopyROP)
         bitBlt(buffer, 0, self.header.scene().sceneRect().height()+self.graph.scene().sceneRect().height() +EMPTY_SPACE, footerBuffer, 0, 0,  sizeW, self.footer.scene().sceneRect().height(), Qt.CopyROP)
->>>>>>> ac0cfa89
 
         painter.end()
         headerPainter.end()
@@ -875,26 +750,14 @@
         # draw header items
         items_header = self.header.canvas().allItems()
         for item in items_header:
-<<<<<<< HEAD
-            # a little compatibility for QT 3.3 (on Mac at least)
-            if hasattr(item, "isVisible"):
-                if item.isVisible(): item.setCanvas(canvas_glued)
-            elif item.visible(): item.setCanvas(canvas_glued)
-=======
             if item.visible():
                 item.setScene(canvas_glued)
->>>>>>> ac0cfa89
 
         # draw graph items
         items_graph = self.graph.canvas().allItems()
         for item in items_graph:
-<<<<<<< HEAD
-            if (hasattr(item, "isVisible") and item.isVisible()) or (not hasattr(item, "isVisible") and item.visible()):
-                item.setCanvas(canvas_glued)
-=======
             if item.visible():
                 item.setScene(canvas_glued)
->>>>>>> ac0cfa89
                 if isinstance(item, QCanvasLine):
                     item.setPoints(item.startPoint().x(), item.startPoint().y()+self.header.size().height(), item.endPoint().x(), item.endPoint().y()+self.header.size().height())
                 else:
@@ -903,15 +766,9 @@
         # draw graph items
         items_footer = self.footer.canvas().allItems()
         for item in items_footer:
-<<<<<<< HEAD
-            if (hasattr(item, "isVisible") and item.isVisible()) or (not hasattr(item, "isVisible") and item.visible()):
-                item.setCanvas(canvas_glued)
-                item.setY(item.y()+self.header.size().height()+self.graph.canvas().gbottom+EMPTY_SPACE)
-=======
             if item.visible():
                 item.setScene(canvas_glued)
                 item.setPos(item.x(), item.y()+self.header.size().height()+self.graph.canvas().gbottom+EMPTY_SPACE)
->>>>>>> ac0cfa89
 
         import OWDlgs
         try:
@@ -928,13 +785,8 @@
             item.setScene(self.graph.canvas())
             item.setPos(item.x(), item.y()-self.header.size().height())
         for item in items_footer:
-<<<<<<< HEAD
-            item.setCanvas(self.footer.canvas())
-            item.setY(item.y()-self.header.size().height()-self.graph.canvas().gbottom-EMPTY_SPACE)
-=======
             item.setScene(self.footer.canvas())
             item.setPos(item.x(), item.y()-self.header.size().height()-self.graph.canvas().gbottom-EMPTY_SPACE)
->>>>>>> ac0cfa89
 
         #painter.end()
         #headerPainter.end()
