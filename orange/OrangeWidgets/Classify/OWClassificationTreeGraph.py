--- conflicted
+++ resolved
@@ -254,11 +254,7 @@
             self.NodeInfoSorted=list(self.NodeInfo)
             self.NodeInfoSorted.sort()
             self.NodeInfoMethod=id
-<<<<<<< HEAD
-        for n in self.canvas.nodeList:
-=======
         for n in self.scene.nodeList:
->>>>>>> ac0cfa89
             n.setText(self.NodeInfoSorted)
         self.scene.update()
 
@@ -362,11 +358,7 @@
 
     def saveGraph(self, fileName = None):
         if not fileName:
-<<<<<<< HEAD
-            qfileName = QFileDialog.getSaveFileName("tree.png","Portable Network Graphics (.PNG)\nWindows Bitmap (.BMP)\nGraphics Interchange Format (.GIF)\nDot Tree File(.DOT)", None, None, "Save to..")
-=======
             qfileName = QFileDialog.getSaveFileName(None, "Save to..", "tree.png","Portable Network Graphics (.PNG)\nWindows Bitmap (.BMP)\nGraphics Interchange Format (.GIF)\nDot Tree File(.DOT)")
->>>>>>> ac0cfa89
             fileName = str(qfileName)
             if not fileName:
                 return
