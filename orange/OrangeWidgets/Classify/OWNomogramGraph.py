# Nomogram visualization widget. It is used together with OWNomogram

from OWWidget import *
import numpy
import math
import time, statc
import OWQCanvasFuncts

# constants
SE_Z = -100
HISTOGRAM_Z = -200
aproxZero = 0.0001

def norm_factor(p):
    max = 10.
    min = -10.
    z = 0.
    eps = 0.001
    while ((max-min)>eps):
        pval = statc.zprob(z)
        if pval>p:
            max = z
        if pval<p:
            min = z
        z = (max + min)/2.
    return z

def unique(lst):
    d = {}
    for item in lst:
        d[item] = None
    return d.keys()

# returns difference between continuous label values
def getDiff(d):
    if d < 1 and d>0:
        mnum = d/pow(10, math.floor(math.log10(d)))
    else:
        mnum = d
        
    if d<1e-6:
        return 0
    if str(mnum)[0]>'4':
        return math.pow(10,math.floor(math.log10(d))+1)
    elif str(mnum)[0]<'2':
        return 2*math.pow(10,math.floor(math.log10(d)))
    else:
        return 5*math.pow(10,math.floor(math.log10(d)))


# Detailed description of selected value in attribute:
#     - shows its value on the upper scale (points, log odds, ...)
#     - its real value (example: age = 45) or in case of discrete attribute:
#     - shows proportional value between two (real,possible) values of attribute
class Descriptor(QGraphicsRectItem):
    def __init__(self, canvas, attribute, z=60):
        QGraphicsRectItem.__init__(self, None, canvas)
        self.setPen(QPen(Qt.black, 2))
        self.setBrush(QBrush(QColor(135,206,250)))
        self.canvas = canvas
        self.attribute = attribute

        self.splitLine = OWQCanvasFuncts.OWCanvasLine(canvas, show = 0)
        self.header = OWQCanvasFuncts.OWCanvasText(canvas, "", alignment = Qt.AlignLeft | Qt.AlignTop, show = 0)
        self.headerValue = OWQCanvasFuncts.OWCanvasText(canvas, "", alignment = Qt.AlignRight | Qt.AlignTop, show = 0)
        self.valName = OWQCanvasFuncts.OWCanvasText(canvas, "", alignment = Qt.AlignLeft | Qt.AlignTop, show = 0)
        self.value = OWQCanvasFuncts.OWCanvasText(canvas, "", alignment = Qt.AlignRight | Qt.AlignTop, show = 0)
        self.supportingValName = OWQCanvasFuncts.OWCanvasText(canvas, "", alignment = Qt.AlignLeft | Qt.AlignTop, show = 0)
        self.supportingValue = OWQCanvasFuncts.OWCanvasText(canvas, "", alignment = Qt.AlignRight | Qt.AlignTop, show = 0)
        self.setZAll(z)
        self.hide()


    def drawAll(self, x, y):
        def getNearestAtt(selectedBeta):
            if isinstance(self.attribute, AttrLineCont):
                for i in range(len(self.attribute.attValues)):
                    if self.attribute.attValues[i].betaValue==selectedBeta:
                        nearestRight = self.attribute.attValues[i]
                        nearestLeft = self.attribute.attValues[i]
                        break
                    elif i>0 and self.attribute.attValues[i].betaValue>selectedBeta and selectedBeta>self.attribute.attValues[i-1].betaValue:
                        nearestRight = self.attribute.attValues[i]
                        nearestLeft = self.attribute.attValues[i-1]
                        break
                    elif i>0 and self.attribute.attValues[i].betaValue<selectedBeta and selectedBeta<self.attribute.attValues[i-1].betaValue:
                        nearestRight = self.attribute.attValues[i-1]
                        nearestLeft = self.attribute.attValues[i]
                        break
                    elif i == len(self.attribute.attValues)-1:
                        nearestRight = self.attribute.attValues[i]
                        nearestLeft = self.attribute.attValues[i-1]
                        break

            else:
                nearestLeft = filter(lambda x: x.betaValue == max([at.betaValue for at in filter(lambda x: x.betaValue <= selectedBeta, self.attribute.attValues)]) ,self.attribute.attValues)[0]
                nearestRight = filter(lambda x: x.betaValue == min([at.betaValue for at in filter(lambda x: x.betaValue >= selectedBeta, self.attribute.attValues)]) ,self.attribute.attValues)[0]
            return (nearestLeft, nearestRight)

        # I need mapper to calculate various quantities (said in chemistry way) from the attribute and its selected value
        # happens at the time of drawing header and footer canvases
        # x and y should be on canvas!

        if ((not isinstance(self.canvas, BasicNomogram) or not self.canvas.onCanvas(x,y)) and
            (not isinstance(self.canvas, BasicNomogramFooter) or not self.canvas.onCanvas(x,y))):
            return True

        if isinstance(self.canvas, BasicNomogramFooter) and self.canvas.onCanvas(x,y):
            self.header.setPlainText(self.attribute.name)
            self.headerValue.setPlainText("")
            self.valName.setPlainText("Value:")
            if self.attribute.selectedValue:
                self.value.setPlainText(str(round(self.attribute.selectedValue[2],2)))
            else:
                self.value.setPlainText("None")
            self.supportingValName.setPlainText("")
            self.supportingValue.setPlainText("")
            points = 1
        else:
            # get points
            selectedBeta = self.attribute.selectedValue[2]
            proportionalBeta = self.canvas.mapper.propBeta(selectedBeta, self.attribute)
            maxValue = self.canvas.mapper.getMaxMapperValue()
            minValue = self.canvas.mapper.getMinMapperValue()
            points = minValue+(maxValue-minValue)*proportionalBeta

            self.header.setPlainText(self.canvas.parent.pointsName[self.canvas.parent.yAxis]+":")
            self.headerValue.setPlainText(str(round(points,2)))


            # continuous? --> get attribute value
            if isinstance(self.attribute, AttrLineCont):
                self.valName.setPlainText("Value:")
                if len(self.attribute.selectedValue)==4:
                    self.value.setPlainText(str(round(self.attribute.selectedValue[3],2)))
                else:
                    (nleft, nright) = getNearestAtt(selectedBeta)
                    if nright.betaValue>nleft.betaValue:
                        prop = (selectedBeta-nleft.betaValue)/(nright.betaValue-nleft.betaValue)
                    else:
                        prop = 0
                    if prop == 0:
                        avgValue = (float(nleft.name)+float(nright.name))/2.
                    else:
                        avgValue = float(nleft.name)+prop*(float(nright.name)-float(nleft.name))
                    self.value.setPlainText(str(round(avgValue,2)))
                self.supportingValName.setPlainText("")
                self.supportingValue.setPlainText("")
            # discrete? --> get left and right value, proportional select values
            else:
                (nleft, nright) = getNearestAtt(selectedBeta)
                if nright.betaValue>nleft.betaValue:
                    prop = (selectedBeta-nleft.betaValue)/(nright.betaValue-nleft.betaValue)
                else:
                    prop = 0
                if prop == 0 or prop == 1:
                    self.valName.setPlainText("Value:")
                    self.supportingValName.setPlainText("")
                    self.supportingValue.setPlainText("")
                    if prop == 0:
                        self.value.setPlainText(nleft.name)
                    else:
                        self.value.setPlainText(nright.name)
                else:
                    self.valName.setPlainText(nleft.name + ":")
                    self.supportingValName.setPlainText(nright.name + ":")
                    self.value.setPlainText(str(round(1-prop,4)*100)+"%")
                    self.supportingValue.setPlainText(str(round(prop,4)*100)+"%")

        # set height
        height = 15+ self.valName.boundingRect().height() + self.header.boundingRect().height()
        if str(self.supportingValName.toPlainText()) != "":
            height+= self.supportingValName.boundingRect().height()

        # set width
        width = 20+max([self.header.boundingRect().width()+2+self.headerValue.boundingRect().width(),
                  self.valName.boundingRect().width()+2+self.value.boundingRect().width(),
                  self.supportingValName.boundingRect().width()+2+self.supportingValue.boundingRect().width()])

        # if bubble wants to jump of the canvas, better catch it !
        selOffset = 20
        xTemp, yTemp = x+selOffset, y-selOffset-height
        while not self.canvas.onCanvas(xTemp,yTemp) or not self.canvas.onCanvas(xTemp,yTemp+height) or not self.canvas.onCanvas(xTemp+width,yTemp) or not self.canvas.onCanvas(xTemp+width,yTemp+height):
            if yTemp == y-selOffset-height and not xTemp <= x-selOffset-width:
                xTemp-=1
            elif xTemp <= x-selOffset-width and not yTemp >= y+selOffset:
                yTemp+=1
            elif yTemp >= y+selOffset and not xTemp >= x+selOffset:
                xTemp+=1
            elif xTemp>= x+selOffset and not yTemp<y-selOffset-height+2:
                yTemp-=1
            else:
                break

        x,y = xTemp, yTemp

        # set coordinates
        self.setRect(x,y,width+2, height+2)

        # header
        self.header.setPos(x+2,y+2)
        self.headerValue.setPos(x+width-4, y+2)

        #line
        self.splitLine.setLine(x, y+4+self.header.boundingRect().height(), x+width, y+4+self.header.boundingRect().height())

        # values
        self.valName.setPos(x+3, y+7+self.header.boundingRect().height())
        self.value.setPos(x+width-4, y+7+self.header.boundingRect().height())
        self.supportingValName.setPos(x+3, y+10+self.header.boundingRect().height()+self.valName.boundingRect().height())
        self.supportingValue.setPos(x+width-4, y+10+self.header.boundingRect().height()+self.valName.boundingRect().height())

        #return false if position is at zero and alignment is centered
        if round(points,3) == 0.0 and self.canvas.parent.alignType == 1:
            return False
        return True

    def setZAll(self, z):
        self.setZValue(z)
        self.header.setZValue(z+1)
        self.splitLine.setZValue(z+1)
        self.headerValue.setZValue(z+1)
        self.valName.setZValue(z+1)
        self.value.setZValue(z+1)
        self.supportingValName.setZValue(z+1)
        self.supportingValue.setZValue(z+1)

    def showAll(self):
        self.show()
        self.splitLine.show()
        self.header.show()
        self.headerValue.show()
        self.valName.show()
        self.value.show()
        if str(self.supportingValName.toPlainText()) != "":
            self.supportingValName.show()
            self.supportingValue.show()

    def hideAll(self):
        self.hide()
        self.header.hide()
        self.splitLine.hide()
        self.headerValue.hide()
        self.valName.hide()
        self.value.hide()
        self.supportingValName.hide()
        self.supportingValue.hide()


# Attribute value selector -- a small circle
class AttValueMarker(QGraphicsEllipseItem):
    def __init__(self, attribute, canvas, z=50):
        self.r = 5
        apply(QGraphicsEllipseItem.__init__,(self,0,0,2*self.r,2*self.r,None,canvas))
        
        #self.canvas = canvas
        self.setZValue(z)
        self.setBrush(QBrush(Qt.blue))
        self.name=""
        #self.borderCircle = QCanvasEllipse(15,15,canvas)
        #self.borderCircle.setBrush(QBrush(Qt.red))
        #self.borderCircle.setZValue(z-1)
        self.descriptor = Descriptor(canvas, attribute, z+1)
        self.hide()

    def x(self):
        return QGraphicsEllipseItem.x(self)+self.r
    
    def y(self):
        return QGraphicsEllipseItem.y(self)+self.r

    def setPos(self, x, y):
        QGraphicsEllipseItem.setPos(self, x-self.r, y-self.r)
        #self.borderCircle.setX(x)
        #self.borderCircle.setY(y)
        if not self.descriptor.drawAll(x,y):
            brush = QBrush(self.brush().color(), Qt.Dense4Pattern)
            #brush.setStyle()
            self.setBrush(brush)
        else:
            self.setBrush(QBrush(self.brush().color()))

    def showSelected(self):
        #self.borderCircle.show()
        self.setBrush(QBrush(QColor(253,151,51), self.brush().style()))
<<<<<<< HEAD
#        if self.canvas().parent.bubble:
        self.descriptor.showAll()
        
=======
        if self.scene().parent.bubble:
            self.descriptor.showAll()

>>>>>>> ac0cfa89
    def hideSelected(self):
        #self.borderCircle.hide()
        self.setBrush(QBrush(Qt.blue, self.brush().style()))
        self.descriptor.hideAll()


# ####################################################################
# Single Attribute Value
# ####################################################################
class AttValue:
    def __init__(self, name, betaValue, error=0, showErr=False, over=True, lineWidth = 0, markerWidth = 2, enable = True):
        self.name = name
        self.betaValue = betaValue
        self.error = error
        self.showErr = showErr
        self.enable = enable
        self.hideAtValue = False
        self.over = over
        self.lineWidth = lineWidth
        self.markerWidth = markerWidth
        self.attCreation = True # flag shows that vanvas object have to be created first

    def destroy(self):
        if not self.attCreation:
            self.hide()

    def setCreation(self, canvas):
        self.text = OWQCanvasFuncts.OWCanvasText(canvas, self.name, alignment = Qt.AlignCenter, show = 0)
        self.labelMarker = OWQCanvasFuncts.OWCanvasLine(canvas, 0, 0, 1, 1, penWidth = self.markerWidth, show = 0)
        self.histogram = OWQCanvasFuncts.OWCanvasLine(canvas, 0, 0, 1, 1, penColor = QColor(140,140,140), penWidth = 7, z = HISTOGRAM_Z, show = 0)
        self.errorLine = OWQCanvasFuncts.OWCanvasLine(canvas, 0, 0, 1, 1, penColor = QColor(25,25,255), penWidth = 1, z = SE_Z, show = 0)
        self.attCreation = False

    def hide(self):
        self.text.hide()
        self.labelMarker.hide()
        self.errorLine.hide()

    def paint(self, canvas, rect, mapper):
        def errorCollision(line,z=SE_Z):
            col = filter(lambda x:x.zValue()==z,line.collidingItems())
            if len(col)>0:
                return True
            return False

        if self.attCreation:
            self.setCreation(canvas)
        self.text.setPos(self.x, self.text.y())
        if self.enable:
            lineLength = canvas.fontSize/2
            canvasLength = 0
            if canvas.parent.histogram and isinstance(canvas, BasicNomogram):
                canvasLength = 2+self.lineWidth*canvas.parent.histogram_size
            if self.over:
                self.text.setPos(self.x, rect.bottom()-4*canvas.fontSize/3)
                self.labelMarker.setLine(self.x, rect.bottom(), self.x, rect.bottom()+lineLength)
                self.histogram.setLine(self.x, rect.bottom(), self.x, rect.bottom()+canvasLength)
            else:
                self.text.setPos(self.x, rect.bottom()+4*canvas.fontSize/3)
                self.labelMarker.setLine(self.x, rect.bottom(), self.x, rect.bottom()-lineLength)
                self.histogram.setLine(self.x, rect.bottom(), self.x, rect.bottom()-canvasLength)
            if not self.hideAtValue:
                self.text.show()
            else:
                self.text.hide()
            if canvas.parent.histogram:
                self.histogram.show()
#            else:
#                self.histogram.hide()
        # if value is disabled, draw just a symbolic line
        else:
            self.labelMarker.setLine(self.x, rect.bottom(), self.x, rect.bottom()+canvas.fontSize/4)
            self.text.hide()

        # show confidence interval
        if self.showErr:
            self.low_errorX = max(self.low_errorX, 0)
            self.high_errorX = min(self.high_errorX, canvas.size().width())
            if self.low_errorX == 0 and self.high_errorX == canvas.size().width():
                self.errorLine.setPen(QPen(self.errorLine.pen().color(),self.errorLine.pen().width(),Qt.DotLine))
            else:
                self.errorLine.setPen(QPen(self.errorLine.pen().color(), self.errorLine.pen().width()))

            if self.over:
                add = 2
                n=0
                self.errorLine.setLine(self.low_errorX, rect.bottom()+add, self.high_errorX , rect.bottom()+add)
                while errorCollision(self.errorLine):
                    n=n+1
                    if add>0:
                        add = -add
                    else:
                        add =  -add + 2
                    self.errorLine.setLine(self.low_errorX, rect.bottom()+add, self.high_errorX , rect.bottom()+add)
            else:
                add = -2
                self.errorLine.setLine(self.low_errorX, rect.bottom()+add, self.high_errorX , rect.bottom()+add)
                while errorCollision(self.errorLine):
                    if add<0:
                        add = -add
                    else:
                        add = -add - 2
                    self.errorLine.setLine(self.low_errorX, rect.bottom()+add, self.high_errorX , rect.bottom()+add)
            self.errorLine.show()
        self.labelMarker.show()

    def toString(self):
        return self.name, "beta =", self.betaValue


# ####################################################################
# Normal attribute - 1d
# ####################################################################
# This is a base class for representing all different possible attributes in nomogram.
# Use it only for discrete/non-ordered values
class AttrLine:
    def __init__(self, name, canvas):
        self.name = name
        self.attValues = []
        self.minValue = self.maxValue = 0
        self.selectedValue = None
        self.initialize(canvas)

    def addAttValue(self, attValue):
        if len(self.attValues)==0:
            self.minValue = attValue.betaValue
            self.maxValue = attValue.betaValue
        else:
            self.minValue = min(self.minValue, attValue.betaValue)
            self.maxValue = max(self.maxValue, attValue.betaValue)
        self.attValues.append(attValue)

    def getHeight(self, canvas):
        return canvas.parent.verticalSpacing

    # Find the closest (selectable) point to mouse-clicked one.
    def updateValueXY(self, x, y):
        oldSelect = self.selectedValue
        minXDiff = 50
        minYDiff = 50
        minAbs = 100
        for xyCanvas in self.selectValues:
            if (abs(x-xyCanvas[0]) + abs(y-xyCanvas[1]))<minAbs:
                self.selectedValue = xyCanvas
                minYDiff = abs(y-xyCanvas[1])
                minXDiff = abs(x-xyCanvas[0])
                minAbs = minYDiff + minXDiff
        if oldSelect == self.selectedValue:
            return False
        else:
            self.marker.setPos(self.selectedValue[0], self.selectedValue[1])
            return True

    # Update position of the marker!
    # This is usualy necessary after changing types of nomogram, for example left-aligned to center-aligned.
    # In this situations selected beta should stay the same, but x an y of the marker must change!
    def updateValue(self):
        if not self.selectedValue:
            return
        beta = self.selectedValue[2]
        minBetaDiff = 1
        for xyCanvas in self.selectValues:
            if abs(beta-xyCanvas[2])<minBetaDiff:
                self.selectedValue = xyCanvas
                minBetaDiff = abs(beta-xyCanvas[2])
        self.marker.setPos(self.selectedValue[0], self.selectedValue[1])

    def initialize(self, canvas):
        def createText(name):
            return OWQCanvasFuncts.OWCanvasText(canvas, name, bold = 1, show = 0)

        if type(self.name) == str:
            self.label = [createText(self.name)]
        else:
            self.label = [createText(n) for n in self.name]
        self.line = OWQCanvasFuncts.OWCanvasLine(canvas, 0, 0, 1, 1, show = 0)

        # create blue probability marker
        self.marker = AttValueMarker(self, canvas, 50)

    def drawAttributeLine(self, canvas, rect, mapper):
        atValues_mapped, atErrors_mapped, min_mapped, max_mapped = mapper(self, error_factor = norm_factor(1-((1-float(canvas.parent.confidence_percent)/100.)/2.))) # return mapped values, errors, min, max --> mapper(self)
        for l_i,l in enumerate(self.label):
            l.setPos(1, rect.bottom()-(1-l_i)*canvas.fontSize+l_i*canvas.fontSize/3)

        # draw attribute line
        self.line.setLine(min_mapped, rect.bottom(), max_mapped, rect.bottom())
        zero = 0
        if len([at.betaValue for at in self.attValues]) == 0:
            return
        if min([at.betaValue for at in self.attValues])>0:
            zero = min([at.betaValue for at in self.attValues])
        if max([at.betaValue for at in self.attValues])<0:
            zero = max([at.betaValue for at in self.attValues])
        self.selectValues = [[mapper.mapBeta(zero, self), rect.bottom(), zero]]
        if not self.selectedValue:
            self.selectedValue = self.selectValues[0]

    def paint(self, canvas, rect, mapper):
##        self.label.setPlainText(self.name)
        atValues_mapped, atErrors_mapped, min_mapped, max_mapped = mapper(self, error_factor = norm_factor(1-((1-float(canvas.parent.confidence_percent)/100.)/2.))) # return mapped values, errors, min, max --> mapper(self)

        self.drawAttributeLine(canvas, rect, mapper)
        # draw attributes
        val = self.attValues

        # draw values
        for i in range(len(val)):
            # check attribute name that will not cover another name
            val[i].x = atValues_mapped[i]
            val[i].high_errorX = atErrors_mapped[i][1]
            val[i].low_errorX = atErrors_mapped[i][0]
            if canvas.parent.confidence_check and val[i].error>0:
                val[i].showErr = True
            else:
                val[i].showErr = False

            val[i].hideAtValue = False
            val[i].over = True
            val[i].paint(canvas, rect, mapper)

            #find suitable value position
            for j in range(i):
                #if val[j].over and val[j].enable and abs(atValues_mapped[j]-atValues_mapped[i])<(len(val[j].name)*canvas.fontSize/4+len(val[i].name)*canvas.fontSize/4):
                if val[j].over and val[j].enable and not val[j].hideAtValue and val[j].text.collidesWithItem(val[i].text):
                    val[i].over = False
            if not val[i].over:
                val[i].paint(canvas, rect, mapper)
                for j in range(i):
                    if not val[j].over and val[j].enable and not val[j].hideAtValue and val[j].text.collidesWithItem(val[i].text):
                        val[i].hideAtValue = True
                if val[i].hideAtValue:
                    val[i].paint(canvas, rect, mapper)
            self.selectValues.append([atValues_mapped[i], rect.bottom(), val[i].betaValue])

        atLine = AttrLine("marker", canvas)
        d = 5*(self.maxValue-self.minValue)/max((max_mapped-min_mapped),aproxZero)
        for xc in numpy.arange(self.minValue, self.maxValue+d, max(d, aproxZero)):
            atLine.addAttValue(AttValue("", xc))

        markers_mapped, mark_errors_mapped, markMin_mapped, markMax_mapped = mapper(atLine)
        for mar in range(len(markers_mapped)):
            xVal = markers_mapped[mar]
            if filter(lambda x: abs(x[0]-xVal)<4, self.selectValues) == [] and xVal<max_mapped:
                self.selectValues.append([xVal, rect.bottom(), atLine.attValues[mar].betaValue])

        self.updateValue()
        if max_mapped - min_mapped > 5.0:
            self.line.show()
        [l.show() for l in self.label]

    # some supplementary methods for 2d presentation
    # draw bounding box around cont. attribute
    def drawBox(self, min_mapped, max_mapped, rect):
        # draw box
        self.box.setRect(min_mapped, rect.top()+rect.height()/8, max_mapped-min_mapped, rect.height()*7/8)

        # show att. name
##        self.label.setPlainText(self.name)
        for l_i,l in enumerate(self.label):
            l.setPos(min_mapped, rect.top()+(l_i+1)*rect.height()/8)

    # draws a vertical legend on the left side of the bounding box
    def drawVerticalLabel(self, attLineLabel, min_mapped, mapped_labels, canvas):
        for at in range(len(attLineLabel.attValues)):
            # draw value
            a = self.contLabel[at]
            a.setPos(min_mapped-5, mapped_labels[at]-canvas.fontSize/2)
            if attLineLabel.attValues[at].enable:
                a.marker.setLine(min_mapped-2, mapped_labels[at], min_mapped+2, mapped_labels[at])
                a.show()
            # if value is disabled, draw just a symbolic line
            else:
                a.marker.setLine(min_mapped-1, mapped_labels[at], min_mapped+1, mapped_labels[at])
            a.marker.show()

    #finds proportionally where zero value is
    def findZeroValue(self):
        maxPos,zero = 1,0
        while self.attValues[maxPos].betaValue!=0 and self.attValues[maxPos-1].betaValue!=0 and self.attValues[maxPos].betaValue/abs(self.attValues[maxPos].betaValue) == self.attValues[maxPos-1].betaValue/abs(self.attValues[maxPos-1].betaValue):
            maxPos+=1
            if maxPos == len(self.attValues):
                maxPos-=1
                zero = self.attValues[maxPos].betaValue
                break
        if not self.attValues[maxPos].betaValue == self.attValues[maxPos-1].betaValue:
            return ((zero-self.attValues[maxPos-1].betaValue)/(self.attValues[maxPos].betaValue - self.attValues[maxPos-1].betaValue),maxPos,zero)
        else:
            return (zero,maxPos,zero)


    # string representation of attribute
    def toString(self):
        return self.name + str([at.toString() for at in self.attValues])


# ####################################################################
# Continuous attribute in 2d
# ####################################################################
class AttrLineCont(AttrLine):
    def __init__(self, name, canvas):
        AttrLine.__init__(self, name, canvas)

        # continuous attributes
        self.cAtt = None
        self.box = OWQCanvasFuncts.OWCanvasRectangle(canvas, pen = QPen(Qt.DotLine), show = 0)
        self.contValues = []
        self.contLabel = []

    def getHeight(self, canvas):
        if canvas.parent.contType == 1:
            return canvas.parent.verticalSpacingContinuous
        return AttrLine.getHeight(self, canvas)

    # initialization before 2d paint
    def initializeBeforePaint(self, canvas):
        [l.scene().removeItem(l) for l in self.contLabel]
        self.atNames = AttrLine(self.name, canvas)
        for at in self.attValues:
            self.atNames.addAttValue(AttValue(at.name, float(at.name)))
        verticalRect = QRect(0, 0, self.getHeight(canvas), self.getHeight(canvas))
        verticalMapper = Mapper_Linear_Fixed(self.atNames.minValue, self.atNames.maxValue, verticalRect.left()+verticalRect.width()/4, verticalRect.right(), maxLinearValue = self.atNames.maxValue, minLinearValue = self.atNames.minValue)
        label = verticalMapper.getHeaderLine(canvas, QRect(0,0,self.getHeight(canvas), self.getHeight(canvas)))
        self.contLabel=[]
        for val in label.attValues:
            # draw value
            a = OWQCanvasFuncts.OWCanvasText(canvas, val.name, alignment = Qt.AlignRight, show = 0)
            a.marker = OWQCanvasFuncts.OWCanvasLine(canvas, z = 5, show = 0)
            self.contLabel.append(a)

        #line objects
        if len(self.contValues) == 0:
            for at in self.attValues:
                a = OWQCanvasFuncts.OWCanvasLine(canvas, penWidth = at.lineWidth, show = 0)
                a.upperSE = OWQCanvasFuncts.OWCanvasLine(canvas, penColor = Qt.blue, penWidth = 0, show = 0)
                a.lowerSE = OWQCanvasFuncts.OWCanvasLine(canvas, penColor = Qt.blue, penWidth = 0, show = 0)
                self.contValues.append(a)

                # for 1d cont space
                at.setCreation(canvas)


    def paint(self, canvas, rect, mapper):
##        self.label.setText(self.name)
        atValues_mapped, atErrors_mapped, min_mapped, max_mapped = mapper(self, error_factor = norm_factor(1-((1-float(canvas.parent.confidence_percent)/100.)/2.))) # return mapped values, errors, min, max --> mapper(self)

        self.drawAttributeLine(canvas, rect, mapper)

        # continuous attributes are handled differently
        self.cAtt = self.shrinkSize(canvas, rect, mapper)
        atValues_mapped, atErrors_mapped, min_mapped, max_mapped = mapper(self.cAtt) # return mapped values, errors, min, max --> mapper(self)
        val = self.cAtt.attValues
        for i in range(len(val)):
            # check attribute name that will not cover another name
            val[i].x = atValues_mapped[i]
            val[i].paint(canvas, rect, mapper)
            for j in range(i):
                if val[j].over==val[i].over and val[j].enable and val[i].text.collidesWithItem(val[j].text):
                    val[i].enable = False
            if not val[i].enable:
                val[i].paint(canvas, rect, mapper)
            self.selectValues.append([atValues_mapped[i], rect.bottom(), val[i].betaValue])

        atLine = AttrLine("marker", canvas)
        d = 5*(self.cAtt.maxValue-self.cAtt.minValue)/max(max_mapped-min_mapped,aproxZero)
        for xc in numpy.arange(self.cAtt.minValue, self.cAtt.maxValue+d, max(d, aproxZero)):
            atLine.addAttValue(AttValue("", xc))

        markers_mapped, mark_errors_mapped, markMin_mapped, markMax_mapped = mapper(atLine)
        for mar in range(len(markers_mapped)):
            xVal = markers_mapped[mar]
            if filter(lambda x: abs(x[0]-xVal)<4, self.selectValues) == [] and xVal<max_mapped:
                self.selectValues.append([xVal, rect.bottom(), atLine.attValues[mar].betaValue])

        self.updateValue()
        self.line.show()
        [l.show() for l in self.label]


    # create an AttrLine object from a continuous variable (to many values for a efficient presentation)
    def shrinkSize(self, canvas, rect, mapper):
        # get monotone subset of this continuous variable
        monotone_subsets, curr_subset = [],[]
        sign=1
        for at_i in range(len(self.attValues)):
            if at_i<len(self.attValues)-1 and sign*(self.attValues[at_i].betaValue-self.attValues[at_i+1].betaValue)>0:
                curr_subset.append(self.attValues[at_i])
                monotone_subsets.append(curr_subset)
                curr_subset = [self.attValues[at_i]]
                sign=-sign
            else:
                curr_subset.append(self.attValues[at_i])
        monotone_subsets.append(curr_subset)

        # create retAttr --> values in between can be easily calculated from first left and first right
        retAttr = AttrLine(self.name, canvas)
        for at in self.attValues:
            if at.betaValue == self.minValue or at.betaValue == self.maxValue:
                at.enable = True
                retAttr.addAttValue(at)
        curr_over = False

        # convert monotone subsets to nice step-presentation
        for m in monotone_subsets:
            if len(m)<2:
                continue
            curr_over = not curr_over
            maxValue = max(float(m[0].name), float(m[len(m)-1].name))
            minValue = min(float(m[0].name), float(m[len(m)-1].name))
            width = mapper.mapBeta(max(m[0].betaValue, m[len(m)-1].betaValue),self) - mapper.mapBeta(min(m[0].betaValue, m[len(m)-1].betaValue),self)
            curr_rect = QRect(rect.left(), rect.top(), width, rect.height())
            mapperCurr = Mapper_Linear_Fixed(minValue, maxValue, curr_rect.left(), curr_rect.right(), maxLinearValue = maxValue, minLinearValue = minValue)
            label = mapperCurr.getHeaderLine(canvas, curr_rect)
            for at in label.attValues:
                if at.betaValue>=minValue and at.betaValue<=maxValue:
                    for i in range(len(m)):
                        if i<(len(m)-1):
                            if float(m[i].name)<=at.betaValue and float(m[i+1].name)>=at.betaValue:
                                coeff = (at.betaValue-float(m[i].name))/max(float(m[i+1].name)-float(m[i].name),aproxZero)
                                retAttr.addAttValue(AttValue(str(at.betaValue),m[i].betaValue+coeff*(m[i+1].betaValue-m[i].betaValue)))
                                retAttr.attValues[len(retAttr.attValues)-1].over = curr_over

        return retAttr

    def paint2d(self, canvas, rect, mapper):
        self.initializeBeforePaint(canvas)
##        self.label.setText(self.name)

        # get all values tranfsormed with current mapper
        atValues_mapped, atErrors_mapped, min_mapped, max_mapped = mapper(self, error_factor = norm_factor(1-((1-float(canvas.parent.confidence_percent)/100.)/2.))) # return mapped values, errors, min, max --> mapper(self)

        # draw a bounding box
        self.drawBox(min_mapped, max_mapped, rect)

        #draw legend from real values
        verticalRect = QRect(rect.top(), rect.left(), rect.height(), rect.width())
        verticalMapper = Mapper_Linear_Fixed(self.atNames.minValue, self.atNames.maxValue, verticalRect.left()+verticalRect.width()/4, verticalRect.right(), maxLinearValue = self.atNames.maxValue, minLinearValue = self.atNames.minValue, inverse=True)
        label = verticalMapper.getHeaderLine(canvas, verticalRect)
        mapped_labels, error, min_lab, max_lab = verticalMapper(label) # return mapped values, errors, min, max --> mapper(self)
        self.drawVerticalLabel(label, min_mapped, mapped_labels, canvas)

        #create a vertical mapper
        atValues_mapped_vertical, atErrors_mapped_vertical, min_mapped_vertical, max_mapped_vertical = verticalMapper(self.atNames) # return mapped values, errors, min, max --> mapper(self)

        #find and select zero value (beta = 0)
        (propBeta,maxPos,zero) = self.findZeroValue()
        zeroValue = float(self.attValues[maxPos-1].name) + propBeta*(float(self.attValues[maxPos].name) - float(self.attValues[maxPos-1].name))
        self.selectValues = [[mapper.mapBeta(zero, self),verticalMapper.mapBeta(zeroValue, self.atNames), zero, zeroValue]]

        if not self.selectedValue:
            self.selectedValue = self.selectValues[0]

        # draw lines
        for i in range(len(atValues_mapped)-1):
            a = self.contValues[i]
            if canvas.parent.histogram:
                a.setPen(QPen(Qt.black, 1+self.attValues[i].lineWidth*canvas.parent.histogram_size))
            else:
                a.setPen(QPen(Qt.black, 2))
            #if self.attValues[i].lineWidth>0:
            a.setLine(atValues_mapped[i], atValues_mapped_vertical[i], atValues_mapped[i+1], atValues_mapped_vertical[i+1])
            a.upperSE.setLine(atErrors_mapped[i][0], atValues_mapped_vertical[i], atErrors_mapped[i+1][0], atValues_mapped_vertical[i+1])
            a.lowerSE.setLine(atErrors_mapped[i][1], atValues_mapped_vertical[i], atErrors_mapped[i+1][1], atValues_mapped_vertical[i+1])
            self.selectValues.append([atValues_mapped[i],atValues_mapped_vertical[i], self.attValues[i].betaValue, self.atNames.attValues[i].betaValue])


            # if distance between i and i+1 is large, add some select values.
            n = int(math.sqrt(math.pow(atValues_mapped[i+1]-atValues_mapped[i],2)+math.pow(atValues_mapped_vertical[i+1]-atValues_mapped_vertical[i],2)))/5-1
            self.selectValues = self.selectValues + [[atValues_mapped[i]+(float(j+1)/float(n+1))*(atValues_mapped[i+1]-atValues_mapped[i]),
                                          atValues_mapped_vertical[i]+(float(j+1)/float(n+1))*(atValues_mapped_vertical[i+1]-atValues_mapped_vertical[i]),
                                          self.attValues[i].betaValue+(float(j+1)/float(n+1))*(self.attValues[i+1].betaValue-self.attValues[i].betaValue),
                                          self.atNames.attValues[i].betaValue+(float(j+1)/float(n+1))*(self.atNames.attValues[i+1].betaValue-self.atNames.attValues[i].betaValue)] for j in range(n)]
            a.show()

            if canvas.parent.confidence_check:
                a.upperSE.show()
                a.lowerSE.show()
            else:
                a.upperSE.hide()
                a.lowerSE.hide()

        self.updateValue()
        self.box.show()
        [l.show() for l in self.label]



# ####################################################################
# Ordered attribute in 2d
# ####################################################################
class AttrLineOrdered(AttrLine):
    def __init__(self, name, canvas):
        AttrLine.__init__(self, name, canvas)

        # continuous attributes
        self.box = OWQCanvasFuncts.OWCanvasRectangle(canvas, pen = QPen(Qt.DotLine), show = 0)
        self.contValues = []
        self.contLabel = []

    def getHeight(self, canvas):
        if canvas.parent.contType == 1:
            return len(self.attValues)*canvas.parent.diff_between_ordinal+canvas.parent.diff_between_ordinal
        return AttrLine.getHeight(self, canvas)


    # initialization before 2d paint
    def initializeBeforePaint(self, canvas):
        [l.scene().removeItem(l) for l in self.contLabel]
        self.contLabel=[]
        for val in self.attValues:
            # draw value
            a = OWQCanvasFuncts.OWCanvasText(canvas, val.name, alignment = Qt.AlignRight, show = 0)
            a.marker = OWQCanvasFuncts.OWCanvasLine(canvas, z = 5, show = 0)
            self.contLabel.append(a)

        #line objects
        if len(self.contValues) == 0:
            for at in self.attValues:
                a = OWQCanvasFuncts.OWCanvasLine(canvas, lineWidth = at.lineWidth, show = 0)
                self.contValues.append(a)

                # for 1d cont space
                at.setCreation(canvas)


    def getVerticalCoordinates(self, rect, val):
        return rect.bottom() - val.verticalDistance

    def paint2d_fixedDistance(self, canvas, rect, mapper):
        d = canvas.parent.diff_between_ordinal/2
        for at in self.attValues:
            at.verticalDistance = d
            d += canvas.parent.diff_between_ordinal

        # get all values tranfsormed with current mapper
        atValues_mapped, atErrors_mapped, min_mapped, max_mapped = mapper(self) # return mapped values, errors, min, max --> mapper(self)

        mapped_labels = [self.getVerticalCoordinates(rect,v)-canvas.fontSize/2 for v in self.attValues]
        self.drawVerticalLabel(self, min_mapped, mapped_labels, canvas)

        #find and select zero value (beta = 0)
        (propBeta,maxPos,zero) = self.findZeroValue()
        self.selectValues = [[mapper.mapBeta(zero, self),self.getVerticalCoordinates(rect, self.attValues[maxPos-1]), zero]]

        if not self.selectedValue:
            self.selectedValue = self.selectValues[0]

        # draw lines
        for i in range(len(atValues_mapped)):
            a = self.contValues[i]
            if canvas.parent.histogram:
                a.setPen(QPen(Qt.black, 1+self.attValues[i].lineWidth*canvas.parent.histogram_size))
            else:
                a.setPen(QPen(Qt.black, 2))
            a.setLine(atValues_mapped[i], self.getVerticalCoordinates(rect, self.attValues[i])-canvas.parent.diff_between_ordinal/2, atValues_mapped[i], self.getVerticalCoordinates(rect, self.attValues[i])+canvas.parent.diff_between_ordinal/2)
            self.selectValues.append([atValues_mapped[i],self.getVerticalCoordinates(rect, self.attValues[i]), self.attValues[i].betaValue])
            if i < len(atValues_mapped)-1:
                a.connection = OWQCanvasFuncts.OWCanvasLine(canvas, pen = QPen(Qt.DotLine), show = 0)
                a.connection.setLine(atValues_mapped[i],
                                       self.getVerticalCoordinates(rect, self.attValues[i])-canvas.parent.diff_between_ordinal/2,
                                       atValues_mapped[i+1],
                                       self.getVerticalCoordinates(rect, self.attValues[i])-canvas.parent.diff_between_ordinal/2)
                a.connection.show()
            # if distance between i and i+1 is large, add some select values.
            x1 = atValues_mapped[i]
            y1 = self.getVerticalCoordinates(rect, self.attValues[i])-canvas.parent.diff_between_ordinal/2
            x2 = atValues_mapped[i]
            y2 = self.getVerticalCoordinates(rect, self.attValues[i])+canvas.parent.diff_between_ordinal/2

            n = int(y2-y1)/5-1
            self.selectValues = self.selectValues + [[x1, y1+(float(j+1)/float(n+1))*(y2-y1), self.attValues[i].betaValue] for j in range(n)]
            a.show()


    def paint2d(self, canvas, rect, mapper):
        self.initializeBeforePaint(canvas)

        # get all values tranfsormed with current mapper
        atValues_mapped, atErrors_mapped, min_mapped, max_mapped = mapper(self) # return mapped values, errors, min, max --> mapper(self)

        # draw a bounding box
        self.drawBox(min_mapped, max_mapped+1, rect)

        # if fixedDistance:
        self.paint2d_fixedDistance(canvas, rect, mapper)


        self.updateValue()
        self.box.show()
        [l.show() for l in self.label]


# ####################################################################
# Header CANVAS
# ####################################################################
class BasicNomogramHeader(QGraphicsScene):
    def __init__(self, nomogram, parent):
        QGraphicsScene.__init__(self, parent)
        self.initVars(nomogram, parent)

    def initVars(self, nomogram, parent):
        self.fontSize = parent.fontSize
        self.headerAttrLine = None
        self.nomogram = nomogram
        self.parent = parent

    def destroy_and_init(self, nomogram, parent):
        self.destroy()
        self.initVars(nomogram, parent)

    def destroy(self):
        for item in self.items():
            if hasattr(item, "attribute"):
                item.attribute = None
            self.removeItem(item)

    def paintHeader(self, rect, mapper):
        self.headerAttrLine = mapper.getHeaderLine(self, rect)
        self.headerAttrLine.name = self.nomogram.parent.pointsName[self.nomogram.parent.yAxis]
        self.headerAttrLine.paint(self, rect, mapper)
#        self.resize(self.nomogram.pright, rect.height()+16)
        self.update()


# ####################################################################
# FOOTER CANVAS, sum and probability
# ####################################################################
class BasicNomogramFooter(QGraphicsScene):
    def __init__(self, nomogram, parent):
        QGraphicsScene.__init__(self, parent)
        self.initVars(nomogram, parent)

    def onCanvas(self, x, y):
        if x > self.width() or y > self.height(): return 0
        else: return 1

    def initVars(self, nomogram, parent):
        self.fontSize = parent.fontSize
        self.headerAttrLine = None
        self.nomogram = nomogram
        self.footer = None
        self.footerPercent = None
        self.parent = parent
        if self.parent.cl:
            self.footerPercentName = "P(%s=\"%s\")" % (self.parent.cl.domain.classVar.name,self.parent.cl.domain.classVar.values[self.parent.TargetClassIndex])
        else:
            self.footerPercentName = ""
        self.connectedLine = OWQCanvasFuncts.OWCanvasLine(self, penColor = Qt.blue, show = 0)
        self.errorLine = OWQCanvasFuncts.OWCanvasLine(self, pen = QPen(Qt.blue, 3), show = 0, z = 100)

        self.errorPercentLine = OWQCanvasFuncts.OWCanvasLine(self, show = 0)
        self.leftArc = OWQCanvasFuncts.OWCanvasEllipse(self, pen = QPen(Qt.blue, 3), z = 100, show = 0)
        self.rightArc = OWQCanvasFuncts.OWCanvasEllipse(self, pen = QPen(Qt.blue, 3), z = 100, show = 0)
        self.leftPercentArc = OWQCanvasFuncts.OWCanvasEllipse(self, pen = QPen(Qt.blue, 3), z = 100, show = 0)
        self.rightPercentArc = OWQCanvasFuncts.OWCanvasEllipse(self, pen = QPen(Qt.blue, 3), z = 100, show = 0)
        self.cilist = [self.errorLine, self.errorPercentLine, self.leftArc, self.rightArc, self.leftPercentArc, self.rightPercentArc]

        self.linkFunc = self.logit
        self.invLinkFunc = self.invLogit

    def destroy_and_init(self, nomogram, parent):
        for item in self.items():
            if hasattr(item, "attribute"):
                item.attribute = None
            self.removeItem(item)

        self.initVars(nomogram, parent)

    def logit(self, val):
            return math.exp(val)/(1+math.exp(val))
    
    def invLogit(self, p):    
        return math.log(p/max(1-p,aproxZero))

    def convertToPercent(self, atLine):
        minPercent = self.linkFunc(atLine.minValue)#math.exp(atLine.minValue)/(1+math.exp(atLine.minValue))
        maxPercent = self.linkFunc(atLine.maxValue)#math.exp(atLine.maxValue)/(1+math.exp(atLine.maxValue))

        percentLine = AttrLine(atLine.name, self)
        percentList = filter(lambda x:x>minPercent and x<maxPercent,numpy.arange(0, maxPercent+0.1, 0.05))
        for p in percentList:
            if int(10*p) != round(10*p,1) and not p == percentList[0] and not p==percentList[len(percentList)-1]:
                percentLine.addAttValue(AttValue(" "+str(p)+" ", self.invLinkFunc(p), markerWidth = 1, enable = False))
            else:
                percentLine.addAttValue(AttValue(" "+str(p)+" ", self.invLinkFunc(p), markerWidth = 1))
        return percentLine


    def paintFooter(self, rect, alignType, yAxis, mapper):
        # set height for each scale
        height = rect.height()/3

        # get min and maximum sum, min and maximum beta
        # min beta <--> min sum! , same for maximum
        maxSum = minSum = maxSumBeta = minSumBeta = 0
        for at in self.nomogram.attributes:
            maxSum += mapper.getMaxValue(at)
            minSum += mapper.getMinValue(at)
            maxSumBeta += at.maxValue
            minSumBeta += at.minValue

        # add constant to betas!
        maxSumBeta += self.nomogram.constant.betaValue
        minSumBeta += self.nomogram.constant.betaValue

        # show only reasonable values
        k = (maxSum-minSum)/max((maxSumBeta-minSumBeta),aproxZero)
        if maxSumBeta>4:
            maxSum = (4 - minSumBeta)*k + minSum
            maxSumBeta = 4
        if minSumBeta>3:
            minSum = (3 - minSumBeta)*k + minSum
            minSumBeta = 3
        if minSumBeta<-4:
            minSum = (-4 - minSumBeta)*k + minSum
            minSumBeta = -4
        if maxSumBeta<-3:
            maxSum = (-3 - minSumBeta)*k + minSum
            maxSumBeta = -3

        # draw continous line with values from min and max sum (still have values!)
        self.m = Mapper_Linear_Fixed(minSumBeta, maxSumBeta, rect.left(), rect.right(), maxLinearValue = maxSum, minLinearValue = minSum)
        if self.footer:
            for item in self.items():
                self.removeItem(item)
            #self.footer.destroy()
        self.footer = self.m.getHeaderLine(self, QRect(rect.left(), rect.top(), rect.width(), height))
        self.footer.name = self.nomogram.parent.totalPointsName[self.nomogram.parent.yAxis]

        self.footer.paint(self, QRect(rect.left(), rect.top(), rect.width(), height), self.m)

        # continous line convert to percent and draw accordingly (minbeta = minsum)
        #if self.footerPercent:
        #    self.footerPercent.destroy()

        self.footerPercent = self.convertToPercent(self.footer)

        # create a mapper for footer, BZ CHANGE TO CONSIDER THE TARGET
        self.footerPercent.name = self.footerPercentName
        self.footerPercent.paint(self, QRect(rect.left(), rect.top()+height, rect.width(), 2*height), self.m)

#        self.resize(self.nomogram.pright, rect.height()+30)
        self.update()

    def updateMarkers(self):
        # finds neares beta; use only discrete data
        def getNearestAtt(selectedBeta, at):
            nearestLeft = filter(lambda x: x.betaValue == max([v.betaValue for v in filter(lambda x: x.betaValue <= selectedBeta, at.attValues)]) ,at.attValues)[0]
            nearestRight = filter(lambda x: x.betaValue == min([v.betaValue for v in filter(lambda x: x.betaValue >= selectedBeta, at.attValues)]) ,at.attValues)[0]
            return (nearestLeft, nearestRight)

        sum = self.nomogram.constant.betaValue
        for at in self.nomogram.attributes:
            sum += at.selectedValue[2]

        variance = math.pow(self.nomogram.constant.error,2)
        for at in self.nomogram.attributes:
#            if not isinstance(at, AttrLineCont):
            if at.selectedValue[2] == 0.0 and self.parent.alignType == 1:
                continue
            (nleft, nright) = getNearestAtt(at.selectedValue[2], at)
            if nright.betaValue>nleft.betaValue:
                prop = (at.selectedValue[2]-nleft.betaValue)/(nright.betaValue-nleft.betaValue)
            else:
                prop = 0
            if prop == 0:
                variance += math.pow(nleft.error, 2)
            elif prop == 1:
                variance += math.pow(nright.error, 2)
            else:
                variance += math.pow(nleft.error, 2)*(1-prop)
                variance += math.pow(nright.error, 2)*prop

        standard_error = math.sqrt(variance)

        ax=self.m.mapBeta(sum, self.footer)
        # get CI
        ax_maxError = self.m.mapBeta(sum+standard_error*norm_factor(1-((1-float(self.parent.confidence_percent)/100.)/2.)), self.footer)
        ax_minError = self.m.mapBeta(sum-standard_error*norm_factor(1-((1-float(self.parent.confidence_percent)/100.)/2.)), self.footer)
        self.leftArc.setRect(ax_minError, self.footer.marker.y()+10, 10, 10)
        self.leftArc.setStartAngle(0)
        self.leftArc.setSpanAngle(180*16)
        self.leftArc.setBrush(QBrush(Qt.blue))

        self.rightArc.setRect(ax_maxError-10, self.footer.marker.y()-5, 10, 10)
        self.rightArc.setStartAngle(90*16)
        self.rightArc.setSpanAngle(-90*16)
        self.leftPercentArc.setRect(ax_minError, self.footerPercent.marker.y()-5, 10, 10)
        self.leftPercentArc.setStartAngle(90*16)
        self.leftPercentArc.setSpanAngle(180*16)
        self.rightPercentArc.setRect(ax_maxError-10, self.footerPercent.marker.y()-5, 10, 10)
        self.rightPercentArc.setStartAngle(90*16)
        self.rightPercentArc.setSpanAngle(-90*16)

        axPercentMin=self.m.mapBeta(self.footerPercent.minValue, self.footer)
        axPercentMax=self.m.mapBeta(self.footerPercent.maxValue, self.footer)
        axMin=self.m.mapBeta(self.footer.minValue, self.footer)
        axMax=self.m.mapBeta(self.footer.maxValue, self.footer)

        ax = max(ax, axMin)
        ax = min(ax, axMax)
        self.errorLine.setLine(ax_minError, self.footer.marker.y(), ax_maxError, self.footer.marker.y())
        ax_minError = min(ax_minError, axPercentMax)
        ax_minError = max(ax_minError, axPercentMin)
        ax_maxError = min(ax_maxError, axPercentMax)
        ax_maxError = max(ax_maxError, axPercentMin)

        self.errorPercentLine.setLine(ax_minError, self.footerPercent.marker.y(), ax_maxError, self.footerPercent.marker.y())
        #self.errorPercentLine.show()

        self.footer.selectedValue = [ax,self.footer.marker.y(),self.m.mapBetaToLinear(sum, self.footer)]
        self.footer.marker.setPos(ax, self.footer.marker.y())

        if ax>axPercentMax:
            ax=axPercentMax
        if ax<axPercentMin:
            ax=axPercentMin
        self.footerPercent.selectedValue = [ax,self.footer.marker.y(),1/(1+math.exp(-sum))]
        self.footerPercent.marker.setPos(ax, self.footerPercent.marker.y())

        if self.parent.probability:
            self.footer.marker.show()
            self.footerPercent.marker.show()
            if self.footer.marker.x() == self.footerPercent.marker.x():
                self.connectedLine.setLine(self.footer.marker.x(), self.footer.marker.y(), self.footerPercent.marker.x(), self.footerPercent.marker.y())
                self.connectedLine.show()
            else:
                self.connectedLine.hide()
            if self.parent.confidence_check:
                self.showCI()
            else:
                self.hideCI()
        self.update()

    def showCI(self):
        self.errorLine.show()
        self.errorPercentLine.show()

    def hideCI(self):
        self.errorLine.hide()
        self.errorPercentLine.hide()
        self.leftArc.hide()
        self.rightArc.hide()
        self.leftPercentArc.hide()
        self.rightPercentArc.hide()


# ####################################################################
# Main CANVAS
# ####################################################################
class BasicNomogram(QGraphicsScene):
    def __init__(self, parent, constant, *args):
        QGraphicsScene.__init__(self, parent)

        self.initVars(parent, constant)

        self.parent=parent
        self.header = BasicNomogramHeader(self, parent)
        self.footerCanvas = BasicNomogramFooter(self, parent)
        self.parent.header.setScene(self.header)
        self.parent.footer.setScene(self.footerCanvas)

    def onCanvas(self, x, y):
        if x > self.width() or y > self.height(): return 0
        else: return 1

    def initVars(self, parent, constant):
        self.attributes = []
        self.constant = constant
        self.minBeta = 0
        self.maxBeta = 0
        self.max_difference = 0

        self.fontSize = parent.fontSize
        self.zeroLine = OWQCanvasFuncts.OWCanvasLine(self, 0,0,100,100,pen = QPen(QBrush(Qt.black), 1, Qt.DotLine), show = 0, z = -10)


    def destroy_and_init(self, parent, constant):
        for item in self.items():
            if hasattr(item, "attribute"):
                item.attribute = None
            self.removeItem(item)

        self.header.destroy_and_init(self,parent)
        self.footerCanvas.destroy_and_init(self,parent)
        self.initVars(parent, constant)

    def addAttribute(self, attr):
        self.attributes.append(attr)
        if attr.minValue < self.minBeta:
            self.minBeta = attr.minValue
        if attr.maxValue > self.maxBeta:
            self.maxBeta = attr.maxValue
        if attr.maxValue-attr.minValue > self.max_difference:
            self.max_difference = attr.maxValue-attr.minValue

    def hideAllMarkers(self):
        for at in self.attributes:
            at.marker.hide()
        self.footerCanvas.footer.marker.hide()
        self.footerCanvas.footerPercent.marker.hide()
        self.footerCanvas.connectedLine.hide()
        self.footerCanvas.hideCI()
        self.update()
        self.footerCanvas.update()

    def showAllMarkers(self):
        for at in self.attributes:
            at.marker.show()
        self.footerCanvas.footer.marker.show()
        self.footerCanvas.footerPercent.marker.show()
        if self.parent.confidence_check:
            self.footerCanvas.showCI()
        if self.footerCanvas.footer.marker.x() == self.footerCanvas.footerPercent.marker.x():
            self.footerCanvas.connectedLine.setLine(self.footerCanvas.footer.marker.x(), self.footerCanvas.footer.marker.y(), self.footerCanvas.footerPercent.marker.x(), self.footerCanvas.footerPercent.marker.y())
            self.footerCanvas.connectedLine.show()
        self.update()
        self.footerCanvas.update()

    def paint(self, rect, mapper):
<<<<<<< HEAD
        self.zeroLine.setPoints(mapper.mapBeta(0, self.header.headerAttrLine), rect.top(), mapper.mapBeta(0, self.header.headerAttrLine), rect.bottom()-self.parent.verticalSpacing/2 + 25)
#        if self.parent.showBaseLine:
        self.zeroLine.show()
#        else:
#            self.zeroLine.hide()
=======
        self.zeroLine.setLine(mapper.mapBeta(0, self.header.headerAttrLine), rect.top(), mapper.mapBeta(0, self.header.headerAttrLine), rect.bottom()-self.parent.verticalSpacing/2 + 25)
        if self.parent.showBaseLine:
            self.zeroLine.show()
        else:
            self.zeroLine.hide()
>>>>>>> ac0cfa89
        curr_rect = QRect(rect.left(), rect.top(), rect.width(), 0)
        disc = False

        for at in self.attributes:
            if (isinstance(at, AttrLineCont) or isinstance(at, AttrLineOrdered)) and self.parent.contType == 1:
                if disc:
                    curr_rect = QRect(rect.left(), curr_rect.bottom()+20, rect.width(), at.getHeight(self))
                    disc=False
                else:
                    curr_rect = QRect(rect.left(), curr_rect.bottom(), rect.width(), at.getHeight(self))
                at.paint2d(self, curr_rect, mapper)
            else:
                disc = True
                curr_rect = QRect(rect.left(), curr_rect.bottom(), rect.width(), at.getHeight(self))
                at.paint(self, curr_rect, mapper)
                # if histograms are used, a larger rect is required
                if self.parent.histogram:
                    curr_rect.setHeight(at.getHeight(self)+self.parent.histogram_size)


    def setSizes(self, parent):
        def getBottom():
            bottom, lastAt = 0, None
            for at in self.attributes:
                if lastAt and self.parent.contType == 1 and isinstance(at, AttrLineCont) and not isinstance(lastAt, AttrLineCont):
                    bottom += 20
                if (isinstance(at, AttrLineCont) or isinstance(at, AttrLineOrdered)) and self.parent.contType == 1:
                    bottom += at.getHeight(self)
                else:
                    bottom += at.getHeight(self)
                    if self.parent.histogram:
                        bottom += self.parent.histogram_size
                lastAt = at
            return bottom

        self.pleft, self.pright, self.ptop, self.pbottom = 0, parent.graph.width() - 20, 0, self.parent.verticalSpacing
        self.pbottom += getBottom()

        #graph sizes
        self.gleft = 0
        for at in self.attributes:
            if not (self.parent.contType == 1 and isinstance(at, AttrLineCont)) and max([l.boundingRect().width() for l in at.label])>self.gleft:
                self.gleft = max([l.boundingRect().width() for l in at.label])
        t = OWQCanvasFuncts.OWCanvasText(self.footerCanvas, self.footerCanvas.footerPercentName, show = 0)
        if t.boundingRect().width()>self.gleft:
            self.gleft = t.boundingRect().width()

        #self.gleft = max(self.gleft, 100) # should really test footer width, and with of other lables
        self.gleft = max(self.gleft, 80)
        self.gleft +=20
        self.gright=self.pright-(self.pright-self.pleft)/10
        self.gtop = self.ptop + 10
        self.gbottom = self.pbottom - 10

        self.gwidth = self.gright-self.gleft
        self.gheight = self.gbottom - self.gtop

        if self.pbottom < parent.graph.height() - 30:
            self.pbottom = parent.graph.height() - 30


    def show(self):
        for item in self.items():
            item.hide()

        self.header.destroy_and_init(self,self.parent)
        self.footerCanvas.destroy_and_init(self,self.parent)

        self.setSizes(self.parent)
        self.setBackgroundBrush(QBrush(QColor(Qt.white)))
        #self.resize(self.pright, self.pbottom)

        curr_point = self.parent.verticalSpacing
        if self.parent.alignType == 0:
            if self.parent.yAxis == 0:
                self.mapper = Mapper_Linear_Left(self.max_difference,  self.gleft, self.gright)
            else:
                self.mapper = Mapper_Linear_Left(self.max_difference,  self.gleft, self.gright, maxLinearValue = self.max_difference)
        else:
            if self.parent.yAxis == 0:
                self.mapper = Mapper_Linear_Center(self.minBeta, self.maxBeta, self.gleft, self.gright)
            else:
                self.mapper = Mapper_Linear_Center(self.minBeta, self.maxBeta, self.gleft, self.gright, maxLinearValue = self.maxBeta, minLinearValue = self.minBeta)
        # draw HEADER and vertical line
        topRect=QRect(self.gleft, self.gtop, self.gwidth, 40)
        self.header.paintHeader(topRect, self.mapper)
        # draw nomogram
        middleRect=QRect(self.gleft, self.ptop, self.gwidth, self.gheight)
        self.paint(middleRect, self.mapper)
        # draw final line
        bottomRect=QRect(self.gleft, self.gtop, self.gwidth, 90)
        self.footerCanvas.paintFooter(bottomRect, self.parent.alignType, self.parent.yAxis, self.mapper)
        self.footerCanvas.updateMarkers()
        if self.parent.probability:
            self.showAllMarkers()
        self.update()

    def showBaseLine(self, show):
        if show:
            self.zeroLine.show()
        else:
            self.zeroLine.hide()
        self.update()

    def printOUT(self):
        print "Constant:", str(self.constant.betaValue)
        for a in self.attributes:
            print a.toString()

    def findAttribute(self, y):
        for at in self.attributes:
            if y>at.minCanvasY and y<at.maxCanvasY:
                return at
        return None

    def updateValues(self, x, y, obj):
        if obj.descriptor.attribute.updateValueXY(x, y):
            self.footerCanvas.updateMarkers()
            self.update()
            self.header.headerAttrLine.marker.setPos(obj.descriptor.attribute.marker.x(), self.header.headerAttrLine.marker.y())
            self.header.headerAttrLine.marker.show()
            self.header.update()

    def stopDragging(self):
        self.header.headerAttrLine.marker.hide()
        self.header.update()

    def size(self):
        return self.sceneRect() 


# ####################################################################
# CANVAS VIEWERS
# ####################################################################
class OWNomogramHeader(QGraphicsView):
    def __init__(self, canvas, mainArea):
        QGraphicsView.__init__(self,canvas, mainArea)
        self.setMouseTracking(True)
        self.viewport().setMouseTracking(True)
        self.mouseOverObject = None

    def resizeEvent(self, event):
        QGraphicsView.resizeEvent(self,event)
        self.setSceneRect(0, 0, self.width(), self.height())

    # ###################################################################
    # mouse is running around, perhaps Jerry is nearby ##################
    # or technically: user moved mouse ##################################
    def mouseMoveEvent(self, ev):
        if self.scene():
            items = filter(lambda ci: ci.zValue()==50, self.scene().items(QPointF(ev.pos())))
            if len(items)>0:
                if self.mouseOverObject:
                    self.mouseOverObject.hideSelected()
                self.mouseOverObject = items[0]
                self.mouseOverObject.showSelected()
                self.scene().update()
            elif self.mouseOverObject:
                self.mouseOverObject.hideSelected()
                self.mouseOverObject = None
                self.scene().update()


class OWNomogramGraph(QGraphicsView):
    def __init__(self, canvas, mainArea):
        QGraphicsView.__init__(self,canvas,mainArea)
        self.selectedObject = None
        self.mouseOverObject = None
        self.setMouseTracking(True)
        self.viewport().setMouseTracking(True)
        self.bDragging = False
        self.resizing = False

    def resizeEvent(self, event):
        QGraphicsView.resizeEvent(self,event)
        if self.scene():
            self.resizing = True
            self.scene().show()
        self.setSceneRect(0, 0, self.width(), self.height())

    # ###################################################################
    # mouse button was pressed #########################################
    def mousePressEvent(self, ev):
        if self.scene() and ev.button() == Qt.LeftButton:
            items = filter(lambda ci: ci.zValue()==50, self.scene().items(QPointF(ev.pos())))
            if len(items)>0:
                self.selectedObject = items[0]
                #self.canvas().updateValues(ev.x(), ev.y(), self.selectedObject)
                self.bDragging = True

    # ###################################################################
    # mouse button was released #########################################
    def mouseReleaseEvent(self, ev):
 #       if self.resizing:
 #           self.resizing = False
 #           self.cavnas().show()
        if self.bDragging:
            self.bDragging = False
            self.scene().stopDragging()

    # ###################################################################
    # mouse is running around, perhaps Jerry is nearby ##################
    # or technically: user moved mouse ##################################
    def mouseMoveEvent(self, ev):
        if self.bDragging:
            self.scene().updateValues(ev.x(), ev.y(), self.selectedObject)
        elif self.scene():
            items = filter(lambda ci: ci.zValue()==50, self.scene().items(QPointF(ev.pos())))
            if len(items)>0:
                if self.mouseOverObject:
                    self.mouseOverObject.hideSelected()
                self.mouseOverObject = items[0]
                self.mouseOverObject.showSelected()
                self.scene().update()
            elif self.mouseOverObject:
                self.mouseOverObject.hideSelected()
                self.mouseOverObject = None
                self.scene().update()

    def sizeHint(self):
        return QSize(200,200)


# ###################################################################################################################
# ------------------------------------------------------------------------------------------------------------------
# MAPPERS
# ------------------------------------------------------------------------------------------------------------------
# ------------------------------------------------------------------------------------------------------------------
def createSetOfVisibleValues(min, max, dif):
    if dif == 0.0 or max == min:
        return [0.0]
    upper = max-min+1.8*dif
#    add = round((min-dif)/dif)*dif
    add = math.ceil((min-0.9*dif)/dif)*dif
        
    dSum = numpy.arange(0, upper, dif)
    dSum = map(lambda x:x+add, dSum)
    return dSum


class Mapper_Linear_Fixed:
    def __init__(self, minBeta, maxBeta, left, right, maxLinearValue = 100, minLinearValue = -100, inverse = False):
        self.inverse = inverse
        self.minBeta = minBeta
        self.maxBeta = maxBeta
        self.left = left
        self.right = right
        self.maxLinearValue = maxLinearValue
        self.minLinearValue = minLinearValue

        # find largest absolute beta and set it to maxLinearValue
        self.maxValue = self.maxLinearValue
        self.minValue = self.minLinearValue

        # set actual values on graph (with roundings, but not yet, later)
        self.minGraphValue = self.minValue
        self.maxGraphValue = self.maxValue
        self.minGraphBeta = self.minBeta
        self.maxGraphBeta = self.maxBeta

    def __call__(self, attrLine, error_factor = 1.96):
        beta = []
        b_error = []
        max_mapped = self.left
        min_mapped = self.right
        for at in attrLine.attValues:
            k = self.propBeta(at.betaValue, attrLine)
            beta.append(self.left+k*(self.right-self.left))
            if self.left+k*(self.right-self.left)>max_mapped:
                max_mapped = self.left+k*(self.right-self.left)
            if self.left+k*(self.right-self.left)<min_mapped:
                min_mapped = self.left+k*(self.right-self.left)
            k1 = self.propBeta(at.betaValue-error_factor*at.error, attrLine)
            k2 = self.propBeta(at.betaValue+error_factor*at.error, attrLine)
            b_error.append([self.left+k1*(self.right-self.left), self.left+k2*(self.right-self.left)])
        if max_mapped<min_mapped+5:
            max_mapped=min_mapped+5
        return (beta, b_error, min_mapped, max_mapped)

    def mapBeta(self, betaVal, attrLine):
        k = self.propBeta(betaVal, attrLine)
        return self.left+k*(self.right-self.left)

    def mapBetaToLinear(self, betaVal, attrLine):
        k = self.propBeta(betaVal, attrLine)
        return self.minGraphValue+k*(self.maxGraphValue-self.minGraphValue)

    def getLeftMost(self):
        return self(self.minGraphBeta)

    def getRightMost(self):
        return self(self.maxGraphBeta)

    def getMinValue(self):
        return self.minValue
    def getMaxValue(self):
        return self.maxValue

    # return proportional beta
    def propBeta(self, betaVal, attrLine):
        if self.inverse:
            return (self.maxGraphBeta-betaVal)/max((self.maxGraphBeta-self.minGraphBeta), aproxZero)
        else:
            return (betaVal-self.minGraphBeta)/max((self.maxGraphBeta-self.minGraphBeta), aproxZero)

    # delay / offset that a mapper produces
    # in this case no aligning is uses, that is why delay is always 0
    def getDelay(self, nomogram):
        return 0

    def getHeaderLine(self, canvas, rect):
        maxnum = rect.width()/(3*canvas.fontSize)
        if maxnum<1:
            maxnum=1
        d = (self.maxValue - self.minValue)/maxnum
        dif = getDiff(d)

        dSum = createSetOfVisibleValues(self.minValue, self.maxValue, dif)
        if round(dSum[0],0) == dSum[0] and round(dSum[len(dSum)-1],0) == dSum[len(dSum)-1] and round(dif,0) == dif:
            conv = int
        else:
            conv = lambda x:x

        # set new graph values
        k = (self.maxGraphBeta - self.minGraphBeta)/max((self.maxGraphValue - self.minGraphValue), aproxZero)
        self.maxGraphBeta = (dSum[len(dSum)-1]- self.minGraphValue)*k + self.minGraphBeta
        self.minGraphBeta = (dSum[0]- self.minGraphValue)*k + self.minGraphBeta
        self.minGraphValue = dSum[0]
        self.maxGraphValue = dSum[len(dSum)-1]

        k = (self.maxGraphBeta-self.minGraphBeta)/max((self.maxGraphValue-self.minGraphValue), aproxZero)
        dSumValues = [(d,self.minGraphBeta + (d-self.minGraphValue)*k) for d in dSum]
        headerLine = AttrLine("Total", canvas)
        for d_i,d in enumerate(dSumValues):
            headerLine.addAttValue(AttValue(" "+str(conv(d[0]))+" ", d[1], markerWidth = 1))
            if d != dSumValues[-1]:
                val = AttValue(" "+str((d[0]+dSumValues[d_i+1][0])/2)+ " ", (d[1]+dSumValues[d_i+1][1])/2, markerWidth = 1)
                val.enable = False
                headerLine.addAttValue(val)
        return headerLine


class Mapper_Linear_Center:
    def __init__(self, minBeta, maxBeta, left, right, maxLinearValue = 100, minLinearValue = -100):
        if minBeta == 0:
            self.minBeta = aproxZero
        else:
            self.minBeta = minBeta
        if maxBeta == 0:
            self.maxBeta = aproxZero
        else:
            self.maxBeta = maxBeta
        self.left = left
        self.right = right
        self.maxLinearValue = maxLinearValue
        self.minLinearValue = minLinearValue

        # find largest absolute beta and set it to maxLinearValue
        if abs(self.maxBeta) > abs(self.minBeta):
            self.maxValue = self.maxLinearValue
            self.minValue = self.maxLinearValue*self.minBeta/self.maxBeta
            if self.minValue < self.minLinearValue:
                self.minValue = self.minLinearValue
        else:
            self.minValue = self.minLinearValue
            self.maxValue = self.minLinearValue*self.maxBeta/self.minBeta
            if self.maxValue > self.maxLinearValue:
                self.maxValue = self.maxLinearValue

        # set actual values on graph (with roundings, but not yet, later)
        self.minGraphValue = self.minValue
        self.maxGraphValue = self.maxValue
        self.minGraphBeta = self.minBeta
        self.maxGraphBeta = self.maxBeta

    def __call__(self, attrLine, error_factor = 1.96):
        beta = []
        b_error = []
        max_mapped = self.left
        min_mapped = self.right
        for at in attrLine.attValues:
            k = self.propBeta(at.betaValue, attrLine)
            beta.append(self.left+k*(self.right-self.left))
            if self.left+k*(self.right-self.left)>max_mapped:
                max_mapped = self.left+k*(self.right-self.left)
            if self.left+k*(self.right-self.left)<min_mapped:
                min_mapped = self.left+k*(self.right-self.left)
            k1 = self.propBeta(at.betaValue-error_factor*at.error, attrLine)
            k2 = self.propBeta(at.betaValue+error_factor*at.error, attrLine)
            b_error.append([self.left+k1*(self.right-self.left), self.left+k2*(self.right-self.left)])

        if max_mapped<min_mapped+5:
            max_mapped=min_mapped+5
        return (beta, b_error, min_mapped, max_mapped)

    def mapBeta(self, betaVal, attrLine):
        k = self.propBeta(betaVal, attrLine)
        return self.left+k*(self.right-self.left)

    def getLeftMost(self):
        return self(self.minGraphBeta)

    def getRightMost(self):
        return self(self.maxGraphBeta)

    def getMaxMapperValue(self):
        return self.maxGraphValue
    def getMinMapperValue(self):
        return self.minGraphValue

    def getMaxValue(self, attr):
        if self.maxGraphBeta==0:
            return self.maxGraphValue*attr.maxValue/aproxZero
        return self.maxGraphValue*attr.maxValue/self.maxGraphBeta

    def getMinValue(self, attr):
        if self.minGraphValue == 0:
            return self.minGraphValue*attr.minValue/aproxZero
        return self.minGraphValue*attr.minValue/self.minGraphBeta



    # return proportional beta
    def propBeta(self, betaVal, attrLine):
        return (betaVal-self.minGraphBeta)/max((self.maxGraphBeta-self.minGraphBeta), aproxZero)

    # delay / offset that a mapper produces
    # in this case no aligning is uses, that is why delay is always 0
    def getBetaDelay(self, nomogram):
        return 0

    def getHeaderLine(self, canvas, rect):
        maxnum = rect.width()/(3*canvas.fontSize)
        if maxnum<1:
            maxnum=1
        d = (self.maxValue - self.minValue)/maxnum
        dif = getDiff(d)
        dSum = createSetOfVisibleValues(self.minValue, self.maxValue, dif);

        if round(dSum[0],0) == dSum[0] and round(dSum[len(dSum)-1],0) == dSum[len(dSum)-1] and round(dif,0) == dif:
            conv = int
        else:
            conv = lambda x:x


        # set new graph values
        if self.minGraphValue == 0:
            self.minGraphBeta = self.minBeta
        else:
            self.minGraphBeta = self.minBeta*dSum[0]/self.minGraphValue
        if self.maxGraphValue == 0:
            self.maxGraphBeta = self.maxBeta
        else:
            self.maxGraphBeta = self.maxBeta*dSum[len(dSum)-1]/self.maxGraphValue
        self.minGraphValue = dSum[0]
        self.maxGraphValue = dSum[len(dSum)-1]

        # coefficient to convert values into betas
        k = (self.maxGraphBeta-self.minGraphBeta)/max((self.maxGraphValue-self.minGraphValue), aproxZero)

        headerLine = AttrLine("Points", canvas)
        for at in range(len(dSum)):
            headerLine.addAttValue(AttValue(" "+str(conv(dSum[at]))+" ", self.minGraphBeta + (dSum[at]-self.minGraphValue)*k, markerWidth = 1))
            if at != len(dSum)-1:
                val = AttValue(" "+str((dSum[at]+dSum[at+1])/2)+" ", self.minGraphBeta + ((dSum[at]+dSum[at+1])/2-self.minGraphValue)*k, markerWidth = 1)
                val.enable = False
                headerLine.addAttValue(val)

        return headerLine


# it is very similar to Mapper_Linear_Center. It has the same methods, implementation is slightly different
class Mapper_Linear_Left:
    def __init__(self, max_difference, left, right, maxLinearValue = 100):
        self.max_difference = max_difference
        self.left = left
        self.right = right
        self.maxLinearValue = maxLinearValue

    def __call__(self, attrLine, error_factor = 1.96):
        beta = []
        b_error = []
        minb = self.right
        maxb = self.left
        for at in attrLine.attValues:
            k = (at.betaValue-attrLine.minValue)/max(self.max_difference, aproxZero)
            beta.append(self.left + k*(self.right-self.left))
            if self.left + k*(self.right-self.left)>maxb:
                maxb = self.left + k*(self.right-self.left)
            if self.left + k*(self.right-self.left)<minb:
                minb = self.left + k*(self.right-self.left)
            k1 = (at.betaValue-error_factor*at.error-attrLine.minValue)/max(self.max_difference, aproxZero)
            k2 = (at.betaValue+error_factor*at.error-attrLine.minValue)/max(self.max_difference, aproxZero)
            b_error.append([self.left + k1*(self.right-self.left), self.left + k2*(self.right-self.left)])

        if maxb<minb+5:
            maxb=minb+5
        return (beta, b_error, minb, maxb)

    def mapBeta(self, betaVal, attrLine):
        k = (betaVal-attrLine.minValue)/max(self.max_difference, aproxZero)
        return self.left+k*(self.right-self.left)

    def propBeta(self, betaVal, attrLine):
        return (betaVal-attrLine.minValue)/max(self.max_difference, aproxZero)

    def getMaxMapperValue(self):
        return self.maxLinearValue
    def getMinMapperValue(self):
        return 0
    def getMaxValue(self, attr):
        return self.maxLinearValue*(attr.maxValue-attr.minValue)/max(self.max_difference, aproxZero)
    def getMinValue(self, attr):
        return 0

    def getBetaDelay(self, nomogram):
        delay = 0
        for at in nomogram.attributes:
            delay += at.minValue
        return delay

    def getHeaderLine(self, canvas, rect):
        maxnum = rect.width()/(3*canvas.fontSize)
        if maxnum<1:
            maxnum=1
        d = self.maxLinearValue/maxnum
        dif = max(getDiff(d),10e-6)
        dSum = []
        dSum = numpy.arange(0, self.maxLinearValue+dif, dif)
        if len(dSum)<1:
            dSum = numpy.arange(0, self.maxLinearValue+dif, dif/2.)
        dSum = map(lambda x:x, dSum)
        if round(dSum[0],0) == dSum[0] and round(dSum[len(dSum)-1],0) == dSum[len(dSum)-1] and round(dif,0) == dif:
            conv = int
        else:
            conv = lambda x:x

        k = self.max_difference/(self.maxLinearValue or 1)        

        headerLine = AttrLine("", canvas)
        for at in range(len(dSum)):
            headerLine.addAttValue(AttValue(" "+str(conv(dSum[at]))+" ", dSum[at]*k, markerWidth = 1))
            # in the middle add disable values, just to see cross lines
            if at != len(dSum)-1:
                val = AttValue(" "+str((dSum[at]+dSum[at+1])/2)+ " ", (dSum[at]+dSum[at+1])*k/2, markerWidth = 1)
                val.enable = False
                headerLine.addAttValue(val)

        return headerLine

# ---------------------------------------------------------------------------------------------------------------------------------
# ---------------------------------------------------------------------------------------------------------------------------------
<|MERGE_RESOLUTION|>--- conflicted
+++ resolved
@@ -283,15 +283,9 @@
     def showSelected(self):
         #self.borderCircle.show()
         self.setBrush(QBrush(QColor(253,151,51), self.brush().style()))
-<<<<<<< HEAD
-#        if self.canvas().parent.bubble:
-        self.descriptor.showAll()
-        
-=======
         if self.scene().parent.bubble:
             self.descriptor.showAll()
 
->>>>>>> ac0cfa89
     def hideSelected(self):
         #self.borderCircle.hide()
         self.setBrush(QBrush(Qt.blue, self.brush().style()))
@@ -1212,19 +1206,11 @@
         self.footerCanvas.update()
 
     def paint(self, rect, mapper):
-<<<<<<< HEAD
-        self.zeroLine.setPoints(mapper.mapBeta(0, self.header.headerAttrLine), rect.top(), mapper.mapBeta(0, self.header.headerAttrLine), rect.bottom()-self.parent.verticalSpacing/2 + 25)
-#        if self.parent.showBaseLine:
-        self.zeroLine.show()
-#        else:
-#            self.zeroLine.hide()
-=======
         self.zeroLine.setLine(mapper.mapBeta(0, self.header.headerAttrLine), rect.top(), mapper.mapBeta(0, self.header.headerAttrLine), rect.bottom()-self.parent.verticalSpacing/2 + 25)
         if self.parent.showBaseLine:
             self.zeroLine.show()
         else:
             self.zeroLine.hide()
->>>>>>> ac0cfa89
         curr_rect = QRect(rect.left(), rect.top(), rect.width(), 0)
         disc = False
 
@@ -1557,7 +1543,7 @@
 
         k = (self.maxGraphBeta-self.minGraphBeta)/max((self.maxGraphValue-self.minGraphValue), aproxZero)
         dSumValues = [(d,self.minGraphBeta + (d-self.minGraphValue)*k) for d in dSum]
-        headerLine = AttrLine("Total", canvas)
+        headerLine = AttrLine("Points", canvas)
         for d_i,d in enumerate(dSumValues):
             headerLine.addAttValue(AttValue(" "+str(conv(d[0]))+" ", d[1], markerWidth = 1))
             if d != dSumValues[-1]:
