"""
<name>Classification Tree</name>
<description>Classification tree learner/classifier.</description>
<icon>icons/ClassificationTree.png</icon>
<contact>Janez Demsar (janez.demsar(@at@)fri.uni-lj.si)</contact>
<priority>30</priority>
"""
import orngOrangeFoldersQt4
from OWWidget import *
import orngTree, OWGUI
from exceptions import Exception

import warnings
warnings.filterwarnings("ignore", ".*this class is not optimized for 'candidates' list and can be very slow.*", orange.KernelWarning, ".*orngTree", 34)



class OWClassificationTree(OWWidget):
    settingsList = ["name",
                    "estim", "relK", "relM",
                    "bin", "subset",
                    "preLeafInst", "preNodeInst", "preNodeMaj",
                    "preLeafInstP", "preNodeInstP", "preNodeMajP",
                    "postMaj", "postMPruning", "postM"]

    measures = (("Information Gain", "infoGain"), ("Gain Ratio", "gainRatio"), ("Gini Index", "gini"), ("ReliefF", "relief"))

    def __init__(self, parent=None, signalManager = None, name='Classification Tree'):
        OWWidget.__init__(self, parent, signalManager, name, wantMainArea = 0, resizingEnabled = 0)

        self.inputs = [("Examples", ExampleTable, self.setData)]
        self.outputs = [("Learner", orange.TreeLearner),("Classification Tree", orange.TreeClassifier)]

        self.name = 'Classification Tree'
        self.estim = 0; self.relK = 5; self.relM = 100; self.limitRef = True
        self.bin = 0; self.subset = 0
        self.preLeafInstP = 2; self.preNodeInstP = 5; self.preNodeMajP = 95
        self.preLeafInst = 1; self.preNodeInst = 0; self.preNodeMaj = 0
        self.postMaj = 1; self.postMPruning = 1; self.postM = 2.0

        self.loadSettings()

        self.data = None
        self.preprocessor = None
        self.setLearner()

        OWGUI.lineEdit(self.controlArea, self, 'name', box='Learner/Classifier Name', tooltip='Name to be used by other widgets to identify your learner/classifier.')
        OWGUI.separator(self.controlArea)

        qBox = OWGUI.widgetBox(self.controlArea, 'Attribute selection criterion')

        self.qMea = OWGUI.comboBox(qBox, self, "estim", items = [m[0] for m in self.measures], callback = self.measureChanged)

        b1 = OWGUI.widgetBox(qBox, orientation = "horizontal")
        OWGUI.separator(b1, 16, 0)
        b2 = OWGUI.widgetBox(b1)
        self.cbLimitRef, self.hbxRel1 = OWGUI.checkWithSpin(b2, self, "Limit the number of reference examples to ", 1, 1000, "limitRef", "relM")
        OWGUI.separator(b2)
        self.hbxRel2 = OWGUI.spin(b2, self, "relK", 1, 50, orientation="horizontal", label="Number of neighbours in ReliefF  ")
        OWGUI.separator(self.controlArea)

        OWGUI.checkBox(self.controlArea, self, 'bin', 'Binarization', box='Tree Structure')
        OWGUI.separator(self.controlArea)

        self.measureChanged()

        self.pBox = OWGUI.widgetBox(self.controlArea, 'Pre-Pruning')

        self.preLeafInstBox, self.preLeafInstPBox = OWGUI.checkWithSpin(self.pBox, self, "Min. instances in leaves ", 1, 1000, "preLeafInst", "preLeafInstP")
        self.preNodeInstBox, self.preNodeInstPBox = OWGUI.checkWithSpin(self.pBox, self, "Stop splitting nodes with less instances than ", 1, 1000, "preNodeInst", "preNodeInstP")
        self.preNodeMajBox, self.preNodeMajPBox = OWGUI.checkWithSpin(self.pBox, self, "Stop splitting nodes with a majority class of (%)", 1, 100, "preNodeMaj", "preNodeMajP")

        OWGUI.separator(self.controlArea)
        self.mBox = OWGUI.widgetBox(self.controlArea, 'Post-Pruning')

        OWGUI.checkBox(self.mBox, self, 'postMaj', 'Recursively merge leaves with same majority class')
        self.postMPruningBox, self.postMPruningPBox = OWGUI.checkWithSpin(self.mBox, self, "Pruning with m-estimate, m=", 0, 1000, 'postMPruning', 'postM')

        OWGUI.separator(self.controlArea)
        self.btnApply = OWGUI.button(self.controlArea, self, "&Apply", callback = self.setLearner, disabled=0)
        self.resize(200,200)
<<<<<<< HEAD
=======

>>>>>>> ac0cfa89

    def setLearner(self):
        if hasattr(self, "btnApply"):
            self.btnApply.setFocus()
        self.learner = orngTree.TreeLearner(measure = self.measures[self.estim][1],
            reliefK = self.relK, reliefM = self.limitRef and self.relM or -1,
            binarization = self.bin,
            minExamples = self.preNodeInst and self.preNodeInstP,
            minSubset = self.preLeafInst and self.preLeafInstP,
            maxMajority = self.preNodeMaj and self.preNodeMajP/100.0 or 1.0,
            sameMajorityPruning = self.postMaj,
            mForPruning = self.postMPruning and self.postM,
            storeExamples = 1)

        self.learner.name = self.name
        self.send("Learner", self.learner)

        self.error()
        if self.data:
            try:
                self.classifier = self.learner(self.data)
                self.classifier.name = self.name
            except Exception, (errValue):
                self.error(str(errValue))
                self.classifier = None
        else:
            self.classifier = None

        self.send("Classification Tree", self.classifier)


    def measureChanged(self):
        relief = self.estim == 3
        self.hbxRel1.setEnabled(relief and self.limitRef)
        self.hbxRel2.setEnabled(relief)
        self.cbLimitRef.setEnabled(relief)

    def setData(self,data):
        self.data = self.isDataWithClass(data, orange.VarTypes.Discrete) and data or None
        self.setLearner()


##############################################################################
# Test the widget, run from DOS prompt
# > python OWDataTable.py)
# Make sure that a sample data set (adult_sample.tab) is in the directory

if __name__=="__main__":
    a=QApplication(sys.argv)
    ow=OWClassificationTree()

    #d = orange.ExampleTable('adult_sample')
    #ow.setData(d)

    ow.show()
    a.exec_()
    ow.saveSettings()<|MERGE_RESOLUTION|>--- conflicted
+++ resolved
@@ -79,10 +79,7 @@
         OWGUI.separator(self.controlArea)
         self.btnApply = OWGUI.button(self.controlArea, self, "&Apply", callback = self.setLearner, disabled=0)
         self.resize(200,200)
-<<<<<<< HEAD
-=======
 
->>>>>>> ac0cfa89
 
     def setLearner(self):
         if hasattr(self, "btnApply"):
