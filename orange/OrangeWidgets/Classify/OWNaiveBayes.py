"""
<name>Naive Bayes</name>
<description>Naive Bayesian learner/classifier.</description>
<icon>icons/NaiveBayes.png</icon>
<contact>Janez Demsar (janez.demsar(@at@)fri.uni-lj.si)</contact>
<priority>10</priority>
"""

import orngOrangeFoldersQt4
from OWWidget import *
import OWGUI, orange
from exceptions import Exception

import warnings
warnings.filterwarnings("ignore", r"'BayesLearner': invalid conditional probability or no attributes \(the classifier will use apriori probabilities\)", orange.KernelWarning, ".*OWNaiveBayes", 136)

class OWNaiveBayes(OWWidget):
    settingsList = ["m_estimator.m", "name", "probEstimation", "condProbEstimation", "adjustThreshold", "windowProportion"]

    def __init__(self, parent=None, signalManager = None, name='NaiveBayes'):
        OWWidget.__init__(self, parent, signalManager, name, wantMainArea = 0, resizingEnabled = 0)

        self.inputs = [("Examples", ExampleTable, self.setData)]
        self.outputs = [("Learner", orange.Learner),("Naive Bayesian Classifier", orange.BayesClassifier)]

        self.m_estimator = orange.ProbabilityEstimatorConstructor_m()
        self.estMethods=[("Relative Frequency", orange.ProbabilityEstimatorConstructor_relative()),
                         ("Laplace", orange.ProbabilityEstimatorConstructor_Laplace()),
                         #("m-Estimate", self.m_estimator)
                         ]
        self.condEstMethods=[("<same as above>", None),
                             ("Relative Frequency", orange.ConditionalProbabilityEstimatorConstructor_ByRows(estimatorConstructor=orange.ProbabilityEstimatorConstructor_relative())),
                             ("Laplace", orange.ConditionalProbabilityEstimatorConstructor_ByRows(estimatorConstructor=orange.ProbabilityEstimatorConstructor_Laplace())),
                             ("m-Estimate", orange.ConditionalProbabilityEstimatorConstructor_ByRows(estimatorConstructor=self.m_estimator))]

        self.m_estimator.m = 2.0
        self.name = 'Naive Bayes'
        self.probEstimation = 0
        self.condProbEstimation = 0
        self.adjustThreshold = 0
        self.windowProportion = 0.5
        self.loessPoints = 100

        self.data = None
        self.loadSettings()


        OWGUI.lineEdit(self.controlArea, self, 'name', box='Learner/Classifier Name', \
                 tooltip='Name to be used by other widgets to identify your learner/classifier.')
        OWGUI.separator(self.controlArea)

<<<<<<< HEAD
        box = QGroupBox('Probability estimation', self.controlArea)
        glay = QGridLayout(box, 7, 3, 10, 5)
=======
        glay = QGridLayout()
        box = OWGUI.widgetBox(self.controlArea, 'Probability estimation', orientation = glay)
>>>>>>> ac0cfa89

        #glay.addWidget(OWGUI.separator(box, height=5), 0, 0)

        glay.addWidget(OWGUI.widgetLabel(box, "Prior"), 1, 0)

        glay.addWidget(OWGUI.comboBox(box, self, 'probEstimation', items=[e[0] for e in self.estMethods], tooltip='Method for estimating the prior probability.'),
                        1, 2)

        glay.addWidget(OWGUI.widgetLabel(box, "Conditional (for discrete)"), 2, 0)
        glay.addWidget(OWGUI.comboBox(box, self, 'condProbEstimation', items=[e[0] for e in self.condEstMethods], tooltip='Conditional probability estimation method used for discrete attributes.', callback=self.refreshControls),
                       2, 2)

        glay.addWidget(OWGUI.widgetLabel(box, "     " + "Parameter for m-estimate" + " "), 3, 0)
        mValid = QDoubleValidator(self.controlArea)
        mValid.setRange(0,10000,1)
        self.mwidget = OWGUI.lineEdit(box, self, 'm_estimator.m', valueType = float, validator = mValid)
        glay.addWidget(self.mwidget, 3, 2)

        glay.addWidget(OWGUI.separator(box), 4, 0)

        glay.addWidget(OWGUI.widgetLabel(box, 'Size of LOESS window'), 5, 0)
        kernelSizeValid = QDoubleValidator(self.controlArea)
        kernelSizeValid.setRange(0,1,3)
        glay.addWidget(OWGUI.lineEdit(box, self, 'windowProportion',
                       tooltip='Proportion of examples used for local learning in loess.\nUse 0 to learn from few local instances (3) and 1 to learn from all in the data set (this kind of learning is not local anymore).',
                       valueType = float, validator = kernelSizeValid),
                       5, 2)

        glay.addWidget(OWGUI.widgetLabel(box, 'LOESS sample points'), 6, 0)
        pointsValid = QIntValidator(20, 1000, self.controlArea)
        glay.addWidget(OWGUI.lineEdit(box, self, 'loessPoints',
                       tooltip='Number of points in computation of LOESS (20-1000).',
                       valueType = int, validator = pointsValid),
                       6, 2)

        OWGUI.separator(self.controlArea)

        OWGUI.checkBox(self.controlArea, self, "adjustThreshold", "Adjust threshold (for binary classes)", box = "Threshold")

        OWGUI.separator(self.controlArea)
        box = OWGUI.widgetBox(self.controlArea, "Apply", orientation=1)
        applyButton = OWGUI.button(box, self, "&Apply", callback=self.applyLearner)

        self.refreshControls()
        self.applyLearner()


    def activateLoadedSettings(self):
        self.applyLearner()


    def refreshControls(self, *a):
        self.mwidget.setEnabled(self.condProbEstimation==3)

    def applyLearner(self):
        self.warning(0)
        if float(self.m_estimator.m) < 0:
            self.warning(0, "Parameter m should be positive")
            self.learner = None

        elif float(self.windowProportion) < 0 or float(self.windowProportion) > 1:
            self.warning(0, "Window proportion for LOESS should be between 0.0 and 1.0")
            self.learner = None
    
        else:
            self.learner = orange.BayesLearner(name = self.name, adjustThreshold = self.adjustThreshold)
            self.learner.estimatorConstructor = self.estMethods[self.probEstimation][1]
            if self.condProbEstimation:
                self.learner.conditionalEstimatorConstructor = self.condEstMethods[self.condProbEstimation][1]
                self.learner.conditionalEstimatorConstructorContinuous = orange.ConditionalProbabilityEstimatorConstructor_loess(
                   windowProportion = self.windowProportion, nPoints = self.loessPoints)
<<<<<<< HEAD

=======
    
>>>>>>> ac0cfa89
            self.send("Learner", self.learner)
            self.applyData()
            self.changed = False


    def applyData(self):
        self.error(1)
        if self.data and self.learner:
            try:
                classifier = self.learner(self.data)
                classifier.setattr("data", self.data)
                classifier.name = self.name
            except Exception, (errValue):
                classifier = None
                self.error(1, "Naive Bayes error: " + str(errValue))
        else:
            classifier = None

        self.send("Naive Bayesian Classifier", classifier)


    def setData(self,data):
        self.data = self.isDataWithClass(data, orange.VarTypes.Discrete) and data or None
        self.applyData()


#    def sendReport(self):
#        self.startReport(self.name)
#        self.reportSection("Learning parameters")
#        self.reportSettings([("Probability estimation", self.estMethods[self.probEstimation][0]),
#                             ("Conditional probability", self.condEstMethods[self.condProbEstimation][0]),
#                             self.mwidget.box.isEnabled and ("m for m-estimate", "%.1f" % self.m_estimator.m),
#                             ("LOESS window size", "%.1f" % self.windowProportion),
#                             ("Number of points in LOESS", "%i" % self.loessPoints),
#                             ("Adjust classification threshold", OWGUI.YesNo[self.adjustThreshold])
#                            ])
#        self.finishReport()


if __name__=="__main__":
    a=QApplication(sys.argv)
    ow=OWNaiveBayes()

    ow.show()
    a.exec_()
    ow.saveSettings()<|MERGE_RESOLUTION|>--- conflicted
+++ resolved
@@ -13,6 +13,7 @@
 
 import warnings
 warnings.filterwarnings("ignore", r"'BayesLearner': invalid conditional probability or no attributes \(the classifier will use apriori probabilities\)", orange.KernelWarning, ".*OWNaiveBayes", 136)
+warnings.filterwarnings("ignore", "'BayesLearner': threshold can only be optimized for binary classes", orange.KernelWarning, ".*OWNaiveBayes", 136)
 
 class OWNaiveBayes(OWWidget):
     settingsList = ["m_estimator.m", "name", "probEstimation", "condProbEstimation", "adjustThreshold", "windowProportion"]
@@ -49,19 +50,14 @@
                  tooltip='Name to be used by other widgets to identify your learner/classifier.')
         OWGUI.separator(self.controlArea)
 
-<<<<<<< HEAD
-        box = QGroupBox('Probability estimation', self.controlArea)
-        glay = QGridLayout(box, 7, 3, 10, 5)
-=======
         glay = QGridLayout()
         box = OWGUI.widgetBox(self.controlArea, 'Probability estimation', orientation = glay)
->>>>>>> ac0cfa89
 
         #glay.addWidget(OWGUI.separator(box, height=5), 0, 0)
 
         glay.addWidget(OWGUI.widgetLabel(box, "Prior"), 1, 0)
 
-        glay.addWidget(OWGUI.comboBox(box, self, 'probEstimation', items=[e[0] for e in self.estMethods], tooltip='Method for estimating the prior probability.'),
+        glay.addWidget(OWGUI.comboBox(box, self, 'probEstimation', items=[e[0] for e in self.estMethods], tooltip='Method to estimate unconditional probability.'),
                         1, 2)
 
         glay.addWidget(OWGUI.widgetLabel(box, "Conditional (for discrete)"), 2, 0)
@@ -127,11 +123,7 @@
                 self.learner.conditionalEstimatorConstructor = self.condEstMethods[self.condProbEstimation][1]
                 self.learner.conditionalEstimatorConstructorContinuous = orange.ConditionalProbabilityEstimatorConstructor_loess(
                    windowProportion = self.windowProportion, nPoints = self.loessPoints)
-<<<<<<< HEAD
-
-=======
     
->>>>>>> ac0cfa89
             self.send("Learner", self.learner)
             self.applyData()
             self.changed = False
@@ -158,17 +150,17 @@
         self.applyData()
 
 
-#    def sendReport(self):
-#        self.startReport(self.name)
-#        self.reportSection("Learning parameters")
-#        self.reportSettings([("Probability estimation", self.estMethods[self.probEstimation][0]),
-#                             ("Conditional probability", self.condEstMethods[self.condProbEstimation][0]),
-#                             self.mwidget.box.isEnabled and ("m for m-estimate", "%.1f" % self.m_estimator.m),
-#                             ("LOESS window size", "%.1f" % self.windowProportion),
-#                             ("Number of points in LOESS", "%i" % self.loessPoints),
-#                             ("Adjust classification threshold", OWGUI.YesNo[self.adjustThreshold])
-#                            ])
-#        self.finishReport()
+    def sendReport(self):
+        self.startReport(self.name)
+        self.reportSection("Learning parameters")
+        self.reportSettings([("Probability estimation", self.estMethods[self.probEstimation][0]),
+                             ("Conditional probability", self.condEstMethods[self.condProbEstimation][0]),
+                             self.mwidget.box.isEnabled and ("m for m-estimate", "%.1f" % self.m_estimator.m),
+                             ("LOESS window size", "%.1f" % self.windowProportion),
+                             ("Number of points in LOESS", "%i" % self.loessPoints),
+                             ("Adjust classification threshold", OWGUI.YesNo[self.adjustThreshold])
+                            ])
+        self.finishReport()
 
 
 if __name__=="__main__":
