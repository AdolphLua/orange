--- conflicted
+++ resolved
@@ -129,26 +129,12 @@
             self.removeItem(item)
 
         attr = data.domain[ind]
-<<<<<<< HEAD
-        attr_name = QCanvasText (attr.name, self)
-        attr_name.move(10, 10)
-        attr_name.show()
-
-        if not dist[ind] or not dist[ind].items():
-            if not dist[ind]:
-                msg = QCanvasText("The widget cannot show distributions for attributes of this type.", self)
-            else:
-                msg = QCanvasText("The attribute has no defined values.", self)
-            msg.move(20, 50)
-            msg.show()
-=======
         attr_name = OWQCanvasFuncts.OWCanvasText(self, attr.name, 10, 10)
         if not dist[ind] or not dist[ind].items():
             if not dist[ind]:
                 attr_name.setPlainText("The widget cannot show distributions for attributes of this type.")
             else:
                 attr_name.setPlainText("This attribute has no defined values.")
->>>>>>> ac0cfa89
             return
         
         title_str = "Category"
@@ -167,19 +153,9 @@
                     bar_len = dist[ind][v]*f
                     if int(bar_len)==0 and bar_len!=0:
                         bar_len=1
-<<<<<<< HEAD
-                    r = QCanvasRectangle(self.hbias, self.vbias, bar_len, rect_width-2, self)
-                    r.setPen (QPen(Qt.NoPen))
-                    r.setBrush (QBrush(QColor(0,0,254)))
-                    r.show()
-                    t1 = QCanvasText ("%i   (%2.1f %%)" % (dist[ind][v], 100*dist[ind][v]/(len(data) or 1)), self)
-                    t1.move(self.hbias+dist[ind][v]*rect_len/max(dist[ind])+10, self.vbias)
-                    t1.show()
-=======
                     r = OWQCanvasFuncts.OWCanvasRectangle(self, self.hbias, self.vbias, bar_len, rect_width-2, pen = QPen(Qt.NoPen), brushColor = QColor(0,0,254))
 
                     t1 = OWQCanvasFuncts.OWCanvasText(self, "%i   (%2.1f %%)" % (dist[ind][v], 100*dist[ind][v]/(len(data) or 1)), self.hbias+dist[ind][v]*rect_len/max(dist[ind])+10, self.vbias, Qt.AlignLeft)
->>>>>>> ac0cfa89
                     self.vbias+=rect_width
                 if self.vbias > self.canvasH:
                     self.canvasH = self.vbias+50
