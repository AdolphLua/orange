"""
<name>Scatterplot</name>
<description>Scatterplot visualization.</description>
<contact>Gregor Leban (gregor.leban@fri.uni-lj.si)</contact>
<icon>icons/ScatterPlot.png</icon>
<priority>1000</priority>
"""
# ScatterPlot.py
#
# Show data using scatterplot
#
import orngOrangeFoldersQt4
from OWWidget import *
from OWScatterPlotGraph import *
from OWkNNOptimization import *
import orngVizRank
import OWGUI, OWToolbars, OWColorPalette
from orngScaleData import *
from OWGraph import OWGraph


###########################################################################################
##### WIDGET : Scatterplot visualization
###########################################################################################
class OWScatterPlot(OWWidget):
    settingsList = ["graph.pointWidth", "graph.showXaxisTitle", "graph.showYLaxisTitle", "showGridlines", "graph.showAxisScale", "graph.useAntialiasing",
                    "graph.showLegend", "graph.jitterSize", "graph.jitterContinuous", "graph.showFilledSymbols", "graph.showProbabilities",
                    "graph.alphaValue", "graph.showDistributions", "autoSendSelection", "toolbarSelection",
                    "colorSettings", "selectedSchemaIndex", "VizRankLearnerName"]
    jitterSizeNums = [0.0, 0.1,   0.5,  1,  2 , 3,  4 , 5 , 7 ,  10,   15,   20 ,  30 ,  40 ,  50 ]

    contextHandlers = {"": DomainContextHandler("", ["attrX", "attrY",
                                                     (["attrColor", "attrShape", "attrSize"], DomainContextHandler.Optional),
                                                     ("attrLabel", DomainContextHandler.Optional + DomainContextHandler.IncludeMetaAttributes)])}

    def __init__(self, parent=None, signalManager = None):
        OWWidget.__init__(self, parent, signalManager, "Scatter Plot", TRUE)

        self.inputs =  [("Examples", ExampleTable, self.setData, Default), ("Example Subset", ExampleTable, self.setSubsetData), ("Attribute selection", AttributeList, self.setShownAttributes), ("Evaluation Results", orngTest.ExperimentResults, self.setTestResults), ("VizRank Learner", orange.Learner, self.setVizRankLearner)]
        self.outputs = [("Selected Examples", ExampleTable), ("Unselected Examples", ExampleTable)]

        # local variables
        self.showGridlines = 0
        self.autoSendSelection = 1
        self.toolbarSelection = 0
        self.classificationResults = None
        self.outlierValues = None
        self.colorSettings = None
        self.selectedSchemaIndex = 0

        self.graph = OWScatterPlotGraph(self, self.mainArea, "ScatterPlot")
        self.vizrank = OWVizRank(self, self.signalManager, self.graph, orngVizRank.SCATTERPLOT, "ScatterPlot")
        self.optimizationDlg = self.vizrank

        self.data = None
        self.subsetData = None

        #load settings
        self.loadSettings()

        #GUI
        self.tabs = OWGUI.tabWidget(self.controlArea)
        self.GeneralTab = OWGUI.createTabPage(self.tabs, "Main")
        self.SettingsTab = OWGUI.createTabPage(self.tabs, "Settings")

        #add a graph widget
        self.mainArea.layout().addWidget(self.graph)
        self.connect(self.graphButton, SIGNAL("clicked()"), self.graph.saveToFile)

        #x attribute
        self.attrX = ""
<<<<<<< HEAD
        self.attrXCombo = OWGUI.comboBox(self.GeneralTab, self, "attrX", "X-axis attribute", callback = self.majorUpdateGraph, sendSelectedValue = 1, valueType = str)

        # y attribute
        self.attrY = ""
        self.attrYCombo = OWGUI.comboBox(self.GeneralTab, self, "attrY", "Y-axis attribute", callback = self.majorUpdateGraph, sendSelectedValue = 1, valueType = str)
=======
        self.attrXCombo = OWGUI.comboBox(self.GeneralTab, self, "attrX", "X-axis Attribute", callback = self.majorUpdateGraph, sendSelectedValue = 1, valueType = str)

        # y attribute
        self.attrY = ""
        self.attrYCombo = OWGUI.comboBox(self.GeneralTab, self, "attrY", "Y-axis Attribute", callback = self.majorUpdateGraph, sendSelectedValue = 1, valueType = str)
>>>>>>> ac0cfa89

        # coloring
        self.attrColor = ""
<<<<<<< HEAD
        box = OWGUI.widgetBox(self.GeneralTab, "Colors")
        OWGUI.checkBox(box, self, 'showColorLegend', 'Show color legend', callback = self.updateGraph)
=======
        box = OWGUI.widgetBox(self.GeneralTab, "Point Color")
>>>>>>> ac0cfa89
        self.attrColorCombo = OWGUI.comboBox(box, self, "attrColor", callback = self.updateGraph, sendSelectedValue=1, valueType = str, emptyString = "(Same color)")

        box = OWGUI.widgetBox(self.GeneralTab, "Additional Point Properties", addSpace = 1)
        # labelling
        self.attrLabel = ""
        self.attrLabelCombo = OWGUI.comboBox(box, self, "attrLabel", label = "Point label:", callback = self.updateGraph, sendSelectedValue = 1, valueType = str, emptyString = "(No labels)", indent = 10)

        # shaping
        self.attrShape = ""
<<<<<<< HEAD
        self.attrShapeCombo = OWGUI.comboBox(self.GeneralTab, self, "attrShape", "Shape", callback = self.updateGraph, sendSelectedValue=1, valueType = str, emptyString = "(Same shape)")

        # sizing
        self.attrSize = ""
        self.attrSizeCombo = OWGUI.comboBox(self.GeneralTab, self, "attrSize", "Size", callback = self.updateGraph, sendSelectedValue=1, valueType = str, emptyString = "(Same size)")

##        # cluster dialog
##        self.clusterDlg.label1.hide()
##        self.clusterDlg.optimizationTypeCombo.hide()
##        self.clusterDlg.attributeCountCombo.hide()
##        self.clusterDlg.attributeLabel.hide()
##        self.graph.clusterOptimization = self.clusterDlg


        self.optimizationButtons = OWGUI.widgetBox(self.GeneralTab, "Optimization dialogs", orientation = "horizontal")
        OWGUI.button(self.optimizationButtons, self, "VizRank", callback = self.vizrank.reshow, tooltip = "Opens VizRank dialog in which you can search for interesting projections with different subsets of attributes.", debuggingEnabled = 0)

##        OWGUI.button(self.optimizationButtons, self, "Cluster", callback = self.clusterDlg.reshow, debuggingEnabled = 0)
##        self.connect(self.clusterDlg.startOptimizationButton , SIGNAL("clicked()"), self.optimizeClusters)
##        self.connect(self.clusterDlg.resultList, SIGNAL("selectionChanged()"),self.showSelectedCluster)
##        self.graph.clusterOptimization = self.clusterDlg
=======
        self.attrShapeCombo = OWGUI.comboBox(box, self, "attrShape", label = "Point shape:", callback = self.updateGraph, sendSelectedValue=1, valueType = str, emptyString = "(Same shape)", indent = 10)

        # sizing
        self.attrSize = ""
        self.attrSizeCombo = OWGUI.comboBox(box, self, "attrSize", label = "Point size:", callback = self.updateGraph, sendSelectedValue=1, valueType = str, emptyString = "(Same size)", indent = 10)

        self.optimizationButtons = OWGUI.widgetBox(self.GeneralTab, "Optimization dialogs", orientation = "horizontal")
        OWGUI.button(self.optimizationButtons, self, "VizRank", callback = self.vizrank.reshow, tooltip = "Opens VizRank dialog, where you can search for interesting projections with different subsets of attributes", debuggingEnabled = 0)
>>>>>>> ac0cfa89

        # zooming / selection
        self.zoomSelectToolbar = OWToolbars.ZoomSelectToolbar(self, self.GeneralTab, self.graph, self.autoSendSelection)
        self.connect(self.zoomSelectToolbar.buttonSendSelections, SIGNAL("clicked()"), self.sendSelections)

        # ####################################
        # SETTINGS TAB
        # point width
<<<<<<< HEAD
        OWGUI.hSlider(self.SettingsTab, self, 'graph.pointWidth', box='Symbol size', minValue=1, maxValue=20, step=1, callback = self.pointSizeChange)
=======
        pointBox = OWGUI.widgetBox(self.SettingsTab, "Point Properties")
        OWGUI.hSlider(pointBox, self, 'graph.pointWidth', label = "Symbol size:   ", minValue=1, maxValue=20, step=1, callback = self.pointSizeChange)
        OWGUI.hSlider(pointBox, self, 'graph.alphaValue', label = "Transparency: ", minValue=0, maxValue=255, step=10, callback = self.alphaChange)
>>>>>>> ac0cfa89

        # #####
        # jittering options
        box2 = OWGUI.widgetBox(self.SettingsTab, "Jittering options")
        box3 = OWGUI.widgetBox(box2, orientation = "horizontal")
<<<<<<< HEAD
        self.jitterLabel = QLabel('Jittering size (% of size)'+'  ', box3)
=======
        self.jitterLabel = OWGUI.widgetLabel(box3, 'Jittering size (% of size): ')
>>>>>>> ac0cfa89
        self.jitterSizeCombo = OWGUI.comboBox(box3, self, "graph.jitterSize", callback = self.resetGraphData, items = self.jitterSizeNums, sendSelectedValue = 1, valueType = float)
        OWGUI.checkBox(box2, self, 'graph.jitterContinuous', 'Jitter continuous attributes', callback = self.resetGraphData, tooltip = "Does jittering apply also on continuous attributes?")

        # general graph settings
<<<<<<< HEAD
        box4 = OWGUI.collapsableWidgetBox(self.SettingsTab, "General graph settings", self, "boxGeneral")
=======
        box4 = OWGUI.widgetBox(self.SettingsTab, "General graph settings")
>>>>>>> ac0cfa89
        OWGUI.checkBox(box4, self, 'graph.showXaxisTitle', 'X axis title', callback = self.graph.setShowXaxisTitle)
        OWGUI.checkBox(box4, self, 'graph.showYLaxisTitle', 'Y axis title', callback = self.graph.setShowYLaxisTitle)
        OWGUI.checkBox(box4, self, 'graph.showAxisScale', 'Show axis scale', callback = self.updateGraph)
        OWGUI.checkBox(box4, self, 'graph.showLegend', 'Show legend', callback = self.updateGraph)
        OWGUI.checkBox(box4, self, 'graph.showFilledSymbols', 'Show filled symbols', callback = self.updateGraph)
        OWGUI.checkBox(box4, self, 'showGridlines', 'Show gridlines', callback = self.setShowGridlines)
        OWGUI.checkBox(box4, self, 'graph.useAntialiasing', 'Use antialiasing', callback = self.updateGraph)

        box5 = OWGUI.widgetBox(box4, orientation = "horizontal")
<<<<<<< HEAD
        OWGUI.checkBox(box5, self, 'graph.showProbabilities', 'Show probabilities'+'  ', callback = self.updateGraph, tooltip = "Show a background image with class probabilities")
        hider = OWGUI.widgetHider(box5, self, "showProbabilitiesDetails", tooltip = "Show/hide extra settings")
        rubb = OWGUI.rubber(box5)
        rubb.setSizePolicy(QSizePolicy(QSizePolicy.MinimumExpanding, QSizePolicy.Maximum))

        box6 = OWGUI.widgetBox(box4, orientation = "horizontal")
        OWGUI.separator(box6, width = 20)
        OWGUI.label(box6, self, "Granularity:"+"  ")
        OWGUI.hSlider(box6, self, 'graph.squareGranularity', minValue=1, maxValue=10, step=1, callback = self.updateGraph)

        box7 = OWGUI.widgetBox(box4, orientation = "horizontal")
        OWGUI.separator(box7, 17)
=======
        OWGUI.checkBox(box5, self, 'graph.showProbabilities', 'Show probabilities  ', callback = self.updateGraph, tooltip = "Show a background image with class probabilities")
        smallWidget = OWGUI.SmallWidgetLabel(box5, pixmap = 1, box = "Advanced settings", tooltip = "Show advanced settings")
        #OWGUI.rubber(box5)

        box6 = OWGUI.widgetBox(smallWidget.widget, orientation = "horizontal")
        box7 = OWGUI.widgetBox(smallWidget.widget, orientation = "horizontal")

        OWGUI.widgetLabel(box6, "Granularity:  ")
        OWGUI.hSlider(box6, self, 'graph.squareGranularity', minValue=1, maxValue=10, step=1, callback = self.updateGraph)

>>>>>>> ac0cfa89
        OWGUI.checkBox(box7, self, 'graph.spaceBetweenCells', 'Show space between cells', callback = self.updateGraph)

        self.colorButtonsBox = OWGUI.widgetBox(self.SettingsTab, "Colors", orientation = "horizontal")
        OWGUI.button(self.colorButtonsBox, self, "Set Colors", self.setColors, tooltip = "Set the canvas background color, grid color and color palette for coloring continuous variables", debuggingEnabled = 0)

        box5 = OWGUI.widgetBox(self.SettingsTab, "Tooltips settings")
        OWGUI.comboBox(box5, self, "graph.tooltipKind", items = ["Don't Show Tooltips", "Show Visible Attributes", "Show All Attributes"], callback = self.updateGraph)

        OWGUI.checkBox(self.SettingsTab, self, 'autoSendSelection', 'Auto send selected data', box = "Data selection", callback = self.setAutoSendSelection, tooltip = "Send signals with selected data whenever the selection changes")
        self.graph.autoSendSelectionCallback = self.setAutoSendSelection

        self.GeneralTab.layout().addStretch(100)
        self.SettingsTab.layout().addStretch(100)
        self.icons = self.createAttributeIconDict()

        self.debugSettings = ["attrX", "attrY", "attrColor", "attrLabel", "attrShape", "attrSize"]
        self.activateLoadedSettings()
        self.resize(700, 550)
        self.wdChildDialogs = [self.vizrank]        # used when running widget debugging


    def activateLoadedSettings(self):
        dlg = self.createColorDialog()
        self.graph.contPalette = dlg.getContinuousPalette("contPalette")
        self.graph.discPalette = dlg.getDiscretePalette("discPalette")
        self.graph.setCanvasBackground(dlg.getColor("Canvas"))
        self.graph.gridCurve.setPen(QPen(dlg.getColor("Grid")))

        self.graph.enableGridXB(self.showGridlines)
        self.graph.enableGridYL(self.showGridlines)

        apply([self.zoomSelectToolbar.actionZooming, self.zoomSelectToolbar.actionRectangleSelection, self.zoomSelectToolbar.actionPolygonSelection][self.toolbarSelection], [])

    def settingsFromWidgetCallback(self, handler, context):
        context.selectionPolygons = []
        for curve in self.graph.selectionCurveList:
            xs = [curve.x(i) for i in range(curve.dataSize())]
            ys = [curve.y(i) for i in range(curve.dataSize())]
            context.selectionPolygons.append((xs, ys))

    def settingsToWidgetCallback(self, handler, context):
        selections = getattr(context, "selectionPolygons", [])
        for (xs, ys) in selections:
            c = SelectionCurve("")
            c.setData(xs,ys)
            c.attach(self.graph)
            self.graph.selectionCurveList.append(c)

    # ##############################################################################################################################################################
    # SCATTERPLOT SIGNALS
    # ##############################################################################################################################################################

    def resetGraphData(self):
        self.graph.rescaleData()
        self.majorUpdateGraph()

    # receive new data and update all fields
    def setData(self, data, clearResults = 1, onlyDataSubset = 0):
        if data:
            name = getattr(data, "name", "")
            data = data.filterref(orange.Filter_hasClassValue())
            data.name = name
            if len(data) == 0 or len(data.domain) == 0:        # if we don't have any examples or attributes then this is not a valid data set
                data = None
        if self.data != None and data != None and self.data.checksum() == data.checksum():
            return    # check if the new data set is the same as the old one

        self.closeContext()
        sameDomain = self.data and data and data.domain.checksum() == self.data.domain.checksum() # preserve attribute choice if the domain is the same

        self.data = data
        self.graph.insideColors = None
        self.classificationResults = None
        self.outlierValues = None
        if not sameDomain:
            self.initAttrValues()

        self.vizrank.setData(data)
        self.openContext("", data)


    # set an example table with a data subset subset of the data. if called by a visual classifier, the update parameter will be 0
    def setSubsetData(self, data):
        self.warning(10)
<<<<<<< HEAD

        # if we haven't yet received the main data we just remember this data and return
        if not self.data:
            self.unprocessedSubsetData = data
            return

        # check if the new data set is the same as the old one
        if self.graph.rawSubsetData != None and data != None and self.graph.rawSubsetData.checksum() == data.checksum():
            return
=======

        if self.subsetData != None and data != None and self.subsetData.checksum() == data.checksum():
            return    # check if the new data set is the same as the old one
>>>>>>> ac0cfa89

        try:
            subsetData = data.select(self.data.domain)
        except:
            subsetData = None
            self.warning(10, data and "'Examples' and 'Example Subset' data do not have compatible domains. Unable to draw 'Example Subset' data." or "")

        self.subsetData = subsetData
        self.vizrank.setSubsetData(subsetData)
<<<<<<< HEAD
##        self.clusterDlg.setSubsetData(data)
#        qApp.processEvents()            # TODO: find out why scatterplot crashes if we remove this line and send a subset of data that is not in self.rawData - as in cluster argumentation
=======

>>>>>>> ac0cfa89

    # this is called by OWBaseWidget after setData and setSubsetData are called. this way the graph is updated only once
    def handleNewSignals(self):
        self.graph.clear()
        self.graph.setData(self.data, self.subsetData)
        self.updateGraph()
        self.sendSelections()


    # receive information about which attributes we want to show on x and y axis
    def setShownAttributes(self, list):
        if not self.data or not list or len(list) < 2: return
        self.attrX = list[0]
        self.attrY = list[1]
        self.majorUpdateGraph()


    # visualize the results of the classification
    def setTestResults(self, results):
        self.classificationResults = None
        if isinstance(results, orngTest.ExperimentResults) and len(results.results) > 0 and len(results.results[0].probabilities) > 0:
            self.classificationResults = [results.results[i].probabilities[0][results.results[i].actualClass] for i in range(len(results.results))]
            self.classificationResults = (self.classificationResults, "Probability of correct classification = %.2f%%")

        self.updateGraph()

    # set the learning method to be used in VizRank
    def setVizRankLearner(self, learner):
        self.vizrank.externalLearner = learner

    # send signals with selected and unselected examples as two datasets
    def sendSelections(self):
        (selected, unselected) = self.graph.getSelectionsAsExampleTables([self.attrX, self.attrY])
        self.send("Selected Examples",selected)
        self.send("Unselected Examples",unselected)


    # ##############################################################################################################################################################
    # CALLBACKS FROM VIZRANK DIALOG
    # ##############################################################################################################################################################

    def showSelectedAttributes(self):
        val = self.vizrank.getSelectedProjection()
        if not val: return
        if self.data.domain.classVar:
            self.attrColor = self.data.domain.classVar.name
        self.majorUpdateGraph(val[3])

    # ##############################################################################################################################################################
    # ATTRIBUTE SELECTION
    # ##############################################################################################################################################################

    def getShownAttributeList(self):
        return [self.attrX, self.attrY]

    def initAttrValues(self):
        self.attrXCombo.clear()
        self.attrYCombo.clear()
        self.attrColorCombo.clear()
        self.attrLabelCombo.clear()
        self.attrShapeCombo.clear()
        self.attrSizeCombo.clear()

        if self.data == None: return

<<<<<<< HEAD
        self.attrColorCombo.insertItem("(Same color)")
        self.attrLabelCombo.insertItem("(No labels)")
        self.attrShapeCombo.insertItem("(Same shape)")
        self.attrSizeCombo.insertItem("(Same size)")
=======
        self.attrColorCombo.addItem("(Same color)")
        self.attrLabelCombo.addItem("(No labels)")
        self.attrShapeCombo.addItem("(Same shape)")
        self.attrSizeCombo.addItem("(Same size)")
>>>>>>> ac0cfa89

        #labels are usually chosen from meta variables, put them on top
        for metavar in [self.data.domain.getmeta(mykey) for mykey in self.data.domain.getmetas().keys()]:
            self.attrLabelCombo.addItem(self.icons[metavar.varType], metavar.name)

        contList = []
        discList = []
        for attr in self.data.domain:
            self.attrXCombo.addItem(self.icons[attr.varType], attr.name)
            self.attrYCombo.addItem(self.icons[attr.varType], attr.name)
            self.attrColorCombo.addItem(self.icons[attr.varType], attr.name)
            self.attrSizeCombo.addItem(self.icons[attr.varType], attr.name)
            if attr.varType == orange.VarTypes.Discrete: self.attrShapeCombo.addItem(self.icons[attr.varType], attr.name)
            self.attrLabelCombo.addItem(self.icons[attr.varType], attr.name)

        self.attrX = str(self.attrXCombo.itemText(0))
        if self.attrYCombo.count() > 1: self.attrY = str(self.attrYCombo.itemText(1))
        else:                           self.attrY = str(self.attrYCombo.itemText(0))

        if self.data.domain.classVar:
            self.attrColor = self.data.domain.classVar.name
        else:
            self.attrColor = ""
        self.attrShape = ""
        self.attrSize= ""
        self.attrLabel = ""

    def majorUpdateGraph(self, attrList = None, insideColors = None, **args):
        self.graph.removeAllSelections()
        self.updateGraph(attrList, insideColors, **args)

    def updateGraph(self, attrList = None, insideColors = None, **args):
        self.graph.zoomStack = []
        if not self.data:
            return

        if attrList and len(attrList) == 2:
            self.attrX = attrList[0]
            self.attrY = attrList[1]

        hasDiscreteClass = self.data.domain.classVar and self.data.domain.classVar.varType == orange.VarTypes.Discrete
        if hasDiscreteClass and (self.vizrank.showKNNCorrectButton.isChecked() or self.vizrank.showKNNWrongButton.isChecked()):
            kNNExampleAccuracy, probabilities = self.vizrank.kNNClassifyData(self.graph.createProjectionAsExampleTable([self.graph.attributeNameIndex[self.attrX], self.graph.attributeNameIndex[self.attrY]]))
            if self.vizrank.showKNNCorrectButton.isChecked(): kNNExampleAccuracy = ([1.0 - val for val in kNNExampleAccuracy], "Probability of wrong classification = %.2f%%")
            else: kNNExampleAccuracy = (kNNExampleAccuracy, "Probability of correct classification = %.2f%%")
        else:
            kNNExampleAccuracy = None

        self.graph.insideColors = insideColors or self.classificationResults or kNNExampleAccuracy or self.outlierValues
        self.graph.updateData(self.attrX, self.attrY, self.attrColor, self.attrShape, self.attrSize, self.attrLabel)


    # ##############################################################################################################################################################
    # SCATTERPLOT SETTINGS
    # ##############################################################################################################################################################
    def saveSettings(self):
        OWWidget.saveSettings(self)
        self.vizrank.saveSettings()

    #update status on progress bar - gets called by OWScatterplotGraph
    def updateProgress(self, current, total):
        self.progressBar.setTotalSteps(total)
        self.progressBar.setProgress(current)

    def alphaChange(self):
        for curve in self.graph.itemList():
            if isinstance(curve, QwtPlotCurve):
                brushColor = curve.symbol().brush().color()
                penColor = curve.symbol().pen().color()
                brushColor.setAlpha(self.graph.alphaValue)
                brush = QBrush(curve.symbol().brush())
                brush.setColor(brushColor)
                penColor.setAlpha(self.graph.alphaValue)
                curve.symbol().setBrush(brush)
                curve.symbol().setPen(QPen(penColor))
        self.graph.replot()

    def pointSizeChange(self):
        for curve in self.graph.itemList():
            if isinstance(curve, QwtPlotCurve):
                curve.symbol().setSize(self.graph.pointWidth)
        self.graph.replot()

    def setShowGridlines(self):
        self.graph.enableGridXB(self.showGridlines)
        self.graph.enableGridYL(self.showGridlines)

    def setAutoSendSelection(self):
        if self.autoSendSelection:
            self.zoomSelectToolbar.buttonSendSelections.setEnabled(0)
            self.sendSelections()
        else:
            self.zoomSelectToolbar.buttonSendSelections.setEnabled(1)

    def setColors(self):
        dlg = self.createColorDialog()
        if dlg.exec_():
            self.colorSettings = dlg.getColorSchemas()
            self.selectedSchemaIndex = dlg.selectedSchemaIndex
            self.graph.contPalette = dlg.getContinuousPalette("contPalette")
            self.graph.discPalette = dlg.getDiscretePalette("discPalette")
            self.graph.setCanvasBackground(dlg.getColor("Canvas"))
            self.graph.setGridColor(dlg.getColor("Grid"))
            self.updateGraph()

    def createColorDialog(self):
<<<<<<< HEAD
        c = OWDlgs.ColorPalette(self, "Color Palette")
        c.createDiscretePalette("Discrete Palette")
        c.createContinuousPalette("contPalette", "Continuous palette")
        box = c.createBox("otherColors", "Other colors")
=======
        c = OWColorPalette.ColorPaletteDlg(self, "Color Palette")
        c.createDiscretePalette("discPalette", "Discrete Palette")
        c.createContinuousPalette("contPalette", "Continuous Palette")
        box = c.createBox("otherColors", "Other Colors")
>>>>>>> ac0cfa89
        c.createColorButton(box, "Canvas", "Canvas color", Qt.white)
        box.layout().addSpacing(5)
        c.createColorButton(box, "Grid", "Grid color", Qt.black)
        box.layout().addSpacing(5)
        #box.adjustSize()
        c.setColorSchemas(self.colorSettings, self.selectedSchemaIndex)
        return c

    def closeEvent(self, ce):
        self.vizrank.close()
        OWWidget.closeEvent(self, ce)

    def hasDiscreteClass(self, data = -1):
        if data == -1: data = self.data
        return data and data.domain.classVar and data.domain.classVar.varType == orange.VarTypes.Discrete


#test widget appearance
if __name__=="__main__":
    a=QApplication(sys.argv)
    ow=OWScatterPlot()
    ow.show()
    ow.setData(orange.ExampleTable(r"E:\Development\Orange Datasets\UCI\wine.tab"))
    #ow.setData(orange.ExampleTable("..\\..\\doc\\datasets\\wine.tab"))
    ow.handleNewSignals()
<<<<<<< HEAD
    a.exec_loop()
=======
    a.exec_()
>>>>>>> ac0cfa89
    #save settings
    ow.saveSettings()<|MERGE_RESOLUTION|>--- conflicted
+++ resolved
@@ -69,28 +69,15 @@
 
         #x attribute
         self.attrX = ""
-<<<<<<< HEAD
-        self.attrXCombo = OWGUI.comboBox(self.GeneralTab, self, "attrX", "X-axis attribute", callback = self.majorUpdateGraph, sendSelectedValue = 1, valueType = str)
-
-        # y attribute
-        self.attrY = ""
-        self.attrYCombo = OWGUI.comboBox(self.GeneralTab, self, "attrY", "Y-axis attribute", callback = self.majorUpdateGraph, sendSelectedValue = 1, valueType = str)
-=======
         self.attrXCombo = OWGUI.comboBox(self.GeneralTab, self, "attrX", "X-axis Attribute", callback = self.majorUpdateGraph, sendSelectedValue = 1, valueType = str)
 
         # y attribute
         self.attrY = ""
         self.attrYCombo = OWGUI.comboBox(self.GeneralTab, self, "attrY", "Y-axis Attribute", callback = self.majorUpdateGraph, sendSelectedValue = 1, valueType = str)
->>>>>>> ac0cfa89
 
         # coloring
         self.attrColor = ""
-<<<<<<< HEAD
-        box = OWGUI.widgetBox(self.GeneralTab, "Colors")
-        OWGUI.checkBox(box, self, 'showColorLegend', 'Show color legend', callback = self.updateGraph)
-=======
         box = OWGUI.widgetBox(self.GeneralTab, "Point Color")
->>>>>>> ac0cfa89
         self.attrColorCombo = OWGUI.comboBox(box, self, "attrColor", callback = self.updateGraph, sendSelectedValue=1, valueType = str, emptyString = "(Same color)")
 
         box = OWGUI.widgetBox(self.GeneralTab, "Additional Point Properties", addSpace = 1)
@@ -100,29 +87,6 @@
 
         # shaping
         self.attrShape = ""
-<<<<<<< HEAD
-        self.attrShapeCombo = OWGUI.comboBox(self.GeneralTab, self, "attrShape", "Shape", callback = self.updateGraph, sendSelectedValue=1, valueType = str, emptyString = "(Same shape)")
-
-        # sizing
-        self.attrSize = ""
-        self.attrSizeCombo = OWGUI.comboBox(self.GeneralTab, self, "attrSize", "Size", callback = self.updateGraph, sendSelectedValue=1, valueType = str, emptyString = "(Same size)")
-
-##        # cluster dialog
-##        self.clusterDlg.label1.hide()
-##        self.clusterDlg.optimizationTypeCombo.hide()
-##        self.clusterDlg.attributeCountCombo.hide()
-##        self.clusterDlg.attributeLabel.hide()
-##        self.graph.clusterOptimization = self.clusterDlg
-
-
-        self.optimizationButtons = OWGUI.widgetBox(self.GeneralTab, "Optimization dialogs", orientation = "horizontal")
-        OWGUI.button(self.optimizationButtons, self, "VizRank", callback = self.vizrank.reshow, tooltip = "Opens VizRank dialog in which you can search for interesting projections with different subsets of attributes.", debuggingEnabled = 0)
-
-##        OWGUI.button(self.optimizationButtons, self, "Cluster", callback = self.clusterDlg.reshow, debuggingEnabled = 0)
-##        self.connect(self.clusterDlg.startOptimizationButton , SIGNAL("clicked()"), self.optimizeClusters)
-##        self.connect(self.clusterDlg.resultList, SIGNAL("selectionChanged()"),self.showSelectedCluster)
-##        self.graph.clusterOptimization = self.clusterDlg
-=======
         self.attrShapeCombo = OWGUI.comboBox(box, self, "attrShape", label = "Point shape:", callback = self.updateGraph, sendSelectedValue=1, valueType = str, emptyString = "(Same shape)", indent = 10)
 
         # sizing
@@ -131,7 +95,6 @@
 
         self.optimizationButtons = OWGUI.widgetBox(self.GeneralTab, "Optimization dialogs", orientation = "horizontal")
         OWGUI.button(self.optimizationButtons, self, "VizRank", callback = self.vizrank.reshow, tooltip = "Opens VizRank dialog, where you can search for interesting projections with different subsets of attributes", debuggingEnabled = 0)
->>>>>>> ac0cfa89
 
         # zooming / selection
         self.zoomSelectToolbar = OWToolbars.ZoomSelectToolbar(self, self.GeneralTab, self.graph, self.autoSendSelection)
@@ -140,32 +103,20 @@
         # ####################################
         # SETTINGS TAB
         # point width
-<<<<<<< HEAD
-        OWGUI.hSlider(self.SettingsTab, self, 'graph.pointWidth', box='Symbol size', minValue=1, maxValue=20, step=1, callback = self.pointSizeChange)
-=======
         pointBox = OWGUI.widgetBox(self.SettingsTab, "Point Properties")
         OWGUI.hSlider(pointBox, self, 'graph.pointWidth', label = "Symbol size:   ", minValue=1, maxValue=20, step=1, callback = self.pointSizeChange)
         OWGUI.hSlider(pointBox, self, 'graph.alphaValue', label = "Transparency: ", minValue=0, maxValue=255, step=10, callback = self.alphaChange)
->>>>>>> ac0cfa89
 
         # #####
         # jittering options
-        box2 = OWGUI.widgetBox(self.SettingsTab, "Jittering options")
+        box2 = OWGUI.widgetBox(self.SettingsTab, "Jittering Options")
         box3 = OWGUI.widgetBox(box2, orientation = "horizontal")
-<<<<<<< HEAD
-        self.jitterLabel = QLabel('Jittering size (% of size)'+'  ', box3)
-=======
         self.jitterLabel = OWGUI.widgetLabel(box3, 'Jittering size (% of size): ')
->>>>>>> ac0cfa89
         self.jitterSizeCombo = OWGUI.comboBox(box3, self, "graph.jitterSize", callback = self.resetGraphData, items = self.jitterSizeNums, sendSelectedValue = 1, valueType = float)
         OWGUI.checkBox(box2, self, 'graph.jitterContinuous', 'Jitter continuous attributes', callback = self.resetGraphData, tooltip = "Does jittering apply also on continuous attributes?")
 
         # general graph settings
-<<<<<<< HEAD
-        box4 = OWGUI.collapsableWidgetBox(self.SettingsTab, "General graph settings", self, "boxGeneral")
-=======
         box4 = OWGUI.widgetBox(self.SettingsTab, "General graph settings")
->>>>>>> ac0cfa89
         OWGUI.checkBox(box4, self, 'graph.showXaxisTitle', 'X axis title', callback = self.graph.setShowXaxisTitle)
         OWGUI.checkBox(box4, self, 'graph.showYLaxisTitle', 'Y axis title', callback = self.graph.setShowYLaxisTitle)
         OWGUI.checkBox(box4, self, 'graph.showAxisScale', 'Show axis scale', callback = self.updateGraph)
@@ -175,20 +126,6 @@
         OWGUI.checkBox(box4, self, 'graph.useAntialiasing', 'Use antialiasing', callback = self.updateGraph)
 
         box5 = OWGUI.widgetBox(box4, orientation = "horizontal")
-<<<<<<< HEAD
-        OWGUI.checkBox(box5, self, 'graph.showProbabilities', 'Show probabilities'+'  ', callback = self.updateGraph, tooltip = "Show a background image with class probabilities")
-        hider = OWGUI.widgetHider(box5, self, "showProbabilitiesDetails", tooltip = "Show/hide extra settings")
-        rubb = OWGUI.rubber(box5)
-        rubb.setSizePolicy(QSizePolicy(QSizePolicy.MinimumExpanding, QSizePolicy.Maximum))
-
-        box6 = OWGUI.widgetBox(box4, orientation = "horizontal")
-        OWGUI.separator(box6, width = 20)
-        OWGUI.label(box6, self, "Granularity:"+"  ")
-        OWGUI.hSlider(box6, self, 'graph.squareGranularity', minValue=1, maxValue=10, step=1, callback = self.updateGraph)
-
-        box7 = OWGUI.widgetBox(box4, orientation = "horizontal")
-        OWGUI.separator(box7, 17)
-=======
         OWGUI.checkBox(box5, self, 'graph.showProbabilities', 'Show probabilities  ', callback = self.updateGraph, tooltip = "Show a background image with class probabilities")
         smallWidget = OWGUI.SmallWidgetLabel(box5, pixmap = 1, box = "Advanced settings", tooltip = "Show advanced settings")
         #OWGUI.rubber(box5)
@@ -199,7 +136,6 @@
         OWGUI.widgetLabel(box6, "Granularity:  ")
         OWGUI.hSlider(box6, self, 'graph.squareGranularity', minValue=1, maxValue=10, step=1, callback = self.updateGraph)
 
->>>>>>> ac0cfa89
         OWGUI.checkBox(box7, self, 'graph.spaceBetweenCells', 'Show space between cells', callback = self.updateGraph)
 
         self.colorButtonsBox = OWGUI.widgetBox(self.SettingsTab, "Colors", orientation = "horizontal")
@@ -284,21 +220,9 @@
     # set an example table with a data subset subset of the data. if called by a visual classifier, the update parameter will be 0
     def setSubsetData(self, data):
         self.warning(10)
-<<<<<<< HEAD
-
-        # if we haven't yet received the main data we just remember this data and return
-        if not self.data:
-            self.unprocessedSubsetData = data
-            return
-
-        # check if the new data set is the same as the old one
-        if self.graph.rawSubsetData != None and data != None and self.graph.rawSubsetData.checksum() == data.checksum():
-            return
-=======
 
         if self.subsetData != None and data != None and self.subsetData.checksum() == data.checksum():
             return    # check if the new data set is the same as the old one
->>>>>>> ac0cfa89
 
         try:
             subsetData = data.select(self.data.domain)
@@ -308,12 +232,7 @@
 
         self.subsetData = subsetData
         self.vizrank.setSubsetData(subsetData)
-<<<<<<< HEAD
-##        self.clusterDlg.setSubsetData(data)
-#        qApp.processEvents()            # TODO: find out why scatterplot crashes if we remove this line and send a subset of data that is not in self.rawData - as in cluster argumentation
-=======
-
->>>>>>> ac0cfa89
+
 
     # this is called by OWBaseWidget after setData and setSubsetData are called. this way the graph is updated only once
     def handleNewSignals(self):
@@ -379,17 +298,10 @@
 
         if self.data == None: return
 
-<<<<<<< HEAD
-        self.attrColorCombo.insertItem("(Same color)")
-        self.attrLabelCombo.insertItem("(No labels)")
-        self.attrShapeCombo.insertItem("(Same shape)")
-        self.attrSizeCombo.insertItem("(Same size)")
-=======
         self.attrColorCombo.addItem("(Same color)")
         self.attrLabelCombo.addItem("(No labels)")
         self.attrShapeCombo.addItem("(Same shape)")
         self.attrSizeCombo.addItem("(Same size)")
->>>>>>> ac0cfa89
 
         #labels are usually chosen from meta variables, put them on top
         for metavar in [self.data.domain.getmeta(mykey) for mykey in self.data.domain.getmetas().keys()]:
@@ -496,17 +408,10 @@
             self.updateGraph()
 
     def createColorDialog(self):
-<<<<<<< HEAD
-        c = OWDlgs.ColorPalette(self, "Color Palette")
-        c.createDiscretePalette("Discrete Palette")
-        c.createContinuousPalette("contPalette", "Continuous palette")
-        box = c.createBox("otherColors", "Other colors")
-=======
         c = OWColorPalette.ColorPaletteDlg(self, "Color Palette")
         c.createDiscretePalette("discPalette", "Discrete Palette")
         c.createContinuousPalette("contPalette", "Continuous Palette")
         box = c.createBox("otherColors", "Other Colors")
->>>>>>> ac0cfa89
         c.createColorButton(box, "Canvas", "Canvas color", Qt.white)
         box.layout().addSpacing(5)
         c.createColorButton(box, "Grid", "Grid color", Qt.black)
@@ -532,10 +437,6 @@
     ow.setData(orange.ExampleTable(r"E:\Development\Orange Datasets\UCI\wine.tab"))
     #ow.setData(orange.ExampleTable("..\\..\\doc\\datasets\\wine.tab"))
     ow.handleNewSignals()
-<<<<<<< HEAD
-    a.exec_loop()
-=======
     a.exec_()
->>>>>>> ac0cfa89
     #save settings
     ow.saveSettings()