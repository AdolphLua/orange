--- conflicted
+++ resolved
@@ -40,7 +40,7 @@
     # update shown data. Set attributes, coloring by className ....
     def updateData(self, attributes, midLabels = None, startIndex = 0, stopIndex = 0):
         self.removeDrawingCurves()  # my function, that doesn't delete selection curves
-#        self.removeTooltips()
+        self.removeTooltips()
         self.removeMarkers()
 
         self.curvePoints = []
@@ -52,11 +52,6 @@
         if len(attributes) == 0: return
 
         if (self.showDistributions == 1 or self.showAttrValues == 1) and self.rawData.domain[attributes[-1]].varType == orange.VarTypes.Discrete:
-<<<<<<< HEAD
-            #self.setAxisScale(QwtPlot.xBottom, 0, len(attributes)-0.5, 1)
-            #self.setAxisScale(QwtPlot.xBottom, 0, len(attributes)-1, 1)   # changed because of qwtplot's bug. only every second attribute label was shown if -0.5 was used
-=======
->>>>>>> ac0cfa89
             self.setAxisScale(QwtPlot.xBottom, startIndex, stopIndex-1, 1)   # changed because of qwtplot's bug. only every second attribute label was shown if -0.5 was used
         else:
             self.setAxisScale(QwtPlot.xBottom, startIndex, stopIndex-1, 1)
@@ -65,12 +60,6 @@
         elif midLabels:         self.setAxisScale(QwtPlot.yLeft, 0, 1.04, 1)
         else:                   self.setAxisScale(QwtPlot.yLeft, 0, 1, 1)
 
-<<<<<<< HEAD
-##        if (self.rawData.domain.classVar and self.rawData.domain.classVar.varType == orange.VarTypes.Continuous and self.enabledLegend) or (len(attributes) and self.rawData.domain[attributes[-1]].varType == orange.VarTypes.Discrete and (self.showDistributionValues or self.showAttrValues)):
-##            self.addCurve("edge", self.canvasBackground(), self.canvasBackground(), 1, QwtCurve.Lines, QwtSymbol.None, xData = [len(attributes),len(attributes)], yData = [1,1])
-
-=======
->>>>>>> ac0cfa89
         self.setAxisScaleDraw(QwtPlot.xBottom, DiscreteAxisScaleDraw([self.getAttributeLabel(attr) for attr in attributes]))
         self.setAxisScaleDraw(QwtPlot.yLeft, HiddenScaleDraw())
         self.axisScaleDraw(QwtPlot.xBottom).enableComponent(QwtScaleDraw.Backbone, 0)
@@ -86,11 +75,7 @@
             classNameIndex = self.attributeNameIndex[self.rawData.domain.classVar.name]
             continuousClass = self.rawData.domain.classVar.varType == orange.VarTypes.Continuous
 
-<<<<<<< HEAD
-        haveSubsetData = self.rawSubsetData and self.rawData and self.rawSubsetData.domain.checksum() == self.rawData.domain.checksum()
-=======
         haveSubsetData = self.rawSubsetData != None
->>>>>>> ac0cfa89
 
         length = len(attributes)
         indices = [self.attributeNameIndex[label] for label in attributes]
@@ -99,50 +84,6 @@
 
         if self.rawData.domain.classVar and not continuousClass:
             classValueIndices = getVariableValueIndices(self.rawData, self.rawData.domain.classVar.name)
-<<<<<<< HEAD
-
-        # ############################################
-        # if self.hidePureExamples == 1 we have to calculate where to stop drawing lines
-        # we do this by adding a integer meta attribute, that for each example stores attribute index, where we stop drawing lines
-        # ############################################
-        lastIndex = indices[-1]
-        dataStop = None
-        if self.hidePureExamples == 1 and self.rawData.domain.classVar and self.rawData.domain.classVar.varType == orange.VarTypes.Discrete:
-            # add a meta attribute if it doesn't exist yet
-            dataStop = dataSize * [lastIndex]  # array where we store index value for each data value where to stop drawing
-            metaid = orange.newmetaid()
-            self.rawData.domain.addmeta(metaid, orange.IntVariable("ItemIndex"))
-            for i in range(dataSize): self.rawData[i].setmeta(metaid, i)
-
-            for i in range(length):
-                if self.rawData.domain[indices[i]].varType != orange.VarTypes.Discrete or attributes[i] == self.rawData.domain.classVar.name: continue
-
-                attr = self.rawData.domain[indices[i]]
-                for attrVal in attr.values:
-                    tempData = self.rawData.select({attr.name:attrVal})
-
-                    ind = 0
-                    while ind < len(tempData):
-                        if dataStop[int(tempData[ind].getmeta(metaid))] == lastIndex:
-                            val = tempData[ind][classNameIndex]
-                            break
-                        ind += 1
-
-                    # do all instances belong to the same class?
-                    while ind < len(tempData):
-                        if dataStop[int(tempData[ind].getmeta(metaid))] != lastIndex: ind += 1; continue
-                        if val != tempData[ind][classNameIndex]: break
-                        ind += 1
-
-                    # if all examples belong to one class we repair the meta variable values
-                    if ind >= len(tempData):
-                        for item in tempData:
-                            index = int(item.getmeta(metaid))
-                            if dataStop[index] == lastIndex:
-                                dataStop[index] = indices[i]
-            self.rawData.domain.removemeta(metaid)
-=======
->>>>>>> ac0cfa89
 
         # first create all curves
         curves = [[],[]]
@@ -150,12 +91,7 @@
         # ############################################
         # draw the data
         # ############################################
-<<<<<<< HEAD
-        if not haveSubsetData: subsetReferencesToDraw = []
-        else:                  subsetReferencesToDraw = [self.rawSubsetData[i].reference() for i in self.getValidSubIndices(indices)]
-=======
         subsetReferencesToDraw = haveSubsetData and [self.rawSubsetData[i].reference() for i in self.getValidSubsetIndices(indices)] or []
->>>>>>> ac0cfa89
         validData = self.getValidList(indices)
         xPointsToAdd = {}
         yPointsToAdd = {}
@@ -165,25 +101,6 @@
                 self.curvePoints.append([]) # add an empty list
                 continue
 
-<<<<<<< HEAD
-            curve = QwtPlotCurve(self)
-            if targetValue != None:
-                if self.rawData[i].getclass().value == targetValue:
-                    newColor = self.colorTargetValue
-                    curves[1].append(curve)
-                else:
-                    newColor = self.colorNonTargetValue
-                    curves[0].append(curve)
-            else:
-                if not self.rawData.domain.classVar: newColor = blackColor
-                elif continuousClass:
-                    newColor = self.contPalette[self.noJitteringScaledData[classNameIndex][i]]
-                else:
-                    newColor = self.discPalette[classValueIndices[self.rawData[i].getclass().value]]
-
-                if haveSubsetData and self.rawData[i].reference() not in subsetReferencesToDraw:
-                    newColor.setHsv(newColor.hsv()[0], 50, newColor.hsv()[2])
-=======
             curve = QwtPlotCurve("")
             curve.setItemAttribute(QwtPlotItem.Legend, 0)
             if self.useAntiAliasing:
@@ -200,19 +117,15 @@
             if haveSubsetData:
                 if self.rawData[i].reference() not in subsetReferencesToDraw:
                     newColor.setAlpha(self.alphaValue2)
->>>>>>> ac0cfa89
                     curves[0].append(curve)
                 else:
                     newColor.setAlpha(self.alphaValue)
                     curves[1].append(curve)
                     if subsetReferencesToDraw:
                         subsetReferencesToDraw.remove(self.rawData[i].reference())
-<<<<<<< HEAD
-=======
             else:
                 curves[1].append(curve)
                 newColor.setAlpha(self.alphaValue)
->>>>>>> ac0cfa89
 
             curve.setPen(QPen(newColor, 1))
             ys = [self.scaledData[index][i] for index in indices]
@@ -224,36 +137,6 @@
 
         # if we have a data subset that contains examples that don't exist in the original dataset we show them here
         if subsetReferencesToDraw != []:
-<<<<<<< HEAD
-            subData = numpy.zeros([len(indices), len(self.rawSubsetData)])
-            for i in range(len(indices)):
-                subData[i] = self.scaleData(self.rawSubsetData, indices[i])[0]
-            subData = subData.transpose()
-
-            for i in range(len(self.rawSubsetData)):
-                if not self.rawSubsetData[i].reference() in subsetReferencesToDraw: continue
-                subsetReferencesToDraw.remove(self.rawSubsetData[i].reference())
-
-                # check if has missing values
-                if 1 in [self.rawSubsetData[i][ind].isSpecial() for ind in indices]: continue
-
-                curve = QwtPlotCurve(self)
-                if targetValue != None:
-                    if self.rawSubsetData[i].getclass().value == targetValue:
-                        newColor = self.colorTargetValue
-                        curves[1].append(curve)
-                    else:
-                        newColor = self.colorNonTargetValue
-                        curves[0].append(curve)
-                else:
-                    if not self.rawSubsetData.domain.classVar or self.rawSubsetData[i].getclass().isSpecial():
-                        newColor = blackColor
-                    elif continuousClass:
-                        newColor = self.contPalette[self.scaleExampleValue(self.rawSubsetData[i], classNameIndex)]
-                    else:
-                        newColor = self.discPalette[classValueIndices[self.rawSubsetData[i].getclass().value]]
-                    curves[1].append(curve)
-=======
             validSubsetData = self.getValidSubsetList(indices)
 
             for i in range(len(self.rawSubsetData)):
@@ -273,7 +156,6 @@
                 else:
                     newColor = QColor(self.discPalette[classValueIndices[self.rawSubsetData[i].getclass().value]])
                 curves[1].append(curve)
->>>>>>> ac0cfa89
 
                 newColor.setAlpha(self.alphaValue)
                 curve.setPen(QPen(newColor, 1))
@@ -288,13 +170,8 @@
 
         # ############################################
         # do we want to show distributions with discrete attributes
-<<<<<<< HEAD
-#        if self.showDistributions and self.rawData.domain.classVar and self.rawData.domain.classVar.varType == orange.VarTypes.Discrete:
-#            self.showDistributionValues(targetValue, validData, indices, dataStop)
-=======
         if self.showDistributions and self.rawData.domain.classVar and self.rawData.domain.classVar.varType == orange.VarTypes.Discrete:
             self.showDistributionValues(validData, indices)
->>>>>>> ac0cfa89
 
         # ############################################
         # draw vertical lines that represent attributes
@@ -400,11 +277,7 @@
         if self.enabledLegend == 1 and self.rawData.domain.classVar:
             if self.rawData.domain.classVar.varType == orange.VarTypes.Discrete:
                 varValues = getVariableValuesSorted(self.rawData, self.rawData.domain.classVar.name)
-<<<<<<< HEAD
-                self.addCurve("<b>" + self.rawData.domain.classVar.name + ":</b>", QColor(0,0,0), QColor(0,0,0), 0, symbol = QwtSymbol.None, enableLegend = 1)
-=======
                 self.addCurve("<b>" + self.rawData.domain.classVar.name + ":</b>", QColor(0,0,0), QColor(0,0,0), 0, symbol = QwtSymbol.NoSymbol, enableLegend = 1)
->>>>>>> ac0cfa89
                 for ind in range(len(varValues)):
                     self.addCurve(varValues[ind], self.discPalette[ind], self.discPalette[ind], 15, symbol = QwtSymbol.Rect, enableLegend = 1)
             else:
@@ -427,112 +300,6 @@
         self.replot()
 
 
-<<<<<<< HEAD
-#    # ##########################################
-#    # SHOW DISTRIBUTION BAR GRAPH
-#    def showDistributionValues(self, targetValue, validData, indices, dataStop):
-#        # get index of class
-#        classNameIndex = self.attributeNameIndex[self.rawData.domain.classVar.name]
-#
-#        # create color table
-#        count = len(self.rawData.domain.classVar.values)
-#        #if count < 1: count = 1.0
-#
-#        # we create a hash table of possible class values (happens only if we have a discrete class)
-#        classValueIndices = getVariableValueIndices(self.rawData, self.rawData.domain.classVar.name)
-#        classValueSorted  = getVariableValuesSorted(self.rawData, self.rawData.domain.classVar.name)
-#
-#        self.toolInfo = []
-#        for graphAttrIndex in range(len(indices)):
-#            index = indices[graphAttrIndex]
-#            if self.rawData.domain[index].varType != orange.VarTypes.Discrete: continue
-#            attr = self.rawData.domain[index]
-#            attrLen = len(attr.values)
-#
-#            values = []
-#            totals = [0] * attrLen
-#
-#            # we create a hash table of variable values and their indices
-#            variableValueIndices = getVariableValueIndices(self.rawData, index)
-#            variableValueSorted = getVariableValuesSorted(self.rawData, index)
-#
-#            for i in range(count):
-#                values.append([0] * attrLen)
-#
-#            stop = indices[:graphAttrIndex]
-#            for i in range(len(self.rawData)):
-#                if dataStop and self.hidePureExamples == 1 and dataStop[i] in stop: continue
-#                if validData[i] == 0: continue
-#                # processing for distributions
-#                attrIndex = variableValueIndices[self.rawData[i][index].value]
-#                classIndex = classValueIndices[self.rawData[i][classNameIndex].value]
-#                totals[attrIndex] += 1
-#                values[classIndex][attrIndex] += 1
-#
-#            # calculate maximum value of all values - needed for scaling
-#            maximum = 1
-#            for i in range(len(values)):
-#                for j in range(len(values[i])):
-#                    if values[i][j] > maximum: maximum = values[i][j]
-#
-#            # calculate the sum of totals - needed for tooltips
-#            sumTotals = 0
-#            for val in totals: sumTotals += val
-#
-#            # save info for tooltips
-#            for i in range(attrLen):
-#                list= []
-#                for j in range(count):
-#                    list.append((classValueSorted[j], values[j][i]))
-#                list.reverse()
-#                y_start = float(i+1)/float(attrLen); y_end = float(i)/float(attrLen)
-#                x_start = float(graphAttrIndex) - 0.45; x_end = float(graphAttrIndex) + 0.45
-#                item = (self.rawData.domain[index].name, variableValueSorted[i], totals[i], sumTotals, list, (x_start,x_end), (y_start, y_end))
-#                self.toolInfo.append(item)
-#
-#
-#            # create bar curve
-#            for i in range(count):
-#                if targetValue != None:
-#                    if classValueSorted[i] == targetValue: newColor = self.colorTargetValue
-#                    else: newColor = self.colorNonTargetValue
-#                else:
-#                    newColor = self.discPalette[i]
-#
-#                for j in range(attrLen):
-#                    width = float(values[i][j]*0.5) / float(maximum)
-#                    interval = 1.0/float(2*attrLen)
-#                    yOff = float(1.0 + 2.0*j)/float(2*attrLen)
-#                    height = 0.7/float(count*attrLen)
-#
-#                    yLowBott = yOff - float(count*height)/2.0 + i*height
-#                    ckey = self.insertCurve(PolygonCurve(self, pen = QPen(newColor), brush = QBrush(newColor), xData = [graphAttrIndex, graphAttrIndex + width, graphAttrIndex + width, graphAttrIndex], yData = [yLowBott, yLowBott, yLowBott + height, yLowBott + height]))
-#                    self.nonDataKeys.append(ckey)
-#
-#        self.addTooltips()
-
-#    def addTooltips(self):
-#        for i in range(len(self.toolInfo)):
-#            (name, value, total, sumTotals, lista, (x_start,x_end), (y_start, y_end)) = self.toolInfo[i]
-#            if total == 0: continue
-#            tooltipText = "Attribute: <b>%s</b><br>Value: <b>%s</b><br>Total instances: <b>%i</b> (%.1f%%)<br>Class distribution:<br>" % (name, value, total, 100.0*float(total)/float(sumTotals))
-#            for j in range(len(lista)):
-#                (val, count) = lista[j]
-#                tooltipText += "<b>%s</b> : <b>%i</b> (%.1f%%)" % (val, count, 100.0*float(count)/float(total))
-#                if j != len(lista)-1 : tooltipText += "<br>"
-#            x_1 = self.transform(QwtPlot.xBottom, x_start)
-#            x_2 = self.transform(QwtPlot.xBottom, x_end)
-#            y_1 = self.transform(QwtPlot.yLeft, y_start)
-#            y_2 = self.transform(QwtPlot.yLeft, y_end)
-#            rect = QRect(x_1, y_1, x_2-x_1, y_2-y_1)
-#            self.toolRects.append(rect)
-#            QToolTip.add(self, rect, tooltipText)
-#
-#    def removeTooltips(self):
-#        for rect in self.toolRects:
-#            QToolTip.remove(self, rect)
-#        self.toolRects = []
-=======
     # ##########################################
     # SHOW DISTRIBUTION BAR GRAPH
     def showDistributionValues(self, validData, indices):
@@ -629,7 +396,6 @@
         for rect in self.toolRects:
             QToolTip.remove(self, rect)
         self.toolRects = []
->>>>>>> ac0cfa89
 
 
     # if user clicked between two lines send signal that
@@ -639,16 +405,9 @@
             axis = self.axisScaleDraw(QwtPlot.xBottom)
             self.parallelDlg.sendShownAttributes([str(axis.label(x1)), str(axis.label(x1+1))])
 
-<<<<<<< HEAD
-#    def updateLayout(self):
-#        OWGraph.updateLayout(self)
-#        self.removeTooltips()
-#        self.addTooltips()
-=======
     def updateLayout(self):
         OWGraph.updateLayout(self)
         self.updateTooltips()
->>>>>>> ac0cfa89
 
     """
     def updateAxes(self):
@@ -656,21 +415,14 @@
         self.removeTooltips()
         self.addTooltips()
     """
-#    def updateTooltips(self):
-#        self.removeTooltips()
-#        self.addTooltips()
-
-<<<<<<< HEAD
-#    # if we zoomed, we have to update tooltips
-#    def onMouseReleased(self, e):
-#        OWGraph.onMouseReleased(self, e)
-#        self.updateTooltips()
-=======
+    def updateTooltips(self):
+        self.removeTooltips()
+        self.addTooltips()
+
     # if we zoomed, we have to update tooltips
     def mouseReleaseEvent(self, e):
         OWGraph.mouseReleaseEvent(self, e)
         self.updateTooltips()
->>>>>>> ac0cfa89
 
     def mouseMoveEvent(self, e):
         if self.lineTracking:
@@ -691,17 +443,10 @@
                 self.replot()
         OWGraph.mouseMoveEvent(self, e)
 
-<<<<<<< HEAD
-    def getSelectionsAsExampleTables(self, targetValue = None):
-        if not self.rawData:
-            return (None, None)
-        if self.selectionCurveKeyList == []:
-=======
     def getSelectionsAsExampleTables(self):
         if not self.rawData:
             return (None, None)
         if self.selectionCurveList == []:
->>>>>>> ac0cfa89
             return (None, self.rawData)
 
         selIndices = []
@@ -710,10 +455,6 @@
         for i in range(len(self.curvePoints))[::-1]:
             for j in range(len(self.curvePoints[i])):
                 if self.isPointSelected(j, self.curvePoints[i][j]):
-<<<<<<< HEAD
-                    if targetValue and targetValue != int(self.rawData[i].getclass()): continue
-=======
->>>>>>> ac0cfa89
                     selIndices.append(i)
                     unselIndices.pop(i)
                     break
