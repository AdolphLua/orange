from OWGraph import *
from copy import copy
import time
from operator import add
from math import *
from orngScaleLinProjData import *
import orngVisFuncts
import OWColorPalette
from OWGraphTools import UnconnectedLinesCurve

# indices in curveData
SYMBOL = 0
PENCOLOR = 1
BRUSHCOLOR = 2

LINE_TOOLTIPS = 0
VISIBLE_ATTRIBUTES = 1
ALL_ATTRIBUTES = 2

TOOLTIPS_SHOW_DATA = 0
TOOLTIPS_SHOW_SPRINGS = 1

###########################################################################################
##### CLASS : OWLINPROJGRAPH
###########################################################################################
class OWLinProjGraph(OWGraph, orngScaleLinProjData):
    def __init__(self, widget, parent = None, name = "None"):
        OWGraph.__init__(self, parent, name)
        orngScaleLinProjData.__init__(self)
        self.enableGridXB(0)
        self.enableGridYL(0)

        self.totalPossibilities = 0 # a variable used in optimization - tells us the total number of different attribute positions
        self.triedPossibilities = 0 # how many possibilities did we already try
        self.p = None

        self.dataMap = {}        # each key is of form: "xVal-yVal", where xVal and yVal are discretized continuous values. Value of each key has form: (x,y, HSVValue, [data vals])
        self.tooltipCurves = []
        self.tooltipMarkers   = []
        self.widget = widget

        # moving anchors manually
        self.shownAttributes = []
        self.selectedAnchorIndex = None

        self.hideRadius = 0
        self.showAnchors = 1
        self.showValueLines = 0
        self.valueLineLength = 5

        self.onlyOnePerSubset = 1
        self.showLegend = 1
        self.useDifferentSymbols = 0
        self.useDifferentColors = 1
        self.tooltipKind = 0        # index in ["Show line tooltips", "Show visible attributes", "Show all attributes"]
        self.tooltipValue = 0       # index in ["Tooltips show data values", "Tooltips show spring values"]
        self.scaleFactor = 1.0
        self.showAttributeNames = 1

        self.showProbabilities = 0
        self.squareGranularity = 3
        self.spaceBetweenCells = 1

        self.showKNN = 0   # widget sets this to 1 or 2 if you want to see correct or wrong classifications
        self.insideColors = None
        self.valueLineCurves = [{}, {}]    # dicts for x and y set of coordinates for unconnected lines

        self.enableXaxis(0)
        self.enableYLaxis(0)
        self.setAxisScale(QwtPlot.xBottom, -1.13, 1.13, 1)
        self.setAxisScale(QwtPlot.yLeft, -1.13, 1.13, 1)

    def setData(self, data, subsetData = None, **args):
        OWGraph.setData(self, data)
        orngScaleLinProjData.setData(self, data, subsetData, **args)
        #self.anchorData = []

        self.setAxisScale(QwtPlot.yLeft, -1.13, 1.13, 1)
        self.setAxisScale(QwtPlot.xBottom, -1.13, 1.13, 1)

        if data and data.domain.classVar and data.domain.classVar.varType == orange.VarTypes.Continuous:
            self.setAxisScale(QwtPlot.xBottom, -1.13, 1.13 + 0.1, 1)   # if we have a continuous class we need a bit more space on the right to show a color legend

    # ####################################################################
    # update shown data. Set labels, coloring by className ....
    def updateData(self, labels = None, setAnchors = 0, **args):
        self.removeDrawingCurves()  # my function, that doesn't delete selection curves
        #self.removeCurves()
        self.removeMarkers()
        self.tooltipMarkers = []

        self.__dict__.update(args)
<<<<<<< HEAD
        if labels is None: labels = [anchor[2] for anchor in self.anchorData]
=======
        if labels == None: labels = [anchor[2] for anchor in self.anchorData]
>>>>>>> ac0cfa89
        self.shownAttributes = labels
        self.dataMap = {}   # dictionary with keys of form "x_i-y_i" with values (x_i, y_i, color, data)
        self.valueLineCurves = [{}, {}]    # dicts for x and y set of coordinates for unconnected lines

        if self.scaledData == None or len(labels) < 3:
            self.anchorData = []
            self.updateLayout()
            return

<<<<<<< HEAD
        haveSubsetData = self.rawSubsetData and self.rawData and self.rawSubsetData.domain.checksum() == self.rawData.domain.checksum()
=======
        haveSubsetData = self.rawSubsetData != None
>>>>>>> ac0cfa89
        hasClass = self.rawData and self.rawData.domain.classVar != None
        hasDiscreteClass = hasClass and self.rawData.domain.classVar.varType == orange.VarTypes.Discrete
        hasContinuousClass = hasClass and self.rawData.domain.classVar.varType == orange.VarTypes.Continuous

        if setAnchors or (args.has_key("XAnchors") and args.has_key("YAnchors")):
            self.potentialsBmp = None
            self.setAnchors(args.get("XAnchors"), args.get("YAnchors"), labels)
            #self.anchorData = self.createAnchors(len(labels), labels)    # used for showing tooltips

        indices = [self.attributeNameIndex[anchor[2]] for anchor in self.anchorData]  # store indices to shown attributes

        # do we want to show anchors and their labels
        if self.showAnchors:
            if self.hideRadius > 0:
                xdata = self.createXAnchors(100)*(self.hideRadius / 10)
                ydata = self.createYAnchors(100)*(self.hideRadius / 10)
                self.addCurve("hidecircle", QColor(200,200,200), QColor(200,200,200), 1, style = QwtPlotCurve.Lines, symbol = QwtSymbol.NoSymbol, xData = xdata.tolist() + [xdata[0]], yData = ydata.tolist() + [ydata[0]])

            # draw dots at anchors
            shownAnchorData = filter(lambda p, r=self.hideRadius**2/100: p[0]**2+p[1]**2>r, self.anchorData)
            self.anchorsAsVectors = not self.normalizeExamples # min([x[0]**2+x[1]**2 for x in self.anchorData]) < 0.99

            if self.anchorsAsVectors:
                r=self.hideRadius**2/100
                for i,(x,y,a) in enumerate(shownAnchorData):
                    self.addCurve("l%i" % i, QColor(160, 160, 160), QColor(160, 160, 160), 10, style = QwtPlotCurve.Lines, symbol = QwtSymbol.NoSymbol, xData = [0, x], yData = [0, y], showFilledSymbols = 1, lineWidth=2)
                    if self.showAttributeNames:
                        self.addMarker(a, x*1.07, y*1.04, Qt.AlignCenter, bold=1)
            else:
                XAnchors = [a[0] for a in shownAnchorData]
                YAnchors = [a[1] for a in shownAnchorData]
                self.addCurve("dots", QColor(160,160,160), QColor(160,160,160), 10, style = QwtPlotCurve.NoCurve, symbol = QwtSymbol.Ellipse, xData = XAnchors, yData = YAnchors, showFilledSymbols = 1)

                # draw text at anchors
                if self.showAttributeNames:
                    for x, y, a in shownAnchorData:
                        self.addMarker(a, x*1.07, y*1.04, Qt.AlignCenter, bold = 1)

        if self.showAnchors and not self.anchorsAsVectors:
            # draw "circle"
            xdata = self.createXAnchors(100)
            ydata = self.createYAnchors(100)
            self.addCurve("circle", QColor(Qt.black), QColor(Qt.black), 1, style = QwtPlotCurve.Lines, symbol = QwtSymbol.NoSymbol, xData = xdata.tolist() + [xdata[0]], yData = ydata.tolist() + [ydata[0]])

        self.potentialsClassifier = None # remove the classifier so that repaint won't recompute it
        #self.repaint()  # we have to repaint to update scale to get right coordinates for tooltip rectangles
        self.updateLayout()

        if hasClass:
            classNameIndex = self.attributeNameIndex[self.rawData.domain.classVar.name]

        if hasDiscreteClass:
            valLen = len(self.rawData.domain.classVar.values)
            classValueIndices = getVariableValueIndices(self.rawData, self.rawData.domain.classVar.name)    # we create a hash table of variable values and their indices
<<<<<<< HEAD
=======
            self.discPalette.setNumberOfColors(valLen)
>>>>>>> ac0cfa89
        else:    # if we have a continuous class
            valLen = 0
            classValueIndices = None

        useDifferentSymbols = self.useDifferentSymbols and hasDiscreteClass and valLen < len(self.curveSymbols)
        dataSize = len(self.rawData)
        validData = self.getValidList(indices)
        transProjData = self.createProjectionAsNumericArray(indices, validData = validData, scaleFactor = self.scaleFactor, normalize = self.normalizeExamples, jitterSize = -1, useAnchorData = 1, removeMissingData = 0)
        if transProjData == None:
            return
        projData = numpy.transpose(transProjData)
        x_positions = projData[0]
        y_positions = projData[1]
        xPointsToAdd = {}
        yPointsToAdd = {}

        if self.showProbabilities and hasClass:
            # construct potentialsClassifier from unscaled positions
            domain = orange.Domain([self.rawData.domain[i].name for i in indices]+[self.rawData.domain.classVar], self.rawData.domain)
##            domain = orange.Domain([a[2] for a in self.anchorData]+[self.rawData.domain.classVar], self.rawData.domain)
            offsets = [self.offsets[i] for i in indices]
            normalizers = [self.normalizers[i] for i in indices]
            averages = [self.averages[i] for i in indices]
            self.potentialsClassifier = orange.P2NN(domain, numpy.transpose(numpy.array([self.unscaled_x_positions, self.unscaled_y_positions, [float(ex.getclass()) for ex in self.rawData]])),
                                                    self.anchorData, offsets, normalizers, averages, self.normalizeExamples, law=1)

<<<<<<< HEAD

##        # do we have cluster closure information
##        if self.showClusters and self.rawData.domain.classVar.varType == orange.VarTypes.Discrete:
##            data = self.createProjectionAsExampleTable(indices, validData = validData, normalize = self.normalizeExamples, scaleFactor = self.trueScaleFactor, jitterSize = 0.001 * self.clusterOptimization.jitterDataBeforeTriangulation, useAnchorData = 1)
##            graph, valueDict, closureDict, polygonVerticesDict, enlargedClosureDict, otherDict = self.clusterOptimization.evaluateClusters(data)
##            for key in valueDict.keys():
##                if not polygonVerticesDict.has_key(key): continue
##                for (i,j) in closureDict[key]:
##                    color = classValueIndices[graph.objects[i].getclass().value]
##                    self.addCurve("", self.discPalette[color], self.discPalette[color], 1, QwtCurve.Lines, QwtSymbol.None, xData = [data[i][0].value, data[j][0].value], yData = [data[i][1].value, data[j][1].value], lineWidth = 1)
##
##            """
##            self.removeMarkers()
##            for i in range(graph.nVertices):
##                if not validData[i]: continue
##                mkey = self.insertMarker(str(i+1))
##                self.marker(mkey).setXValue(float(data[i][0]))
##                self.marker(mkey).setYValue(float(data[i][1]))
##                self.marker(mkey).setLabelAlignment(Qt.AlignCenter + Qt.AlignBottom)
##            """
##
##        elif self.clusterClosure: self.showClusterLines(indices, validData)
##
=======
>>>>>>> ac0cfa89
        # ##############################################################
        # show model quality
        # ##############################################################
        if self.insideColors != None or self.showKNN:
            # if we want to show knn classifications of the examples then turn the projection into example table and run knn
            if self.insideColors:
                insideData, stringData = self.insideColors
            else:
                shortData = self.createProjectionAsExampleTable([self.attributeNameIndex[attr] for attr in labels], useAnchorData = 1)
                predictions, probabilities = self.widget.vizrank.kNNClassifyData(shortData)
                if self.showKNN == 2: insideData, stringData = [1.0 - val for val in predictions], "Probability of wrong classification = %.2f%%"
                else:                 insideData, stringData = predictions, "Probability of correct classification = %.2f%%"

            if hasDiscreteClass:        classColors = self.discPalette
            elif hasContinuousClass:    classColors = self.contPalette

            if len(insideData) != len(self.rawData):
                #print "Warning: The information that was supposed to be used for coloring of points is not of the same size as the original data. Numer of data examples: %d, number of color data: %d" % (len(self.rawData), len(self.insideColors))
                j = 0
                for i in range(len(self.rawData)):
                    if not validData[i]: continue
                    if hasClass:
                        fillColor = classColors.getRGB(classValueIndices[self.rawData[i].getclass().value], 255*insideData[j])
                        edgeColor = classColors.getRGB(classValueIndices[self.rawData[i].getclass().value])
                    else:
                        fillColor = edgeColor = (0,0,0)
                    self.addCurve(str(i), QColor(*fillColor+ (self.alphaValue,)), QColor(*edgeColor+ (self.alphaValue,)), self.pointWidth, xData = [x_positions[i]], yData = [y_positions[i]])
                    if self.showValueLines:
                        self.addValueLineCurve(x_positions[i], y_positions[i], edgeColor, i, indices)
                    self.addTooltipKey(x_positions[i], y_positions[i], QColor(*edgeColor), i, stringData % (100*insideData[j]))
                    j+= 1
            else:
                for i in range(len(self.rawData)):
                    if not validData[i]: continue
                    if hasClass:
                        fillColor = classColors.getRGB(classValueIndices[self.rawData[i].getclass().value], 255*insideData[i])
                        edgeColor = classColors.getRGB(classValueIndices[self.rawData[i].getclass().value])
                    else:
                        fillColor = edgeColor = (0,0,0)
                    self.addCurve(str(i), QColor(*fillColor+ (self.alphaValue,)), QColor(*edgeColor+ (self.alphaValue,)), self.pointWidth, xData = [x_positions[i]], yData = [y_positions[i]])
                    if self.showValueLines:
                        self.addValueLineCurve(x_positions[i], y_positions[i], edgeColor, i, indices)
                    self.addTooltipKey(x_positions[i], y_positions[i], QColor(*edgeColor), i, stringData % (100*insideData[i]))

        # ##############################################################
        # do we have a subset data to show?
        # ##############################################################
        elif haveSubsetData:
            shownSubsetCount = 0
            subsetReferencesToDraw = dict([(example.reference(),1) for example in self.rawSubsetData])

            # draw the rawData data set. examples that exist also in the subset data draw full, other empty
            for i in range(dataSize):
                showFilled = subsetReferencesToDraw.has_key(self.rawData[i].reference())
                shownSubsetCount += showFilled
                if showFilled:
                    subsetReferencesToDraw.pop(self.rawData[i].reference())

                if not validData[i]: continue
                if hasDiscreteClass and self.useDifferentColors:
                    newColor = self.discPalette.getRGB(classValueIndices[self.rawData[i].getclass().value])
                elif hasContinuousClass and self.useDifferentColors:
                    newColor = self.contPalette.getRGB(self.noJitteringScaledData[classNameIndex][i])
                else:
                    newColor = (0,0,0)

                if self.useDifferentSymbols and classValueIndices:
                    curveSymbol = self.curveSymbols[classValueIndices[self.rawData[i].getclass().value]]
                else:
                    curveSymbol = self.curveSymbols[0]

                if not xPointsToAdd.has_key((newColor, curveSymbol, showFilled)):
                    xPointsToAdd[(newColor, curveSymbol, showFilled)] = []
                    yPointsToAdd[(newColor, curveSymbol, showFilled)] = []
                xPointsToAdd[(newColor, curveSymbol, showFilled)].append(x_positions[i])
                yPointsToAdd[(newColor, curveSymbol, showFilled)].append(y_positions[i])
                if self.showValueLines:
                    self.addValueLineCurve(x_positions[i], y_positions[i], newColor, i, indices)

                self.addTooltipKey(x_positions[i], y_positions[i], QColor(*newColor), i)

            # if we have a data subset that contains examples that don't exist in the original dataset we show them here
            if shownSubsetCount < len(self.rawSubsetData):
                XAnchors = numpy.array([val[0] for val in self.anchorData])
                YAnchors = numpy.array([val[1] for val in self.anchorData])
                anchorRadius = numpy.sqrt(XAnchors*XAnchors + YAnchors*YAnchors)
                validSubData = self.getValidSubsetList(indices)
                projSubData = self.createProjectionAsNumericArray(indices, validData = validSubData, scaleFactor = self.scaleFactor, normalize = self.normalizeExamples, jitterSize = -1, useAnchorData = 1, removeMissingData = 0, useSubsetData = 1).T
                sub_x_positions = projSubData[0]
                sub_y_positions = projSubData[1]

                for i in range(len(self.rawSubsetData)):
                    if not subsetReferencesToDraw.has_key(self.rawSubsetData[i].reference()): continue
<<<<<<< HEAD

                    # check if has missing values
                    if 1 in [self.rawSubsetData[i][ind].isSpecial() for ind in indices]: continue

                    # scale data values for example i
                    dataVals = [self.scaleExampleValue(self.rawSubsetData[i], ind) for ind in indices]

                    [x,y] = self.getProjectedPointPosition(indices, dataVals, useAnchorData = 1, anchorRadius = anchorRadius)  # compute position of the point

=======
                    if not validSubData[i]: continue    # check if has missing values

>>>>>>> ac0cfa89
                    if not self.rawSubsetData.domain.classVar or self.rawSubsetData[i].getclass().isSpecial():
                        newColor = (0,0,0)
                    else:
                        if classValueIndices:
                            newColor = self.discPalette.getRGB(classValueIndices[self.rawSubsetData[i].getclass().value])
                        else:
                            newColor = self.contPalette.getRGB(self.scaleExampleValue(self.rawSubsetData[i], classNameIndex))

                    if self.useDifferentSymbols and hasDiscreteClass and not self.rawSubsetData[i].getclass().isSpecial():
<<<<<<< HEAD
                        try:
                            curveSymbol = self.curveSymbols[classValueIndices[self.rawSubsetData[i].getclass().value]]
                        except:
                            sys.stderr.write("Exception:\n%s\n%s\n%s\n" % (self.rawSubsetData[i].getclass().value, str(classValueIndices), str(self.curveSymbols)))
=======
                            curveSymbol = self.curveSymbols[classValueIndices[self.rawSubsetData[i].getclass().value]]
>>>>>>> ac0cfa89
                    else: curveSymbol = self.curveSymbols[0]

                    if not xPointsToAdd.has_key((newColor, curveSymbol, 1)):
                        xPointsToAdd[(newColor, curveSymbol, 1)] = []
                        yPointsToAdd[(newColor, curveSymbol, 1)] = []
                    xPointsToAdd[(newColor, curveSymbol, 1)].append(sub_x_positions[i])
                    yPointsToAdd[(newColor, curveSymbol, 1)].append(sub_y_positions[i])

        elif not hasClass:
            xs = []; ys = []
            for i in range(dataSize):
                if not validData[i]: continue
                xs.append(x_positions[i])
                ys.append(y_positions[i])
                self.addTooltipKey(x_positions[i], y_positions[i], QColor(Qt.black), i)
                if self.showValueLines:
                    self.addValueLineCurve(x_positions[i], y_positions[i], (0,0,0), i, indices)
<<<<<<< HEAD
            self.addCurve(str(1), Qt.black, Qt.black, self.pointWidth, symbol = self.curveSymbols[0], xData = xs, yData = ys)
=======
            self.addCurve(str(1), QColor(0,0,0,self.alphaValue), QColor(0,0,0,self.alphaValue), self.pointWidth, symbol = self.curveSymbols[0], xData = xs, yData = ys, penAlpha = self.alphaValue, brushAlpha = self.alphaValue)
>>>>>>> ac0cfa89

        # ##############################################################
        # CONTINUOUS class
        # ##############################################################
        elif hasContinuousClass:
            for i in range(dataSize):
                if not validData[i]: continue
                newColor = self.contPalette.getRGB(self.noJitteringScaledData[classNameIndex][i])
                self.addCurve(str(i), QColor(*newColor+ (self.alphaValue,)), QColor(*newColor+ (self.alphaValue,)), self.pointWidth, symbol = QwtSymbol.Ellipse, xData = [x_positions[i]], yData = [y_positions[i]])
                if self.showValueLines:
                    self.addValueLineCurve(x_positions[i], y_positions[i], newColor, i, indices)
                self.addTooltipKey(x_positions[i], y_positions[i], QColor(*newColor), i)

        # ##############################################################
        # DISCRETE class
        # ##############################################################
        elif hasDiscreteClass:
            for i in range(dataSize):
                if not validData[i]: continue
                if self.useDifferentColors: newColor = self.discPalette.getRGB(classValueIndices[self.rawData[i].getclass().value])
                else:                       newColor = (0,0,0)
                if self.useDifferentSymbols: curveSymbol = self.curveSymbols[classValueIndices[self.rawData[i].getclass().value]]
                else:                        curveSymbol = self.curveSymbols[0]
                if not xPointsToAdd.has_key((newColor, curveSymbol, self.showFilledSymbols)):
                    xPointsToAdd[(newColor, curveSymbol, self.showFilledSymbols)] = []
                    yPointsToAdd[(newColor, curveSymbol, self.showFilledSymbols)] = []
                xPointsToAdd[(newColor, curveSymbol, self.showFilledSymbols)].append(x_positions[i])
                yPointsToAdd[(newColor, curveSymbol, self.showFilledSymbols)].append(y_positions[i])
                if self.showValueLines:
                    self.addValueLineCurve(x_positions[i], y_positions[i], newColor, i, indices)
                self.addTooltipKey(x_positions[i], y_positions[i], QColor(*newColor), i)

        # first draw value lines
        if self.showValueLines:
            for i, color in enumerate(self.valueLineCurves[0].keys()):
                curve = UnconnectedLinesCurve("", QPen(QColor(*color + (self.alphaValue,))), self.valueLineCurves[0][color], self.valueLineCurves[1][color])
                curve.attach(self)

        # draw all the points with a small number of curves
        for i, (color, symbol, showFilled) in enumerate(xPointsToAdd.keys()):
            xData = xPointsToAdd[(color, symbol, showFilled)]
            yData = yPointsToAdd[(color, symbol, showFilled)]
            self.addCurve(str(i), QColor(*color + (self.alphaValue,)), QColor(*color + (self.alphaValue,)), self.pointWidth, symbol = symbol, xData = xData, yData = yData, showFilledSymbols = showFilled)

        # ##############################################################
        # draw the legend
        # ##############################################################
        if self.showLegend:
            # show legend for discrete class
            if hasDiscreteClass:
<<<<<<< HEAD
                self.addMarker(self.rawData.domain.classVar.name, 0.87, 1.05, Qt.AlignLeft + Qt.AlignVCenter)
=======
                self.addMarker(self.rawData.domain.classVar.name, 0.87, 1.05, Qt.AlignLeft | Qt.AlignVCenter)
>>>>>>> ac0cfa89

                classVariableValues = getVariableValuesSorted(self.rawData, self.rawData.domain.classVar.name)
                for index in range(len(classVariableValues)):
                    if self.useDifferentColors: color = QColor(self.discPalette[index])
                    else:                       color = QColor(Qt.black)
                    y = 1.0 - index * 0.05

                    if not self.useDifferentSymbols:  curveSymbol = self.curveSymbols[0]
                    else:                             curveSymbol = self.curveSymbols[index]

                    self.addCurve(str(index), color, color, self.pointWidth, symbol = curveSymbol, xData = [0.95], yData = [y], penAlpha = self.alphaValue, brushAlpha = self.alphaValue)
                    self.addMarker(classVariableValues[index], 0.90, y, Qt.AlignLeft | Qt.AlignVCenter)
            # show legend for continuous class
            elif hasContinuousClass:
                xs = [1.15, 1.20, 1.20, 1.15]
                count = 200
                height = 2 / float(count)
                for i in range(count):
                    y = -1.0 + i*2.0/float(count)
                    col = self.contPalette[i/float(count)]
                    col.setAlpha(self.alphaValue)
                    PolygonCurve(QPen(col), QBrush(col), xData = xs, yData = [y,y, y+height, y+height]).attach(self)

                # add markers for min and max value of color attribute
                [minVal, maxVal] = self.attrValues[self.rawData.domain.classVar.name]
                self.addMarker("%s = %%.%df" % (self.rawData.domain.classVar.name, self.rawData.domain.classVar.numberOfDecimals) % (minVal), xs[0] - 0.02, -1.0 + 0.04, Qt.AlignLeft)
                self.addMarker("%s = %%.%df" % (self.rawData.domain.classVar.name, self.rawData.domain.classVar.numberOfDecimals) % (maxVal), xs[0] - 0.02, +1.0 - 0.04, Qt.AlignLeft)

        self.replot()


    # ##############################################################
    # create a dictionary value for the data point
    # this will enable to show tooltips faster and to make selection of examples available
    def addTooltipKey(self, x, y, color, index, extraString = None):
        dictValue = "%.1f-%.1f"%(x, y)
        if not self.dataMap.has_key(dictValue): self.dataMap[dictValue] = []
        self.dataMap[dictValue].append((x, y, color, index, extraString))

<<<<<<< HEAD
##    def showClusterLines(self, attributeIndices, validData, width = 1):
##        if self.rawData.domain.classVar.varType == orange.VarTypes.Continuous: return
##        shortData = self.createProjectionAsExampleTable(attributeIndices, validData = validData, scaleFactor = self.scaleFactor)
##        classIndices = getVariableValueIndices(self.rawData, self.attributeNameIndex[self.rawData.domain.classVar.name])
##
##        (closure, enlargedClosure, classValue) = self.clusterClosure
##
##        if type(closure) == dict:
##            for key in closure.keys():
##                clusterLines = closure[key]
##                colorIndex = classIndices[self.rawData.domain.classVar[classValue[key]].value]
##                for (p1, p2) in clusterLines:
##                    self.addCurve("", self.discPalette[colorIndex], self.discPalette[colorIndex], 1, QwtCurve.Lines, QwtSymbol.None, xData = [shortData[p1][0].value, shortData[p2][0].value], yData = [shortData[p1][1].value, shortData[p2][1].value], lineWidth = width)
##        else:
##            colorIndex = classIndices[self.rawData.domain.classVar[classValue].value]
##            for (p1, p2) in closure:
##                self.addCurve("", self.discPalette[colorIndex], self.discPalette[colorIndex], 1, QwtCurve.Lines, QwtSymbol.None, xData = [shortData[p1][0].value, shortData[p2][0].value], yData = [shortData[p1][1].value, shortData[p2][1].value], lineWidth = width)

=======
>>>>>>> ac0cfa89

    def addValueLineCurve(self, x, y, color, exampleIndex, attrIndices):
        XAnchors = numpy.array([val[0] for val in self.anchorData])
        YAnchors = numpy.array([val[1] for val in self.anchorData])
        xs = numpy.array([x] * len(self.anchorData))
        ys = numpy.array([y] * len(self.anchorData))
        dists = numpy.sqrt((XAnchors-xs)**2 + (YAnchors-ys)**2)
        xVect = 0.01 * self.valueLineLength * (XAnchors - xs) / dists
        yVect = 0.01 * self.valueLineLength * (YAnchors - ys) / dists
        exVals = [self.noJitteringScaledData[attrInd, exampleIndex] for attrInd in attrIndices]

        xs = []; ys = []
        for i in range(len(exVals)):
            xs += [x, x + xVect[i]*exVals[i]]
            ys += [y, y + yVect[i]*exVals[i]]
        self.valueLineCurves[0][color] = self.valueLineCurves[0].get(color, []) + xs
        self.valueLineCurves[1][color] = self.valueLineCurves[1].get(color, []) + ys


    def mousePressEvent(self, e):
        if self.manualPositioning:
            self.mouseCurrentlyPressed = 1
            self.selectedAnchorIndex = None
            if self.anchorsAsVectors:
                marker, dist = self.closestMarker(e.x(), e.y())
                if dist < 15:
                    self.selectedAnchorIndex = self.shownAttributes.index(str(marker.label().text()))
            else:
                (curve, dist, x, y, index) = self.closestCurve(e.x(), e.y())
                if dist < 5 and str(curve.title().text()) == "dots":
                    self.selectedAnchorIndex = index
        else:
            OWGraph.mousePressEvent(self, e)


    def mouseReleaseEvent(self, e):
        if self.manualPositioning:
            self.mouseCurrentlyPressed = 0
            self.selectedAnchorIndex = None
        else:
            OWGraph.mouseReleaseEvent(self, e)

    # ##############################################################
    # draw tooltips
    def mouseMoveEvent(self, e):
        redraw = (self.tooltipCurves != [] or self.tooltipMarkers != [])

        for curve in self.tooltipCurves:  curve.detach()
        for marker in self.tooltipMarkers: marker.detach()
        self.tooltipCurves = []
        self.tooltipMarkers = []

        canvasPos = self.canvas().mapFrom(self, e.pos())
        xFloat = self.invTransform(QwtPlot.xBottom, canvasPos.x())
        yFloat = self.invTransform(QwtPlot.yLeft, canvasPos.y())

        # in case we are drawing a rectangle, we don't draw enhanced tooltips
        # because it would then fail to draw the rectangle
        if self.mouseCurrentlyPressed:
            if not self.manualPositioning:
                OWGraph.mouseMoveEvent(self, e)
                if redraw: self.replot()
            else:
                if self.selectedAnchorIndex != None:
                    if self.widget.freeVizDlg.restrain == 1:
                        rad = sqrt(xFloat**2 + yFloat**2)
                        xFloat /= rad
                        yFloat /= rad
                    elif self.widget.freeVizDlg.restrain == 2:
                        rad = sqrt(xFloat**2 + yFloat**2)
                        phi = 2 * self.selectedAnchorIndex * math.pi / len(self.anchorData)
                        xFloat = rad * cos(phi)
                        yFloat = rad * sin(phi)
                    self.anchorData[self.selectedAnchorIndex] = (xFloat, yFloat, self.anchorData[self.selectedAnchorIndex][2])
                    self.updateData(self.shownAttributes)
                    self.replot()
                    #self.widget.recomputeEnergy()
            return

        dictValue = "%.1f-%.1f"%(xFloat, yFloat)
        if self.dataMap.has_key(dictValue):
            points = self.dataMap[dictValue]
            bestDist = 100.0
            for (x_i, y_i, color, index, extraString) in points:
                currDist = sqrt((xFloat-x_i)*(xFloat-x_i) + (yFloat-y_i)*(yFloat-y_i))
                if currDist < bestDist:
                    bestDist = currDist
                    nearestPoint = (x_i, y_i, color, index, extraString)

            (x_i, y_i, color, index, extraString) = nearestPoint
            intX = self.transform(QwtPlot.xBottom, x_i)
            intY = self.transform(QwtPlot.yLeft, y_i)

            if self.tooltipKind == LINE_TOOLTIPS and bestDist < 0.05:
                shownAnchorData = filter(lambda p, r=self.hideRadius**2/100: p[0]**2+p[1]**2>r, self.anchorData)
                for (xAnchor,yAnchor,label) in shownAnchorData:
                    if self.anchorsAsVectors and not self.scalingByVariance:
                        attrVal = self.scaledData[self.attributeNameIndex[label]][index]
                        markerX, markerY = xAnchor*(attrVal+0.03), yAnchor*(attrVal+0.03)
                        curve = self.addCurve("", color, color, 1, style = QwtPlotCurve.Lines, symbol = QwtSymbol.NoSymbol, xData = [0, xAnchor*attrVal], yData = [0, yAnchor*attrVal], lineWidth=3)
                        fontsize = 9
                        #markerAlign = (markerY>0 and Qt.AlignTop or Qt.AlignBottom) | (markerX>0 and Qt.AlignRight or Qt.AlignLeft)
                        markerAlign = Qt.AlignCenter
                    else:
                        curve = self.addCurve("", color, color, 1, style = QwtPlotCurve.Lines, symbol = QwtSymbol.NoSymbol, xData = [x_i, xAnchor], yData = [y_i, yAnchor])
                        markerX, markerY = (x_i + xAnchor)/2.0, (y_i + yAnchor)/2.0
                        fontsize = 12
                        markerAlign = Qt.AlignCenter

                    self.tooltipCurves.append(curve)

                    # draw text
                    marker = None
                    if self.tooltipValue == TOOLTIPS_SHOW_DATA:
<<<<<<< HEAD
                        marker = self.addMarker(str(self.rawData[index][label]), markerX, markerY, markerAlign, bold = 1)
=======
                        marker = self.addMarker(str(self.rawData[index][label]), markerX, markerY, markerAlign, size = fontsize)
>>>>>>> ac0cfa89
                    elif self.tooltipValue == TOOLTIPS_SHOW_SPRINGS:
                        marker = self.addMarker("%.3f" % (self.scaledData[self.attributeNameIndex[label]][index]), markerX, markerY, markerAlign, size = fontsize)
                    self.tooltipMarkers.append(marker)

            elif self.tooltipKind == VISIBLE_ATTRIBUTES or self.tooltipKind == ALL_ATTRIBUTES:
                if self.tooltipKind == VISIBLE_ATTRIBUTES:
                    shownAnchorData = filter(lambda p, r=self.hideRadius**2/100: p[0]**2+p[1]**2>r, self.anchorData)
                    labels = [s for (xA, yA, s) in shownAnchorData]
                else:
                    labels = []

                text = self.getExampleTooltipText(self.rawData, self.rawData[index], labels)
<<<<<<< HEAD
                text += "<br><hr>Example index = %d" % (index)
=======
                text += "<hr>Example index = %d" % (index)
>>>>>>> ac0cfa89
                if extraString:
                    text += "<hr>" + extraString
                self.showTip(intX, intY, text)

        OWGraph.mouseMoveEvent(self, e)
        self.replot()


    # send 2 example tables. in first is the data that is inside selected rects (polygons), in the second is unselected data
    def getSelectionsAsExampleTables(self, attrList, useAnchorData = 1, addProjectedPositions = 0):
        if not self.rawData: return (None, None)
<<<<<<< HEAD
        if addProjectedPositions == 0 and not self.selectionCurveKeyList: return (None, self.rawData)       # if no selections exist
=======
        if addProjectedPositions == 0 and not self.selectionCurveList: return (None, self.rawData)       # if no selections exist
>>>>>>> ac0cfa89
        if (useAnchorData and len(self.anchorData) < 3) or len(attrList) < 3: return (None, None)

        xAttr=orange.FloatVariable("X Positions")
        yAttr=orange.FloatVariable("Y Positions")
        if addProjectedPositions == 1:
            domain=orange.Domain([xAttr,yAttr] + [v for v in self.rawData.domain.variables])
        elif addProjectedPositions == 2:
            domain=orange.Domain(self.rawData.domain)
            domain.addmeta(orange.newmetaid(), xAttr)
            domain.addmeta(orange.newmetaid(), yAttr)
        else:
            domain = orange.Domain(self.rawData.domain)

        domain.addmetas(self.rawData.domain.getmetas())

        if useAnchorData: indices = [self.attributeNameIndex[val[2]] for val in self.anchorData]
        else:             indices = [self.attributeNameIndex[label] for label in attrList]
        validData = self.getValidList(indices)
        if len(validData) == 0: return (None, None)

        array = self.createProjectionAsNumericArray(attrList, scaleFactor = self.scaleFactor, useAnchorData = useAnchorData, removeMissingData = 0)
        if array == None:       # if all examples have missing values
            return (None, None)

        selIndices, unselIndices = self.getSelectionsAsIndices(attrList, useAnchorData, validData)

        if addProjectedPositions:
            selected = orange.ExampleTable(domain, self.rawData.selectref(selIndices))
            unselected = orange.ExampleTable(domain, self.rawData.selectref(unselIndices))
            selIndex = 0; unselIndex = 0
            for i in range(len(selIndices)):
                if selIndices[i]:
                    selected[selIndex][xAttr] = array[i][0]
                    selected[selIndex][yAttr] = array[i][1]
                    selIndex += 1
                else:
                    unselected[unselIndex][xAttr] = array[i][0]
                    unselected[unselIndex][yAttr] = array[i][1]
                    unselIndex += 1
        else:
            selected = self.rawData.selectref(selIndices)
            unselected = self.rawData.selectref(unselIndices)

        if len(selected) == 0: selected = None
        if len(unselected) == 0: unselected = None
        return (selected, unselected)


    def getSelectionsAsIndices(self, attrList, useAnchorData = 1, validData = None):
        if not self.rawData: return [], []

        attrIndices = [self.attributeNameIndex[attr] for attr in attrList]
        if validData == None:
            validData = self.getValidList(attrIndices)

        array = self.createProjectionAsNumericArray(attrList, scaleFactor = self.scaleFactor, useAnchorData = useAnchorData, removeMissingData = 0)
        if array == None:
            return [], []
        array = numpy.transpose(array)
        return self.getSelectedPoints(array[0], array[1], validData)


<<<<<<< HEAD
##    def getOptimalClusters(self, attributes, minLength, maxLength, addResultFunct):
##        self.triedPossibilities = 0
##
##        # replace attribute names with indices in domain - faster searching
##        attributes = [self.attributeNameIndex[name] for name in attributes]
##        classIndex = self.attributeNameIndex[self.rawData.domain.classVar.name]
##
##        # variables and domain for the table
##        xVar = orange.FloatVariable("xVar")
##        yVar = orange.FloatVariable("yVar")
##        domain = orange.Domain([xVar, yVar, self.rawData.domain.classVar])
##        anchorList = [(self.createXAnchors(i), self.createYAnchors(i)) for i in range(minLength, maxLength+1)]
##
##        self.widget.progressBarInit()
##        startTime = time.time()
##
##        # build list of indices for permutations of different number of attributes
##        permutationIndices = {}
##        for i in range(3, maxLength+1):
##            permutationIndices[i] = orngVisFuncts.generateDifferentPermutations(range(i))
##
##        classListFull = numpy.transpose(self.rawData.toNumpy("c")[0])[0]
##        for z in range(minLength-1, len(attributes)):
##            for u in range(minLength-1, maxLength):
##                combinations = orngVisFuncts.combinations(attributes[:z], u)
##
##                XAnchors = anchorList[u+1-minLength][0]
##                YAnchors = anchorList[u+1-minLength][1]
##
##                for attrList in combinations:
##                    attrs = attrList + [attributes[z]] # remove the value of this attribute subset
##                    permutations = permutationIndices[len(attrs)]
##
##                    validData = self.getValidList(attrs)
##                    classList = numpy.compress(validData, classListFull)
##                    selectedData = numpy.compress(validData, numpy.take(self.noJitteringScaledData, attrs, axis = 0), axis = 1)
##                    sum_i = self._getSum_i(selectedData)
##
##                    tempList = []
##
##                    # for every permutation compute how good it separates different classes
##                    for ind in permutations:
##                        permutation = [attrs[val] for val in ind]
##                        permutationAttributes = [self.attributeNames[i] for i in permutation]
##                        if self.clusterOptimization.isOptimizationCanceled():
##                            secs = time.time() - startTime
##                            self.clusterOptimization.setStatusBarText("Evaluation stopped (evaluated %s projections in %d min, %d sec)" % (orngVisFuncts.createStringFromNumber(self.triedPossibilities), secs/60, secs%60))
##                            self.widget.progressBarFinished()
##                            return
##
##                        data = self.createProjectionAsExampleTable(permutation, validData = validData, classList = classList, sum_i = sum_i, XAnchors = XAnchors, YAnchors = YAnchors, domain = domain)
##                        graph, valueDict, closureDict, polygonVerticesDict, enlargedClosureDict, otherDict = self.clusterOptimization.evaluateClusters(data)
##
##                        classesDict = {}
##                        if not self.onlyOnePerSubset:
##                            allValue = 0.0
##                            for key in valueDict.keys():
##                                addResultFunct(valueDict[key], closureDict[key], polygonVerticesDict[key], permutationAttributes, otherDict[key][OTHER_CLASS], enlargedClosureDict[key], otherDict[key])
##                                classesDict[key] = otherDict[key][OTHER_CLASS]
##                                allValue += valueDict[key]
##                            addResultFunct(allValue, closureDict, polygonVerticesDict, permutationAttributes, classesDict, enlargedClosureDict, otherDict)     # add all the clusters
##
##                        else:
##                            value = 0.0
##                            for val in valueDict.values(): value += val
##                            tempList.append((value, valueDict, closureDict, polygonVerticesDict, permutationAttributes, enlargedClosureDict, otherDict))
##
##                        self.triedPossibilities += 1
##                        qApp.processEvents()        # allow processing of other events
##                        del permutation, data, graph, valueDict, closureDict, polygonVerticesDict, enlargedClosureDict, otherDict, classesDict,
##
##                    self.widget.progressBarSet(100.0*self.triedPossibilities/float(self.totalPossibilities))
##                    self.clusterOptimization.setStatusBarText("Evaluated %s projections..." % (orngVisFuncts.createStringFromNumber(self.triedPossibilities)))
##
##                    if self.onlyOnePerSubset:
##                        (value, valueDict, closureDict, polygonVerticesDict, attrs, enlargedClosureDict, otherDict) = max(tempList)
##                        allValue = 0.0
##                        classesDict = {}
##                        for key in valueDict.keys():
##                            addResultFunct(valueDict[key], closureDict[key], polygonVerticesDict[key], attrs, otherDict[key][OTHER_CLASS], enlargedClosureDict[key], otherDict[key])
##                            classesDict[key] = otherDict[key][OTHER_CLASS]
##                            allValue += valueDict[key]
##                        addResultFunct(allValue, closureDict, polygonVerticesDict, attrs, classesDict, enlargedClosureDict, otherDict)     # add all the clusters
##
##                    del validData, classList, selectedData, sum_i, tempList
##                del combinations
##
##        secs = time.time() - startTime
##        self.clusterOptimization.setStatusBarText("Finished evaluation (evaluated %s projections in %d min, %d sec)" % (orngVisFuncts.createStringFromNumber(self.triedPossibilities), secs/60, secs%60))
##        self.widget.progressBarFinished()


    # update shown data. Set labels, coloring by className ....
    def savePicTeX(self):
        lastSave = getattr(self, "lastPicTeXSave", "C:\\")
        qfileName = QFileDialog.getSaveFileName(lastSave + "graph.pictex","PicTeX (*.pictex);;All files (*.*)", None, "Save to...", "Save to...")
=======
    # update shown data. Set labels, coloring by className ....
    def savePicTeX(self):
        lastSave = getattr(self, "lastPicTeXSave", "C:\\")
        qfileName = QFileDialog.getSaveFileName(None, "Save to..", lastSave + "graph.pictex","PicTeX (*.pictex);;All files (*.*)")
>>>>>>> ac0cfa89
        fileName = str(qfileName)
        if fileName == "":
            return

        if not os.path.splitext(fileName)[1][1:]:
            fileName = fileName + ".pictex"

        self.lastSave = os.path.split(fileName)[0]+"/"
        file = open(fileName, "wt")

        file.write("\\mbox{\n")
        file.write("  \\beginpicture\n")
        file.write("  \\setcoordinatesystem units <0.4\columnwidth, 0.4\columnwidth>\n")
        file.write("  \\setplotarea x from -1.1 to 1.1, y from -1 to 1.1\n")

        if not self.anchorsAsVectors:
            file.write("\\circulararc 360 degrees from 1 0 center at 0 0\n")

        if self.showAnchors:
            if self.hideRadius > 0:
                file.write("\\setdashes\n")
                file.write("\\circulararc 360 degrees from %5.3f 0 center at 0 0\n" % (self.hideRadius/10.))
                file.write("\\setsolid\n")

            if self.showAttributeNames:
                shownAnchorData = filter(lambda p, r=self.hideRadius**2/100: p[0]**2+p[1]**2>r, self.anchorData)
                if self.anchorsAsVectors:
                    for x,y,l in shownAnchorData:
                        file.write("\\plot 0 0 %5.3f %5.3f /\n" % (x, y))
                        file.write("\\put {{\\footnotesize %s}} [b] at %5.3f %5.3f\n" % (l.replace("_", "-"), x*1.07, y*1.04))
                else:
                    file.write("\\multiput {\\small $\\odot$} at %s /\n" % (" ".join(["%5.3f %5.3f" % tuple(i[:2]) for i in shownAnchorData])))
                    for x,y,l in shownAnchorData:
                        file.write("\\put {{\\footnotesize %s}} [b] at %5.3f %5.3f\n" % (l.replace("_", "-"), x*1.07, y*1.04))

        symbols = ("{\\small $\\circ$}", "{\\tiny $\\times$}", "{\\tiny $+$}", "{\\small $\\star$}",
                   "{\\small $\\ast$}", "{\\tiny $\\div$}", "{\\small $\\bullet$}", ) + tuple([chr(x) for x in range(97, 123)])
        dataSize = len(self.rawData)
        labels = self.widget.getShownAttributeList()
        classValueIndices = getVariableValueIndices(self.rawData, self.rawData.domain.classVar.name)
        indices = [self.attributeNameIndex[label] for label in labels]
        selectedData = numpy.take(self.scaledData, indices, axis = 0)
        XAnchors = numpy.array([a[0] for a in self.anchorData])
        YAnchors = numpy.array([a[1] for a in self.anchorData])

        r = numpy.sqrt(XAnchors*XAnchors + YAnchors*YAnchors)     # compute the distance of each anchor from the center of the circle
        XAnchors *= r                                               # we need to normalize the anchors by r, otherwise the anchors won't attract points less if they are placed at the center of the circle
        YAnchors *= r

        x_positions = numpy.dot(XAnchors, selectedData)
        y_positions = numpy.dot(YAnchors, selectedData)

        if self.normalizeExamples:
            sum_i = self._getSum_i(selectedData, useAnchorData = 1, anchorRadius = r)
            x_positions /= sum_i
            y_positions /= sum_i

        if self.scaleFactor:
            self.trueScaleFactor = self.scaleFactor
        else:
            abss = x_positions*x_positions + y_positions*y_positions
            self.trueScaleFactor =  1 / sqrt(abss[numpy.argmax(abss)])

        x_positions *= self.trueScaleFactor
        y_positions *= self.trueScaleFactor

        validData = self.getValidList(indices)
        valLen = len(self.rawData.domain.classVar.values)

        pos = [[] for i in range(valLen)]
        for i in range(dataSize):
            if validData[i]:
                pos[classValueIndices[self.rawData[i].getclass().value]].append((x_positions[i], y_positions[i]))

        for i in range(valLen):
            file.write("\\multiput {%s} at %s /\n" % (symbols[i], " ".join(["%5.3f %5.3f" % p for p in pos[i]])))

        if self.showLegend:
            classVariableValues = getVariableValuesSorted(self.rawData, self.rawData.domain.classVar.name)
            file.write("\\put {%s} [lB] at 0.87 1.06\n" % self.rawData.domain.classVar.name)
            for index in range(len(classVariableValues)):
                file.write("\\put {%s} at 1.0 %5.3f\n" % (symbols[index], 0.93 - 0.115*index))
                file.write("\\put {%s} [lB] at 1.05 %5.3f\n" % (classVariableValues[index], 0.9 - 0.115*index))

        file.write("\\endpicture\n}\n")
        file.close()

    def computePotentials(self):
        import orangeom
        #rx = self.transform(QwtPlot.xBottom, 1) - self.transform(QwtPlot.xBottom, 0)
        #ry = self.transform(QwtPlot.yLeft, 0) - self.transform(QwtPlot.yLeft, 1)

        rx = self.transform(QwtPlot.xBottom, 1) - self.transform(QwtPlot.xBottom, -1)
        ry = self.transform(QwtPlot.yLeft, -1) - self.transform(QwtPlot.yLeft, 1)
        ox = self.transform(QwtPlot.xBottom, 0) - self.transform(QwtPlot.xBottom, -1)
        oy = self.transform(QwtPlot.yLeft, -1) - self.transform(QwtPlot.yLeft, 0)

        rx -= rx % self.squareGranularity
        ry -= ry % self.squareGranularity

        if not getattr(self, "potentialsBmp", None) \
           or getattr(self, "potentialContext", None) != (rx, ry, self.trueScaleFactor, self.squareGranularity, self.jitterSize, self.jitterContinuous, self.spaceBetweenCells):
            if self.potentialsClassifier.classVar.varType == orange.VarTypes.Continuous:
                imagebmp = orangeom.potentialsBitmap(self.potentialsClassifier, rx, ry, ox, oy, self.squareGranularity, self.trueScaleFactor, 1, self.normalizeExamples)
                palette = [qRgb(255.*i/255., 255.*i/255., 255-(255.*i/255.)) for i in range(255)] + [qRgb(255, 255, 255)]
            else:
                imagebmp, nShades = orangeom.potentialsBitmap(self.potentialsClassifier, rx, ry, ox, oy, self.squareGranularity, self.trueScaleFactor/2, self.spaceBetweenCells, self.normalizeExamples)
                colors = self.discPalette

                palette = []
                sortedClasses = getVariableValuesSorted(self.potentialsClassifier, self.potentialsClassifier.domain.classVar.name)
                for cls in self.potentialsClassifier.classVar.values:
                    color = colors[sortedClasses.index(cls)].light(150).rgb()
<<<<<<< HEAD
                    color = [f(ColorPalette.positiveColor(color)) for f in [qRed, qGreen, qBlue]] # if color cannot be negative number we convert it manually
=======
                    color = [f(OWColorPalette.positiveColor(color)) for f in [qRed, qGreen, qBlue]] # on Mac color cannot be negative number in this case so we convert it manually
>>>>>>> ac0cfa89
                    towhite = [255-c for c in color]
                    for s in range(nShades):
                        si = 1-float(s)/nShades
                        palette.append(qRgb(*tuple([color[i]+towhite[i]*si for i in (0, 1, 2)])))
                palette.extend([qRgb(255, 255, 255) for i in range(256-len(palette))])

<<<<<<< HEAD
#            image = QImage(imagebmp, (2*rx + 3) & ~3, 2*ry, 8, ColorPalette.signedPalette(palette), 256, QImage.LittleEndian) # we take care palette has proper values with proper types
            image = QImage(imagebmp, (rx + 3) & ~3, ry, 8, ColorPalette.signedPalette(palette), 256, QImage.LittleEndian) # we take care palette has proper values with proper types
=======
#            image = QImage(imagebmp, (2*rx + 3) & ~3, 2*ry, 8, OWColorPalette.signedPalette(palette), 256, QImage.LittleEndian) # palette should be 32 bit, what is not so on some platforms (Mac) so we force it
            image = QImage(imagebmp, (rx + 3) & ~3, ry, 8, OWColorPalette.signedPalette(palette), 256, QImage.LittleEndian) # palette should be 32 bit, what is not so on some platforms (Mac) so we force it
>>>>>>> ac0cfa89
            self.potentialsBmp = QPixmap()
            self.potentialsBmp.convertFromImage(image)
            self.potentialContext = (rx, ry, self.trueScaleFactor, self.squareGranularity, self.jitterSize, self.jitterContinuous, self.spaceBetweenCells)



    def drawCanvasItems(self, painter, rect, map, pfilter):
        if self.showProbabilities and getattr(self, "potentialsClassifier", None):
            self.computePotentials()
            painter.drawPixmap(QPoint(self.transform(QwtPlot.xBottom, -1), self.transform(QwtPlot.yLeft, 1)), self.potentialsBmp)
        OWGraph.drawCanvasItems(self, painter, rect, map, pfilter)


if __name__== "__main__":
    #Draw a simple graph
    import os
    a = QApplication(sys.argv)
    graph = OWLinProjGraph(None)
    fname = r"..\..\datasets\microarray\brown\brown-selected.tab"
    if os.path.exists(fname):
        table = orange.ExampleTable(fname)
        attrs = [attr.name for attr in table.domain.attributes]
        graph.setData(table)
        graph.updateData(attrs, 1)
    graph.show()
    a.exec_()<|MERGE_RESOLUTION|>--- conflicted
+++ resolved
@@ -90,11 +90,7 @@
         self.tooltipMarkers = []
 
         self.__dict__.update(args)
-<<<<<<< HEAD
-        if labels is None: labels = [anchor[2] for anchor in self.anchorData]
-=======
         if labels == None: labels = [anchor[2] for anchor in self.anchorData]
->>>>>>> ac0cfa89
         self.shownAttributes = labels
         self.dataMap = {}   # dictionary with keys of form "x_i-y_i" with values (x_i, y_i, color, data)
         self.valueLineCurves = [{}, {}]    # dicts for x and y set of coordinates for unconnected lines
@@ -104,11 +100,7 @@
             self.updateLayout()
             return
 
-<<<<<<< HEAD
-        haveSubsetData = self.rawSubsetData and self.rawData and self.rawSubsetData.domain.checksum() == self.rawData.domain.checksum()
-=======
         haveSubsetData = self.rawSubsetData != None
->>>>>>> ac0cfa89
         hasClass = self.rawData and self.rawData.domain.classVar != None
         hasDiscreteClass = hasClass and self.rawData.domain.classVar.varType == orange.VarTypes.Discrete
         hasContinuousClass = hasClass and self.rawData.domain.classVar.varType == orange.VarTypes.Continuous
@@ -163,10 +155,7 @@
         if hasDiscreteClass:
             valLen = len(self.rawData.domain.classVar.values)
             classValueIndices = getVariableValueIndices(self.rawData, self.rawData.domain.classVar.name)    # we create a hash table of variable values and their indices
-<<<<<<< HEAD
-=======
             self.discPalette.setNumberOfColors(valLen)
->>>>>>> ac0cfa89
         else:    # if we have a continuous class
             valLen = 0
             classValueIndices = None
@@ -193,32 +182,6 @@
             self.potentialsClassifier = orange.P2NN(domain, numpy.transpose(numpy.array([self.unscaled_x_positions, self.unscaled_y_positions, [float(ex.getclass()) for ex in self.rawData]])),
                                                     self.anchorData, offsets, normalizers, averages, self.normalizeExamples, law=1)
 
-<<<<<<< HEAD
-
-##        # do we have cluster closure information
-##        if self.showClusters and self.rawData.domain.classVar.varType == orange.VarTypes.Discrete:
-##            data = self.createProjectionAsExampleTable(indices, validData = validData, normalize = self.normalizeExamples, scaleFactor = self.trueScaleFactor, jitterSize = 0.001 * self.clusterOptimization.jitterDataBeforeTriangulation, useAnchorData = 1)
-##            graph, valueDict, closureDict, polygonVerticesDict, enlargedClosureDict, otherDict = self.clusterOptimization.evaluateClusters(data)
-##            for key in valueDict.keys():
-##                if not polygonVerticesDict.has_key(key): continue
-##                for (i,j) in closureDict[key]:
-##                    color = classValueIndices[graph.objects[i].getclass().value]
-##                    self.addCurve("", self.discPalette[color], self.discPalette[color], 1, QwtCurve.Lines, QwtSymbol.None, xData = [data[i][0].value, data[j][0].value], yData = [data[i][1].value, data[j][1].value], lineWidth = 1)
-##
-##            """
-##            self.removeMarkers()
-##            for i in range(graph.nVertices):
-##                if not validData[i]: continue
-##                mkey = self.insertMarker(str(i+1))
-##                self.marker(mkey).setXValue(float(data[i][0]))
-##                self.marker(mkey).setYValue(float(data[i][1]))
-##                self.marker(mkey).setLabelAlignment(Qt.AlignCenter + Qt.AlignBottom)
-##            """
-##
-##        elif self.clusterClosure: self.showClusterLines(indices, validData)
-##
-=======
->>>>>>> ac0cfa89
         # ##############################################################
         # show model quality
         # ##############################################################
@@ -312,20 +275,8 @@
 
                 for i in range(len(self.rawSubsetData)):
                     if not subsetReferencesToDraw.has_key(self.rawSubsetData[i].reference()): continue
-<<<<<<< HEAD
-
-                    # check if has missing values
-                    if 1 in [self.rawSubsetData[i][ind].isSpecial() for ind in indices]: continue
-
-                    # scale data values for example i
-                    dataVals = [self.scaleExampleValue(self.rawSubsetData[i], ind) for ind in indices]
-
-                    [x,y] = self.getProjectedPointPosition(indices, dataVals, useAnchorData = 1, anchorRadius = anchorRadius)  # compute position of the point
-
-=======
                     if not validSubData[i]: continue    # check if has missing values
 
->>>>>>> ac0cfa89
                     if not self.rawSubsetData.domain.classVar or self.rawSubsetData[i].getclass().isSpecial():
                         newColor = (0,0,0)
                     else:
@@ -335,14 +286,7 @@
                             newColor = self.contPalette.getRGB(self.scaleExampleValue(self.rawSubsetData[i], classNameIndex))
 
                     if self.useDifferentSymbols and hasDiscreteClass and not self.rawSubsetData[i].getclass().isSpecial():
-<<<<<<< HEAD
-                        try:
                             curveSymbol = self.curveSymbols[classValueIndices[self.rawSubsetData[i].getclass().value]]
-                        except:
-                            sys.stderr.write("Exception:\n%s\n%s\n%s\n" % (self.rawSubsetData[i].getclass().value, str(classValueIndices), str(self.curveSymbols)))
-=======
-                            curveSymbol = self.curveSymbols[classValueIndices[self.rawSubsetData[i].getclass().value]]
->>>>>>> ac0cfa89
                     else: curveSymbol = self.curveSymbols[0]
 
                     if not xPointsToAdd.has_key((newColor, curveSymbol, 1)):
@@ -360,11 +304,7 @@
                 self.addTooltipKey(x_positions[i], y_positions[i], QColor(Qt.black), i)
                 if self.showValueLines:
                     self.addValueLineCurve(x_positions[i], y_positions[i], (0,0,0), i, indices)
-<<<<<<< HEAD
-            self.addCurve(str(1), Qt.black, Qt.black, self.pointWidth, symbol = self.curveSymbols[0], xData = xs, yData = ys)
-=======
             self.addCurve(str(1), QColor(0,0,0,self.alphaValue), QColor(0,0,0,self.alphaValue), self.pointWidth, symbol = self.curveSymbols[0], xData = xs, yData = ys, penAlpha = self.alphaValue, brushAlpha = self.alphaValue)
->>>>>>> ac0cfa89
 
         # ##############################################################
         # CONTINUOUS class
@@ -415,11 +355,7 @@
         if self.showLegend:
             # show legend for discrete class
             if hasDiscreteClass:
-<<<<<<< HEAD
-                self.addMarker(self.rawData.domain.classVar.name, 0.87, 1.05, Qt.AlignLeft + Qt.AlignVCenter)
-=======
                 self.addMarker(self.rawData.domain.classVar.name, 0.87, 1.05, Qt.AlignLeft | Qt.AlignVCenter)
->>>>>>> ac0cfa89
 
                 classVariableValues = getVariableValuesSorted(self.rawData, self.rawData.domain.classVar.name)
                 for index in range(len(classVariableValues)):
@@ -459,27 +395,6 @@
         if not self.dataMap.has_key(dictValue): self.dataMap[dictValue] = []
         self.dataMap[dictValue].append((x, y, color, index, extraString))
 
-<<<<<<< HEAD
-##    def showClusterLines(self, attributeIndices, validData, width = 1):
-##        if self.rawData.domain.classVar.varType == orange.VarTypes.Continuous: return
-##        shortData = self.createProjectionAsExampleTable(attributeIndices, validData = validData, scaleFactor = self.scaleFactor)
-##        classIndices = getVariableValueIndices(self.rawData, self.attributeNameIndex[self.rawData.domain.classVar.name])
-##
-##        (closure, enlargedClosure, classValue) = self.clusterClosure
-##
-##        if type(closure) == dict:
-##            for key in closure.keys():
-##                clusterLines = closure[key]
-##                colorIndex = classIndices[self.rawData.domain.classVar[classValue[key]].value]
-##                for (p1, p2) in clusterLines:
-##                    self.addCurve("", self.discPalette[colorIndex], self.discPalette[colorIndex], 1, QwtCurve.Lines, QwtSymbol.None, xData = [shortData[p1][0].value, shortData[p2][0].value], yData = [shortData[p1][1].value, shortData[p2][1].value], lineWidth = width)
-##        else:
-##            colorIndex = classIndices[self.rawData.domain.classVar[classValue].value]
-##            for (p1, p2) in closure:
-##                self.addCurve("", self.discPalette[colorIndex], self.discPalette[colorIndex], 1, QwtCurve.Lines, QwtSymbol.None, xData = [shortData[p1][0].value, shortData[p2][0].value], yData = [shortData[p1][1].value, shortData[p2][1].value], lineWidth = width)
-
-=======
->>>>>>> ac0cfa89
 
     def addValueLineCurve(self, x, y, color, exampleIndex, attrIndices):
         XAnchors = numpy.array([val[0] for val in self.anchorData])
@@ -594,11 +509,7 @@
                     # draw text
                     marker = None
                     if self.tooltipValue == TOOLTIPS_SHOW_DATA:
-<<<<<<< HEAD
-                        marker = self.addMarker(str(self.rawData[index][label]), markerX, markerY, markerAlign, bold = 1)
-=======
                         marker = self.addMarker(str(self.rawData[index][label]), markerX, markerY, markerAlign, size = fontsize)
->>>>>>> ac0cfa89
                     elif self.tooltipValue == TOOLTIPS_SHOW_SPRINGS:
                         marker = self.addMarker("%.3f" % (self.scaledData[self.attributeNameIndex[label]][index]), markerX, markerY, markerAlign, size = fontsize)
                     self.tooltipMarkers.append(marker)
@@ -611,11 +522,7 @@
                     labels = []
 
                 text = self.getExampleTooltipText(self.rawData, self.rawData[index], labels)
-<<<<<<< HEAD
-                text += "<br><hr>Example index = %d" % (index)
-=======
                 text += "<hr>Example index = %d" % (index)
->>>>>>> ac0cfa89
                 if extraString:
                     text += "<hr>" + extraString
                 self.showTip(intX, intY, text)
@@ -627,11 +534,7 @@
     # send 2 example tables. in first is the data that is inside selected rects (polygons), in the second is unselected data
     def getSelectionsAsExampleTables(self, attrList, useAnchorData = 1, addProjectedPositions = 0):
         if not self.rawData: return (None, None)
-<<<<<<< HEAD
-        if addProjectedPositions == 0 and not self.selectionCurveKeyList: return (None, self.rawData)       # if no selections exist
-=======
         if addProjectedPositions == 0 and not self.selectionCurveList: return (None, self.rawData)       # if no selections exist
->>>>>>> ac0cfa89
         if (useAnchorData and len(self.anchorData) < 3) or len(attrList) < 3: return (None, None)
 
         xAttr=orange.FloatVariable("X Positions")
@@ -694,109 +597,10 @@
         return self.getSelectedPoints(array[0], array[1], validData)
 
 
-<<<<<<< HEAD
-##    def getOptimalClusters(self, attributes, minLength, maxLength, addResultFunct):
-##        self.triedPossibilities = 0
-##
-##        # replace attribute names with indices in domain - faster searching
-##        attributes = [self.attributeNameIndex[name] for name in attributes]
-##        classIndex = self.attributeNameIndex[self.rawData.domain.classVar.name]
-##
-##        # variables and domain for the table
-##        xVar = orange.FloatVariable("xVar")
-##        yVar = orange.FloatVariable("yVar")
-##        domain = orange.Domain([xVar, yVar, self.rawData.domain.classVar])
-##        anchorList = [(self.createXAnchors(i), self.createYAnchors(i)) for i in range(minLength, maxLength+1)]
-##
-##        self.widget.progressBarInit()
-##        startTime = time.time()
-##
-##        # build list of indices for permutations of different number of attributes
-##        permutationIndices = {}
-##        for i in range(3, maxLength+1):
-##            permutationIndices[i] = orngVisFuncts.generateDifferentPermutations(range(i))
-##
-##        classListFull = numpy.transpose(self.rawData.toNumpy("c")[0])[0]
-##        for z in range(minLength-1, len(attributes)):
-##            for u in range(minLength-1, maxLength):
-##                combinations = orngVisFuncts.combinations(attributes[:z], u)
-##
-##                XAnchors = anchorList[u+1-minLength][0]
-##                YAnchors = anchorList[u+1-minLength][1]
-##
-##                for attrList in combinations:
-##                    attrs = attrList + [attributes[z]] # remove the value of this attribute subset
-##                    permutations = permutationIndices[len(attrs)]
-##
-##                    validData = self.getValidList(attrs)
-##                    classList = numpy.compress(validData, classListFull)
-##                    selectedData = numpy.compress(validData, numpy.take(self.noJitteringScaledData, attrs, axis = 0), axis = 1)
-##                    sum_i = self._getSum_i(selectedData)
-##
-##                    tempList = []
-##
-##                    # for every permutation compute how good it separates different classes
-##                    for ind in permutations:
-##                        permutation = [attrs[val] for val in ind]
-##                        permutationAttributes = [self.attributeNames[i] for i in permutation]
-##                        if self.clusterOptimization.isOptimizationCanceled():
-##                            secs = time.time() - startTime
-##                            self.clusterOptimization.setStatusBarText("Evaluation stopped (evaluated %s projections in %d min, %d sec)" % (orngVisFuncts.createStringFromNumber(self.triedPossibilities), secs/60, secs%60))
-##                            self.widget.progressBarFinished()
-##                            return
-##
-##                        data = self.createProjectionAsExampleTable(permutation, validData = validData, classList = classList, sum_i = sum_i, XAnchors = XAnchors, YAnchors = YAnchors, domain = domain)
-##                        graph, valueDict, closureDict, polygonVerticesDict, enlargedClosureDict, otherDict = self.clusterOptimization.evaluateClusters(data)
-##
-##                        classesDict = {}
-##                        if not self.onlyOnePerSubset:
-##                            allValue = 0.0
-##                            for key in valueDict.keys():
-##                                addResultFunct(valueDict[key], closureDict[key], polygonVerticesDict[key], permutationAttributes, otherDict[key][OTHER_CLASS], enlargedClosureDict[key], otherDict[key])
-##                                classesDict[key] = otherDict[key][OTHER_CLASS]
-##                                allValue += valueDict[key]
-##                            addResultFunct(allValue, closureDict, polygonVerticesDict, permutationAttributes, classesDict, enlargedClosureDict, otherDict)     # add all the clusters
-##
-##                        else:
-##                            value = 0.0
-##                            for val in valueDict.values(): value += val
-##                            tempList.append((value, valueDict, closureDict, polygonVerticesDict, permutationAttributes, enlargedClosureDict, otherDict))
-##
-##                        self.triedPossibilities += 1
-##                        qApp.processEvents()        # allow processing of other events
-##                        del permutation, data, graph, valueDict, closureDict, polygonVerticesDict, enlargedClosureDict, otherDict, classesDict,
-##
-##                    self.widget.progressBarSet(100.0*self.triedPossibilities/float(self.totalPossibilities))
-##                    self.clusterOptimization.setStatusBarText("Evaluated %s projections..." % (orngVisFuncts.createStringFromNumber(self.triedPossibilities)))
-##
-##                    if self.onlyOnePerSubset:
-##                        (value, valueDict, closureDict, polygonVerticesDict, attrs, enlargedClosureDict, otherDict) = max(tempList)
-##                        allValue = 0.0
-##                        classesDict = {}
-##                        for key in valueDict.keys():
-##                            addResultFunct(valueDict[key], closureDict[key], polygonVerticesDict[key], attrs, otherDict[key][OTHER_CLASS], enlargedClosureDict[key], otherDict[key])
-##                            classesDict[key] = otherDict[key][OTHER_CLASS]
-##                            allValue += valueDict[key]
-##                        addResultFunct(allValue, closureDict, polygonVerticesDict, attrs, classesDict, enlargedClosureDict, otherDict)     # add all the clusters
-##
-##                    del validData, classList, selectedData, sum_i, tempList
-##                del combinations
-##
-##        secs = time.time() - startTime
-##        self.clusterOptimization.setStatusBarText("Finished evaluation (evaluated %s projections in %d min, %d sec)" % (orngVisFuncts.createStringFromNumber(self.triedPossibilities), secs/60, secs%60))
-##        self.widget.progressBarFinished()
-
-
-    # update shown data. Set labels, coloring by className ....
-    def savePicTeX(self):
-        lastSave = getattr(self, "lastPicTeXSave", "C:\\")
-        qfileName = QFileDialog.getSaveFileName(lastSave + "graph.pictex","PicTeX (*.pictex);;All files (*.*)", None, "Save to...", "Save to...")
-=======
     # update shown data. Set labels, coloring by className ....
     def savePicTeX(self):
         lastSave = getattr(self, "lastPicTeXSave", "C:\\")
         qfileName = QFileDialog.getSaveFileName(None, "Save to..", lastSave + "graph.pictex","PicTeX (*.pictex);;All files (*.*)")
->>>>>>> ac0cfa89
         fileName = str(qfileName)
         if fileName == "":
             return
@@ -910,24 +714,15 @@
                 sortedClasses = getVariableValuesSorted(self.potentialsClassifier, self.potentialsClassifier.domain.classVar.name)
                 for cls in self.potentialsClassifier.classVar.values:
                     color = colors[sortedClasses.index(cls)].light(150).rgb()
-<<<<<<< HEAD
-                    color = [f(ColorPalette.positiveColor(color)) for f in [qRed, qGreen, qBlue]] # if color cannot be negative number we convert it manually
-=======
                     color = [f(OWColorPalette.positiveColor(color)) for f in [qRed, qGreen, qBlue]] # on Mac color cannot be negative number in this case so we convert it manually
->>>>>>> ac0cfa89
                     towhite = [255-c for c in color]
                     for s in range(nShades):
                         si = 1-float(s)/nShades
                         palette.append(qRgb(*tuple([color[i]+towhite[i]*si for i in (0, 1, 2)])))
                 palette.extend([qRgb(255, 255, 255) for i in range(256-len(palette))])
 
-<<<<<<< HEAD
-#            image = QImage(imagebmp, (2*rx + 3) & ~3, 2*ry, 8, ColorPalette.signedPalette(palette), 256, QImage.LittleEndian) # we take care palette has proper values with proper types
-            image = QImage(imagebmp, (rx + 3) & ~3, ry, 8, ColorPalette.signedPalette(palette), 256, QImage.LittleEndian) # we take care palette has proper values with proper types
-=======
 #            image = QImage(imagebmp, (2*rx + 3) & ~3, 2*ry, 8, OWColorPalette.signedPalette(palette), 256, QImage.LittleEndian) # palette should be 32 bit, what is not so on some platforms (Mac) so we force it
             image = QImage(imagebmp, (rx + 3) & ~3, ry, 8, OWColorPalette.signedPalette(palette), 256, QImage.LittleEndian) # palette should be 32 bit, what is not so on some platforms (Mac) so we force it
->>>>>>> ac0cfa89
             self.potentialsBmp = QPixmap()
             self.potentialsBmp.convertFromImage(image)
             self.potentialContext = (rx, ry, self.trueScaleFactor, self.squareGranularity, self.jitterSize, self.jitterContinuous, self.spaceBetweenCells)
