--- conflicted
+++ resolved
@@ -57,10 +57,7 @@
             classNameIndex = self.attributeNameIndex[self.rawData.domain.classVar.name]
             if self.rawData.domain.classVar.varType == orange.VarTypes.Discrete:
                 classValDict = getVariableValueIndices(self.rawData, self.rawData.domain.classVar)
-<<<<<<< HEAD
-=======
                 #self.discPalette.setNumberOfColors(len(classValDict.keys()))
->>>>>>> ac0cfa89
 
         y = 0
         for i in range(len(self.rawData)):
@@ -83,11 +80,7 @@
 
         if self.enabledLegend and self.rawData.domain.classVar and self.rawData.domain.classVar.varType == orange.VarTypes.Discrete:
             classValues = getVariableValuesSorted(self.rawData, self.rawData.domain.classVar.name)
-<<<<<<< HEAD
-            self.addCurve("<b>" + self.rawData.domain.classVar.name + ":</b>", QColor(0,0,0), QColor(0,0,0), 0, symbol = QwtSymbol.None, enableLegend = 1)
-=======
             self.addCurve("<b>" + self.rawData.domain.classVar.name + ":</b>", QColor(0,0,0), QColor(0,0,0), 0, symbol = QwtSymbol.NoSymbol, enableLegend = 1)
->>>>>>> ac0cfa89
             for ind in range(len(classValues)):
                 self.addCurve(classValues[ind], self.discPalette[ind], self.discPalette[ind], 15, symbol = QwtSymbol.Rect, enableLegend = 1)
         self.replot()
@@ -100,11 +93,7 @@
             self.selectedRectangle = None
 
         if self.mouseCurrentlyPressed:
-<<<<<<< HEAD
-            OWGraph.onMouseMoved(self, e)
-=======
             OWGraph.mouseMoveEvent(self, e)
->>>>>>> ac0cfa89
         elif not self.rawData:
             return
         else:
@@ -123,22 +112,8 @@
                 if int(yFloat) >= len(self.rawData): return
                 if self.tooltipKind == VISIBLE_ATTRIBUTES:      text = self.getExampleTooltipText(self.rawData, self.rawData[int(yFloat)], self.attrLabels)
                 else:                                           text = self.getExampleTooltipText(self.rawData, self.rawData[int(yFloat)], [])
-<<<<<<< HEAD
-                y1Int = self.transform(QwtPlot.yLeft, yFloat)
-                y2Int = self.transform(QwtPlot.yLeft, yFloat+1.0)
-                MyQToolTip.tip(self.tooltip, QRect(e.x()+self.canvas().frameGeometry().x()-10, y2Int+self.canvas().frameGeometry().y(), 20, y1Int-y2Int), text)
-                OWGraph.onMouseMoved(self, e)
-
-
-    def hideSelectedRectangle(self):
-        if self.selectedRectangle != 0:
-            self.removeCurve(self.selectedRectangle)
-            self.selectedRectangle = 0
-
-=======
                 OWGraph.mouseMoveEvent(self, e)
                 self.showTip(e.x(), e.y(), text)
->>>>>>> ac0cfa89
 
 if __name__== "__main__":
     #Draw a simple graph
