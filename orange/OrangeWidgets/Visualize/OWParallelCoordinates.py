--- conflicted
+++ resolved
@@ -36,11 +36,7 @@
         self.mainArea.layout().addWidget(self.slider)
         self.sliderRange = 0
         self.slider.setRange(0, 0)
-<<<<<<< HEAD
-        self.slider.setTickmarks(QSlider.Below)
-=======
         self.slider.setTickPosition(QSlider.TicksBelow)
->>>>>>> ac0cfa89
         self.showAllAttributes = 0
 
         self.inputs = [("Examples", ExampleTable, self.setData, Default), ("Example Subset", ExampleTable, self.setSubsetData), ("Attribute Selection List", AttributeList, self.setShownAttributes)]
@@ -75,20 +71,9 @@
         self.loadSettings()
 
         #GUI
-<<<<<<< HEAD
-        self.tabs = QTabWidget(self.space, 'tabWidget')
-        self.GeneralTab = QVGroupBox(self)
-        self.SettingsTab = QVGroupBox(self, "Settings")
-        self.tabs.insertTab(self.GeneralTab, "Main")
-        self.tabs.insertTab(self.SettingsTab, "Settings")
-
-        # GENERAL tab
-        self.targetValueCombo = OWGUI.comboBox(self.GeneralTab, self, "targetValue", box = "Target class value", sendSelectedValue = 1, valueType = str, callback = self.updateGraph)
-=======
         self.tabs = OWGUI.tabWidget(self.controlArea)
         self.GeneralTab = OWGUI.createTabPage(self.tabs, "Main")
         self.SettingsTab = OWGUI.createTabPage(self.tabs, "Settings")
->>>>>>> ac0cfa89
 
         self.createShowHiddenLists(self.GeneralTab, callback = self.updateGraph)
         self.connect(self.shownAttribsLB, SIGNAL('doubleClicked(QListBoxItem *)'), self.flipAttribute)
@@ -103,12 +88,6 @@
         self.connect(self.slider, SIGNAL("valueChanged(int)"), self.updateGraphSlider)
         self.connect(self.graphButton, SIGNAL("clicked()"), self.graph.saveToFile)
 
-<<<<<<< HEAD
-        # SETTINGS tab
-        boxX = OWGUI.widgetBox(self.SettingsTab, "Graph settings")
-        OWGUI.comboBox(boxX, self, "graph.jitterSize", label = 'Jittering size (% of size):', orientation='horizontal', callback = self.setJitteringSize, items = self.jitterSizeNums, sendSelectedValue = 1, valueType = float)
-        OWGUI.comboBox(boxX, self, "linesDistance", label = 'Minimum axis distance:', orientation='horizontal', callback = self.updateGraph, items = self.linesDistanceNums, tooltip = "The minimum distance between two adjacent attribute axis", sendSelectedValue = 1, valueType = int)
-=======
         # ####################################
         # SETTINGS functionality
         boxY = OWGUI.widgetBox(self.SettingsTab, "Transparency")
@@ -118,22 +97,10 @@
         boxX = OWGUI.widgetBox(self.SettingsTab, "Line Properties")
         OWGUI.comboBox(boxX, self, "graph.jitterSize", label = 'Jittering size (% of size):  ', orientation='horizontal', callback = self.setJitteringSize, items = self.jitterSizeNums, sendSelectedValue = 1, valueType = float)
         OWGUI.comboBox(boxX, self, "linesDistance", label = 'Minimum axis distance:  ', orientation='horizontal', callback = self.updateGraph, items = self.linesDistanceNums, tooltip = "The minimum distance between two adjacent attribute axis", sendSelectedValue = 1, valueType = int)
->>>>>>> ac0cfa89
 
         # visual settings
         box = OWGUI.widgetBox(self.SettingsTab, "Visual settings")
         OWGUI.checkBox(box, self, 'graph.showAttrValues', 'Show attribute values', callback = self.updateGraph)
-<<<<<<< HEAD
-        OWGUI.checkBox(box, self, 'graph.hidePureExamples', 'Hide pure examples', callback = self.updateGraph, tooltip = "When one value of a discrete attribute has only examples from one class, \nstop drawing lines for this example. The visualization must in this case be interpreted from left to right.")
-        OWGUI.checkBox(box, self, 'graph.useSplines', 'Show splines', callback = self.updateGraph, tooltip  = "Show lines using splines")
-        OWGUI.checkBox(box, self, 'graph.lineTracking', 'Line tracking', callback = self.updateGraph, tooltip = "Show nearest example with a wider line. The rest of the lines \nwill be shown in lighter colors.")
-        OWGUI.checkBox(box, self, 'graph.enabledLegend', 'Show legend', callback = self.updateGraph)
-        OWGUI.checkBox(box, self, 'graph.globalValueScaling', 'Global value scaling', callback = self.setGlobalValueScaling)
-
-        box3 = OWGUI.widgetBox(self.SettingsTab, "Statistics")
-        OWGUI.comboBox(box3, self, "graph.showStatistics", items = ["No statistics", "Means, deviations", "Median, quartiles"], callback = self.updateGraph, sendSelectedValue = 0, valueType = int)
-        #OWGUI.checkBox(box3, self, 'graph.showDistributions', 'Show distributions', callback = self.updateGraph, tooltip = "Show bars with distribution of class values (only for discrete attributes)")
-=======
         OWGUI.checkBox(box, self, 'graph.useAntiAliasing', 'Use antialiasing (slower)', callback = self.updateGraph)
         OWGUI.checkBox(box, self, 'graph.useSplines', 'Show splines', callback = self.updateGraph, tooltip  = "Show lines using splines")
         OWGUI.checkBox(box, self, 'graph.lineTracking', 'Line tracking', callback = self.updateGraph, tooltip = "Show nearest example with a wider line. The rest of the lines \nwill be shown in lighter colors.")
@@ -143,7 +110,6 @@
         box3 = OWGUI.widgetBox(self.SettingsTab, "Statistics")
         OWGUI.comboBox(box3, self, "graph.showStatistics", items = ["No statistics", "Means, deviations", "Median, quartiles"], callback = self.updateGraph, sendSelectedValue = 0, valueType = int)
         OWGUI.checkBox(box3, self, 'graph.showDistributions', 'Show distributions', callback = self.updateGraph, tooltip = "Show bars with distribution of class values (only for discrete attributes)")
->>>>>>> ac0cfa89
 
         OWGUI.comboBox(self.SettingsTab, self, "middleLabels", box = "Middle labels", items = ["No labels", "Correlations", "VizRank"], callback = self.updateGraph, tooltip = "The information do you wish to view on top in the middle of coordinate axes", sendSelectedValue = 1, valueType = str)
 
@@ -242,33 +208,8 @@
         OWWidget.show(self)
         self.updateGraph()
 
-<<<<<<< HEAD
-    # input signal. subset data
-    def setSubsetData(self, data, update = 0):
-        self.warning(10)
-        if self.graph.rawSubsetData != None and data != None and self.graph.rawSubsetData.checksum() == data.checksum():
-            return    # check if the new data set is the same as the old one
-
-        try:
-            if data:
-                subsetData = data.select(self.data.domain)
-            else:
-                subsetData = None
-        except:
-            subsetData = None
-            self.warning(10, "'Examples' and 'Example Subset' data do not have copatible domains. Unable to draw 'Example Subset' data.")
-
-        self.graph.setSubsetData(subsetData)
-#        qApp.processEvents()
-#        if update:
-#            self.updateGraph()
-#            qApp.processEvents()
-
-    # input signal. receive new data and update all fields
-=======
     # ------------- SIGNALS --------------------------
     # receive new data and update all fields
->>>>>>> ac0cfa89
     def setData(self, data):
         if data:
             name = getattr(data, "name", "")
@@ -289,18 +230,6 @@
         # preserve attribute choice if the domain is the same
         if not sameDomain:
             self.setShownAttributeList(self.data, self.attributeSelectionList)
-<<<<<<< HEAD
-            self.targetValueCombo.clear()
-            self.targetValueCombo.insertItem("(None)")
-
-            # update target combo
-            if self.data and self.data.domain.classVar and self.data.domain.classVar.varType == orange.VarTypes.Discrete:
-                for val in self.data.domain.classVar.values:
-                    self.targetValueCombo.insertItem(val)
-            self.targetValueCombo.setCurrentItem(0)
-        self.resetAttrManipulation()    # update up down buttons
-
-=======
         self.resetAttrManipulation()    # update up down buttons
 
     def setSubsetData(self, data):
@@ -320,7 +249,6 @@
         self.subsetData = subsetData
 
 
->>>>>>> ac0cfa89
     # attribute selection signal - list of attributes to show
     def setShownAttributes(self, attributeSelectionList):
         self.attributeSelectionList = attributeSelectionList
@@ -334,12 +262,8 @@
 
     # this is called by OWBaseWidget after setData and setSubsetData are called. this way the graph is updated only once
     def handleNewSignals(self):
-<<<<<<< HEAD
-        qApp.processEvents()
-=======
         self.graph.clear()
         self.graph.setData(self.data, self.subsetData)
->>>>>>> ac0cfa89
         self.updateGraph()
         self.selectionChanged()
         self.sendSelections()
@@ -378,13 +302,7 @@
         self.updateGraph()
 
     def setGlobalValueScaling(self):
-<<<<<<< HEAD
-        self.graph.setData(self.data)
-        if self.graph.globalValueScaling:
-            self.graph.rescaleAttributesGlobaly(self.data, self.getShownAttributeList())        # we need to call this so that attributes are really rescaled in respect to the CURRENTLY SHOWN ATTRIBUTES
-=======
         self.graph.setData(self.data, self.subsetData)
->>>>>>> ac0cfa89
         self.updateGraph()
 
     # update attribute ordering
@@ -407,13 +325,8 @@
         c.createDiscretePalette("Discrete palette")
         c.createContinuousPalette("contPalette", "Continuous palette")
         box = c.createBox("otherColors", "Other colors")
-<<<<<<< HEAD
-        c.createColorButton(box, "Canvas", "Canvas color", Qt.white)
-        box.addSpace(5)
-=======
         c.createColorButton(box, "Canvas", "Canvas color", QColor(Qt.white))
         box.layout().addSpacing(5)
->>>>>>> ac0cfa89
         box.adjustSize()
         c.setColorSchemas(self.colorSettings, self.selectedSchemaIndex)
         return c
@@ -441,20 +354,8 @@
                     "numberOfAttributes", "orderAllAttributes", "optimizationMeasure"]
 
     def __init__(self, parallelWidget, parent=None, signalManager = None):
-<<<<<<< HEAD
-        OWBaseWidget.__init__(self, parent, signalManager, "Parallel Optimization dialog", FALSE)
-
-        if (int(qVersion()[0]) >= 3):
-            self.setCaption("Parallel Optimization Dialog")
-        else:
-            self.setCaption("Qt Parallel Optimization Dialog")
-        self.topLayout = QVBoxLayout( self, 10 )
-        self.grid=QGridLayout(4,2)
-        self.topLayout.addLayout( self.grid, 10 )
-=======
         OWWidget.__init__(self, parent, signalManager, "Parallel Optimization Dialog", FALSE)
         self.setCaption("Parallel Optimization Dialog")
->>>>>>> ac0cfa89
         self.parallelWidget = parallelWidget
 
         self.optimizationMeasure = 0
@@ -508,15 +409,11 @@
         self.optimizeBox.layout().addWidget(self.allAttributesRadio)
         self.connect(self.allAttributesRadio, SIGNAL("clicked()"), self.setAllAttributeRadio)
         box = OWGUI.widgetBox(self.optimizeBox, orientation = "horizontal")
-<<<<<<< HEAD
-        self.subsetAttributeRadio = QRadioButton("find subsets of"+"      ", box)
-=======
         self.subsetAttributeRadio = QRadioButton("find subsets of      ", box)
         self.optimizeBox.layout().addWidget(self.subsetAttributeRadio)
->>>>>>> ac0cfa89
         self.connect(self.subsetAttributeRadio, SIGNAL("clicked()"), self.setSubsetAttributeRadio)
         self.subsetAttributeEdit = OWGUI.lineEdit(box, self, "numberOfAttributes", valueType = int)
-        label  = OWGUI.widgetLabel(box, "   "+"attributes")
+        label  = OWGUI.widgetLabel(box, "   attributes")
 
         self.startOptimizationButton = OWGUI.button(self.optimizeBox, self, "Start Optimization", callback = self.startOptimization)
         f = self.startOptimizationButton.font()
@@ -604,10 +501,10 @@
     # load projections from a file
     def loadProjections(self, name = None):
         self.projections = []
-        self.kNeighborsLabel.setText("Number of neighbors (k):")
-        self.percentDataUsedLabel.setText("Percent of data used:")
-        self.testingMethodLabel.setText("Testing method used:")
-        self.qualityMeasureLabel.setText("Quality measure used:")
+        self.kNeighborsLabel.setText("Number of neighbors (k): " )
+        self.percentDataUsedLabel.setText("Percent of data used:" )
+        self.testingMethodLabel.setText("Testing method used:" )
+        self.qualityMeasureLabel.setText("Quality measure used:" )
 
         if name == None:
             name = str(QFileDialog.getOpenFileName(self, "Open Projections",  self.lastSaveDirName, "Interesting projections (*.proj)"))
@@ -624,7 +521,7 @@
             return
 
         if type(eval(file.readline()[:-1])) != list:    # second line must contain a list of classes that we tried to separate
-            QMessageBox.critical(None, 'Old version of projection file','This file was saved with an older version of k-NN Optimization Dialog. The new version of dialog offers \nsome additional functionality and therefore you have to compute the projection quality again.', QMessageBox.Ok)
+            QMessageBox.critical(None,'Old version of projection file','This file was saved with an older version of k-NN Optimization Dialog. The new version of dialog offers \nsome additional functionality and therefore you have to compute the projection quality again.',QMessageBox.Ok)
             file.close()
             return
 
