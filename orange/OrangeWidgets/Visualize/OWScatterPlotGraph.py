#
# OWScatterPlotGraph.py
#
from OWGraph import *
import time
from orngCI import FeatureByCartesianProduct
##import OWClusterOptimization
import orngVisFuncts
from orngScaleScatterPlotData import *
import ColorPalette

DONT_SHOW_TOOLTIPS = 0
VISIBLE_ATTRIBUTES = 1
ALL_ATTRIBUTES = 2

MIN_SHAPE_SIZE = 6


###########################################################################################
##### CLASS : OWSCATTERPLOTGRAPH
###########################################################################################
class OWScatterPlotGraph(OWGraph, orngScaleScatterPlotData):
    def __init__(self, scatterWidget, parent = None, name = "None"):
        "Constructs the graph"
        OWGraph.__init__(self, parent, name)
        orngScaleScatterPlotData.__init__(self)

        self.pointWidth = 5
        self.jitterContinuous = 0
        self.jitterSize = 5
        self.showAxisScale = 1
        self.showXaxisTitle = 1
        self.showYLaxisTitle = 1
        self.showLegend = 1
##        self.showClusters = 0
        self.tooltipKind = 1
        self.showFilledSymbols = 1
        self.showProbabilities = 0

        self.toolRects = []
        self.tooltipData = []
        self.scatterWidget = scatterWidget
##        self.clusterOptimization = None
        self.insideColors = None
##        self.clusterClosure = None
        self.shownAttributeIndices = []
        self.shownXAttribute = ""
        self.shownYAttribute = ""
        self.squareGranularity = 3
        self.spaceBetweenCells = 1
        self.oldLegendKeys = {}

        self.enableWheelZoom = 1


<<<<<<< HEAD
    def setData(self, data):
=======
    def setData(self, data, subsetData = None, **args):
>>>>>>> ac0cfa89
        OWGraph.setData(self, data)
        orngScaleScatterPlotData.setData(self, data, subsetData, **args)

    #########################################################
    # update shown data. Set labels, coloring by className ....
    def updateData(self, xAttr, yAttr, colorAttr, shapeAttr = "", sizeShapeAttr = "", labelAttr = None, **args):
        self.removeDrawingCurves(removeLegendItems = 0)      # my function, that doesn't delete selection curves
        self.detachItems(QwtPlotItem.Rtti_PlotMarker)
        self.tips.removeAll()
        self.tooltipData = []
        self.potentialsClassifier = None
        self.shownXAttribute = xAttr
        self.shownYAttribute = yAttr

        # if we have some subset data then we show the examples in the data set with full symbols, others with empty
        haveSubsetData = (self.rawSubsetData and self.rawData and self.rawSubsetData.domain.checksum() == self.rawData.domain.checksum())

        if self.scaledData == None or len(self.scaledData) == 0:
            #self.setAxisScale(QwtPlot.xBottom, 0, 1, 1); self.setAxisScale(QwtPlot.yLeft, 0, 1, 1)
            self.setXaxisTitle(""); self.setYLaxisTitle("")
            return

        self.__dict__.update(args)      # set value from args dictionary

        colorIndex = -1
        if colorAttr != "" and colorAttr != "(Same color)":
            colorIndex = self.attributeNameIndex[colorAttr]
            if self.rawData.domain[colorAttr].varType == orange.VarTypes.Discrete:
                colorIndices = getVariableValueIndices(self.rawData, colorIndex)
<<<<<<< HEAD
=======
                self.discPalette.setNumberOfColors(len(colorIndices.keys()))
>>>>>>> ac0cfa89

        shapeIndex = -1
        shapeIndices = {}
        if shapeAttr != "" and shapeAttr != "(Same shape)" and len(self.rawData.domain[shapeAttr].values) < 11:
            shapeIndex = self.attributeNameIndex[shapeAttr]
            if self.rawData.domain[shapeIndex].varType == orange.VarTypes.Discrete:
                shapeIndices = getVariableValueIndices(self.rawData, shapeIndex)

        sizeIndex = -1
        if sizeShapeAttr != "" and sizeShapeAttr != "(Same size)":
            sizeIndex = self.attributeNameIndex[sizeShapeAttr]

<<<<<<< HEAD
        showColorLegend = showColorLegend and colorIndex != -1 and self.rawData.domain[colorIndex].varType == orange.VarTypes.Continuous
=======
        showContinuousColorLegend = self.showLegend and colorIndex != -1 and self.rawData.domain[colorIndex].varType == orange.VarTypes.Continuous
>>>>>>> ac0cfa89

        (xVarMin, xVarMax) = self.attrValues[xAttr]
        (yVarMin, yVarMax) = self.attrValues[yAttr]
        xVar = max(xVarMax - xVarMin, 1e-10)
        yVar = max(yVarMax - yVarMin, 1e-10)
        xAttrIndex = self.attributeNameIndex[xAttr]
        yAttrIndex = self.attributeNameIndex[yAttr]

        attrIndices = [xAttrIndex, yAttrIndex, colorIndex, shapeIndex, sizeIndex]
        while -1 in attrIndices: attrIndices.remove(-1)
        self.shownAttributeIndices = attrIndices

        # set axis for x attribute
        attrXIndices = {}
        discreteX = (self.rawData.domain[xAttrIndex].varType == orange.VarTypes.Discrete)
        if discreteX:
            xVarMax -= 1; xVar -= 1
            xmin = xVarMin - (self.jitterSize + 10.)/100.
            xmax = xVarMax + (self.jitterSize + 10.)/100.
            attrXIndices = getVariableValueIndices(self.rawData, xAttrIndex)
            labels = getVariableValuesSorted(self.rawData, xAttrIndex)
        else:
            off  = (xVarMax - xVarMin) * (self.jitterSize * self.jitterContinuous + 2) / 100.0
            xmin = xVarMin - off
            xmax = xVarMax + off
            labels = None
        self.setXlabels(labels)
        self.setAxisScale(QwtPlot.xBottom, xmin, xmax + showContinuousColorLegend * xVar * 0.07, discreteX)

        # set axis for y attribute
        attrYIndices = {}
        discreteY = (self.rawData.domain[yAttrIndex].varType == orange.VarTypes.Discrete)
        if discreteY:
            yVarMax -= 1; yVar -= 1
            ymin = yVarMin - (self.jitterSize + 10.)/100.
            ymax = yVarMax + (self.jitterSize + 10.)/100.
            attrYIndices = getVariableValueIndices(self.rawData, yAttrIndex)
            labels = getVariableValuesSorted(self.rawData, yAttrIndex)
        else:
            off  = (yVarMax - yVarMin) * (self.jitterSize * self.jitterContinuous + 2) / 100.0
            ymin = yVarMin - off
            ymax = yVarMax + off
            labels = None
        self.setYLlabels(labels)
        self.setAxisScale(QwtPlot.yLeft, ymin, ymax, discreteY)

        self.setXaxisTitle(xAttr)
        self.setYLaxisTitle(yAttr)

        # compute x and y positions of the points in the scatterplot
        #xData, yData = self.getXYPositions(xAttr, yAttr)
        data = self.getOriginalData([xAttrIndex, yAttrIndex])
        validData = self.getValidList(attrIndices)      # get examples that have valid data for each used attribute

        # #######################################################
        # show probabilities
        if self.showProbabilities and colorIndex >= 0 and self.rawData.domain.classVar:
            domain = orange.Domain([self.rawData.domain[xAttrIndex], self.rawData.domain[yAttrIndex], self.rawData.domain.classVar], self.rawData.domain)
            xdiff = xmax-xmin; ydiff = ymax-ymin
            scX = data[0]/xdiff
            scY = data[1]/ydiff
            clsData = numpy.take(self.originalData, [colorIndex], axis = 0)[0]

<<<<<<< HEAD
            data = numpy.transpose(numpy.array([scX, scY, clsData]))
            data = numpy.compress(validData, data, axis = 0)
            self.potentialsClassifier = orange.P2NN(domain, data, None, None, None, None)
            #self.potentialsClassifier = orange.P2NN(domain, numpy.transpose(numpy.array([scX, scY, [float(ex[colorIndex]) for ex in self.rawData]])), None, None, None, None)
=======
            probData = numpy.transpose(numpy.array([scX, scY, clsData]))
            probData= numpy.compress(validData, probData, axis = 0)
            self.potentialsClassifier = orange.P2NN(domain, probData, None, None, None, None)
>>>>>>> ac0cfa89
            self.xmin = xmin; self.xmax = xmax
            self.ymin = ymin; self.ymax = ymax


<<<<<<< HEAD
##        # #######################################################
##        # show clusters
##        if self.showClusters and self.rawData.domain.classVar and self.rawData.domain.classVar.varType == orange.VarTypes.Discrete:
##            data = self.createProjectionAsExampleTable([xAttrIndex, yAttrIndex], validData = validData, jitterSize = 0.001 * self.clusterOptimization.jitterDataBeforeTriangulation)
##            graph, valueDict, closureDict, polygonVerticesDict, enlargedClosureDict, otherDict = self.clusterOptimization.evaluateClusters(data)
##
##            classIndices = getVariableValueIndices(self.rawData, self.attributeNameIndex[self.rawData.domain.classVar.name])
##            indices = numpy.compress(validData, numpy.array(range(len(self.rawData))))
##
##            for key in valueDict.keys():
##                if not polygonVerticesDict.has_key(key): continue
##                for (i,j) in closureDict[key]:
##                    color = self.discPalette[classIndices[graph.objects[i].getclass().value]]
##                    self.addCurve("", color, color, 1, QwtCurve.Lines, QwtSymbol.None, xData = [float(self.rawData[indices[i]][xAttr]), float(self.rawData[indices[j]][xAttr])], yData = [float(self.rawData[indices[i]][yAttr]), float(self.rawData[indices[j]][yAttr])], lineWidth = 1)
##
##            self.removeMarkers()
##            for i in range(graph.nVertices):
##                if not validData[i]: continue
##                mkey = self.insertMarker(str(i))
##                self.marker(mkey).setXValue(float(self.rawData[i][xAttrIndex]))
##                self.marker(mkey).setYValue(float(self.rawData[i][yAttrIndex]))
##                self.marker(mkey).setLabelAlignment(Qt.AlignCenter + Qt.AlignBottom)
##
##        elif self.clusterClosure: self.showClusterLines(xAttr, yAttr)

=======
>>>>>>> ac0cfa89
        # ##############################################################
        # if we have insideColors defined
        if self.insideColors and self.rawData.domain.classVar and self.rawData.domain.classVar.varType == orange.VarTypes.Discrete:
            # variables and domain for the table
            classValueIndices = getVariableValueIndices(self.rawData, self.rawData.domain.classVar.name)
            (insideData, stringData) = self.insideColors
            j = 0
            equalSize = len(self.rawData) == len(insideData)
            for i in range(len(self.rawData)):
                if not validData[i]:
                    j += equalSize
                    continue

                fillColor = self.discPalette[classValueIndices[self.rawData[i].getclass().value], 255*insideData[j]]
                edgeColor = self.discPalette[classValueIndices[self.rawData[i].getclass().value]]

                key = self.addCurve("", fillColor, edgeColor, self.pointWidth, xData = [data[0][i]], yData = [data[1][i]])

                # we add a tooltip for this point
<<<<<<< HEAD
                self.addTip(x, y, text = self.getExampleTooltipText(self.rawData, self.rawData[j], attrIndices))
=======
                self.addTip(data[0][i], data[1][i], text = self.getExampleTooltipText(self.rawData, self.rawData[j], attrIndices))
>>>>>>> ac0cfa89
                j+=1

        # ##############################################################
        # no subset data and discrete color index
        elif (colorIndex == -1 or self.rawData.domain[colorIndex].varType == orange.VarTypes.Discrete) and shapeIndex == -1 and sizeIndex == -1 and not haveSubsetData and not labelAttr:
            if colorIndex != -1:
                classCount = len(colorIndices)
            else: classCount = 1

            pos = [[ [] , [] ] for i in range(classCount)]
            indices = [colorIndex, xAttrIndex, yAttrIndex]
            if -1 in indices: indices.remove(-1)
            validData = self.getValidList(indices)
            for i in range(len(self.rawData)):
                if not validData[i]: continue
<<<<<<< HEAD
                x = xData[i]
                y = yData[i]

=======
>>>>>>> ac0cfa89
                if colorIndex != -1: index = colorIndices[self.rawData[i][colorIndex].value]
                else:                index = 0
                pos[index][0].append(data[0][i])
                pos[index][1].append(data[1][i])
                self.tips.addToolTip(data[0][i], data[1][i], i)    # we add a tooltip for this point

            for i in range(classCount):
                newColor = colorIndex != -1 and QColor(self.discPalette[i]) or QColor(Qt.black)
                newColor.setAlpha(self.alphaValue)
                key = self.addCurve("", newColor, newColor, self.pointWidth, symbol = self.curveSymbols[0], xData = pos[i][0], yData = pos[i][1])


        # ##############################################################
        # slower, unoptimized drawing because we use different symbols and/or different sizes of symbols
        else:
            attrs = [xAttrIndex, yAttrIndex, colorIndex, shapeIndex, sizeIndex]
            while -1 in attrs: attrs.remove(-1)
            validData = self.getValidList(attrs)
            if self.rawSubsetData:
                subsetReferencesToDraw = [example.reference() for example in self.rawSubsetData]
<<<<<<< HEAD
            showFilled = self.showFilledSymbols
=======
            showFilled = self.showFilledSymbols and not haveSubsetData
>>>>>>> ac0cfa89

            xPointsToAdd = {}
            yPointsToAdd = {}
            for i in range(len(self.rawData)):
                if not validData[i]: continue
                if haveSubsetData and self.rawData[i].reference() in subsetReferencesToDraw:
                    continue
                    
                if colorIndex != -1:
                    if self.rawData.domain[colorIndex].varType == orange.VarTypes.Continuous:
                        newColor = self.contPalette.getRGB(self.noJitteringScaledData[colorIndex][i])
                    else:
                        newColor = self.discPalette.getRGB(colorIndices[self.rawData[i][colorIndex].value])
                else: newColor = (0,0,0)

                Symbol = self.curveSymbols[0]
                if shapeIndex != -1: Symbol = self.curveSymbols[shapeIndices[self.rawData[i][shapeIndex].value]]

                size = self.pointWidth
                if sizeIndex != -1: size = MIN_SHAPE_SIZE + round(self.noJitteringScaledData[sizeIndex][i] * self.pointWidth)

<<<<<<< HEAD
                if haveSubsetData:
                    showFilled = self.rawData[i].reference() in subsetReferencesToDraw
                    shownSubsetCount += showFilled

=======
>>>>>>> ac0cfa89
                if not xPointsToAdd.has_key((newColor, size, Symbol, showFilled)):
                    xPointsToAdd[(newColor, size, Symbol, showFilled)] = []
                    yPointsToAdd[(newColor, size, Symbol, showFilled)] = []
                xPointsToAdd[(newColor, size, Symbol, showFilled)].append(data[0][i])
                yPointsToAdd[(newColor, size, Symbol, showFilled)].append(data[1][i])
                self.tips.addToolTip(data[0][i], data[1][i], i)     # we add a tooltip for this point

                # Show a label by each marker
                if labelAttr:
                    if labelAttr in [self.rawData.domain.getmeta(mykey).name for mykey in self.rawData.domain.getmetas().keys()] + [var.name for var in self.rawData.domain]:
                        if self.rawData[i][labelAttr].isSpecial(): continue
                        if self.rawData[i][labelAttr].varType==orange.VarTypes.Continuous:
                            lbl = "%4.1f" % orange.Value(self.rawData[i][labelAttr])
                        else:
                            lbl = str(self.rawData[i][labelAttr].value)
<<<<<<< HEAD
                        mkey = self.insertMarker(lbl)
                        self.marker(mkey).setXValue(float(x))
                        self.marker(mkey).setYValue(float(y))
                        self.marker(mkey).setLabelAlignment(Qt.AlignCenter + Qt.AlignBottom)

            # if we have a data subset that contains examples that don't exist in the original dataset we show them here
            if haveSubsetData and shownSubsetCount < len(self.rawSubsetData):
                for i in range(len(self.rawSubsetData)):
                    if not self.rawSubsetData[i].reference() in subsetReferencesToDraw: continue
                    if self.rawSubsetData[i][xAttrIndex].isSpecial() or self.rawSubsetData[i][yAttrIndex].isSpecial() : continue
                    if colorIndex != -1 and self.rawSubsetData[i][colorIndex].isSpecial() : continue
                    if shapeIndex != -1 and self.rawSubsetData[i][shapeIndex].isSpecial() : continue
                    if sizeIndex != -1 and self.rawSubsetData[i][sizeIndex].isSpecial() : continue

                    if discreteX == 1: x = attrXIndices[self.rawSubsetData[i][xAttrIndex].value] + self.rndCorrection(float(self.jitterSize) / 100.0)
                    elif self.jitterContinuous:     x = self.rawSubsetData[i][xAttrIndex].value + self.rndCorrection(float(self.jitterSize*xVar) / 100.0)
                    else:                           x = self.rawSubsetData[i][xAttrIndex].value

                    if discreteY == 1: y = attrYIndices[self.rawSubsetData[i][yAttrIndex].value] + self.rndCorrection(float(self.jitterSize) / 100.0)
                    elif self.jitterContinuous:     y = self.rawSubsetData[i][yAttrIndex].value + self.rndCorrection(float(self.jitterSize*yVar) / 100.0)
                    else:                           y = self.rawSubsetData[i][yAttrIndex].value
=======
                        self.addMarker(lbl, data[0][i], data[1][i], Qt.AlignCenter | Qt.AlignBottom)


            # if we have a data subset that contains examples that don't exist in the original dataset we show them here
            if haveSubsetData:
                validSubData = self.getValidSubsetList(attrs)
                data = self.getOriginalSubsetData([xAttrIndex, yAttrIndex])
                for i in range(len(self.rawSubsetData)):
                    if not validSubData[i]: continue
>>>>>>> ac0cfa89

                    if colorIndex != -1 and not self.rawSubsetData[i][colorIndex].isSpecial():
                        val = min(1.0, max(0.0, self.scaleExampleValue(self.rawSubsetData[i], colorIndex)))    # scale to 0-1 interval
                        if self.rawData.domain[colorIndex].varType == orange.VarTypes.Continuous:
                            newColor = self.contPalette.getRGB(val)
                        else:
                            newColor = self.discPalette.getRGB(colorIndices[self.rawSubsetData[i][colorIndex].value])
                    else: newColor = (0,0,0)

                    if shapeIndex != -1: Symbol = self.curveSymbols[shapeIndices[self.rawSubsetData[i][shapeIndex].value]]
                    else:                Symbol = self.curveSymbols[0]

<<<<<<< HEAD
                    size = self.pointWidth        # we don't have the scaled rawSubsetData so we just use the pointWidth
=======
                    size = self.pointWidth
                    if sizeIndex != -1: size = MIN_SHAPE_SIZE + round(self.noJitteringScaledSubsetData[sizeIndex][i] * self.pointWidth)
>>>>>>> ac0cfa89

                    if not xPointsToAdd.has_key((newColor, size, Symbol, 1)):
                        xPointsToAdd[(newColor, size, Symbol, 1)] = []
                        yPointsToAdd[(newColor, size, Symbol, 1)] = []
                    xPointsToAdd[(newColor, size, Symbol, 1)].append(data[0][i])
                    yPointsToAdd[(newColor, size, Symbol, 1)].append(data[1][i])
                    self.tips.addToolTip(data[0][i], data[1][i], -i-1)     # we add a tooltip for this point

                    # Show a label by each marker
                    if labelAttr:
                        if labelAttr in [self.rawSubsetData.domain.getmeta(mykey).name for mykey in self.rawSubsetData.domain.getmetas().keys()] + [var.name for var in self.rawSubsetData.domain]:
                            if self.rawSubsetData[i][labelAttr].isSpecial(): continue
                            if self.rawSubsetData[i][labelAttr].varType==orange.VarTypes.Continuous:
                                lbl = "%4.1f" % orange.Value(self.rawSubsetData[i][labelAttr])
                            else:
                                lbl = str(self.rawSubsetData[i][labelAttr].value)
<<<<<<< HEAD
                            mkey = self.insertMarker(lbl)
                            self.marker(mkey).setXValue(float(x))
                            self.marker(mkey).setYValue(float(y))
                            self.marker(mkey).setLabelAlignment(Qt.AlignCenter + Qt.AlignBottom)
=======
                            self.addMarker(lbl, data[0][i], data[1][i], Qt.AlignCenter | Qt.AlignBottom)
>>>>>>> ac0cfa89

            for i, (color, size, symbol, showFilled) in enumerate(xPointsToAdd.keys()):
                xData = xPointsToAdd[(color, size, symbol, showFilled)]
                yData = yPointsToAdd[(color, size, symbol, showFilled)]
                c = QColor(*color)
                c.setAlpha(self.alphaValue)
                self.addCurve("", c, c, size, symbol = symbol, xData = xData, yData = yData, showFilledSymbols = showFilled)

        # ##############################################################
        # show legend if necessary
        if self.showLegend == 1:
            legendKeys = {}
            if colorIndex != -1 and self.rawData.domain[colorIndex].varType == orange.VarTypes.Discrete:
                num = len(self.rawData.domain[colorIndex].values)
                val = [[], [], [self.pointWidth]*num, [QwtSymbol.Ellipse]*num]
                varValues = getVariableValuesSorted(self.rawData, colorIndex)
                for ind in range(num):
                    val[0].append(self.rawData.domain[colorIndex].name + "=" + varValues[ind])
                    val[1].append(self.discPalette[ind])
                legendKeys[colorIndex] = val

            if shapeIndex != -1 and self.rawData.domain[shapeIndex].varType == orange.VarTypes.Discrete:
                num = len(self.rawData.domain[shapeIndex].values)
                if legendKeys.has_key(shapeIndex):  val = legendKeys[shapeIndex]
                else:                               val = [[], [Qt.black]*num, [self.pointWidth]*num, []]
                varValues = getVariableValuesSorted(self.rawData, shapeIndex)
                val[3] = []; val[0] = []
                for ind in range(num):
                    val[3].append(self.curveSymbols[ind])
                    val[0].append(self.rawData.domain[shapeIndex].name + "=" + varValues[ind])
                legendKeys[shapeIndex] = val

            if sizeIndex != -1 and self.rawData.domain[sizeIndex].varType == orange.VarTypes.Discrete:
                num = len(self.rawData.domain[sizeIndex].values)
                if legendKeys.has_key(sizeIndex):  val = legendKeys[sizeIndex]
                else:                               val = [[], [Qt.black]*num, [], [QwtSymbol.Ellipse]*num]
                val[2] = []; val[0] = []
                varValues = getVariableValuesSorted(self.rawData, sizeIndex)
                for ind in range(num):
                    val[0].append(self.rawData.domain[sizeIndex].name + "=" + varValues[ind])
                    val[2].append(MIN_SHAPE_SIZE + round(ind*self.pointWidth/len(varValues)))
                legendKeys[sizeIndex] = val
        else:
            legendKeys = {}
            
        if legendKeys != self.oldLegendKeys:
            self.oldLegendKeys = legendKeys
            self.legend().clear()
            for val in legendKeys.values():       # add new curve keys
                for i in range(len(val[1])):
                    self.addCurve(val[0][i], val[1][i], val[1][i], val[2][i], symbol = val[3][i], enableLegend = 1)

        # ##############################################################
        # draw color scale for continuous coloring attribute
<<<<<<< HEAD
        if colorIndex != -1 and showColorLegend and self.rawData.domain[colorIndex].varType == orange.VarTypes.Continuous:
=======
        if colorIndex != -1 and showContinuousColorLegend:
>>>>>>> ac0cfa89
            x0 = xmax + xVar*1.0/100.0;  x1 = x0 + xVar*2.5/100.0
            count = 200
            height = yVar / float(count)
            xs = [x0, x1, x1, x0]

            for i in range(count):
                y = yVarMin + i*yVar/float(count)
                col = self.contPalette[i/float(count)]
                col.setAlpha(self.alphaValue)
                curve = PolygonCurve(QPen(col), QBrush(col))
                curve.setData(xs, [y,y, y+height, y+height])
                curve.attach(self)


            # add markers for min and max value of color attribute
            (colorVarMin, colorVarMax) = self.attrValues[colorAttr]
            self.addMarker("%s = %%.%df" % (colorAttr, self.rawData.domain[colorAttr].numberOfDecimals) % (colorVarMin), x0 - xVar*1./100.0, yVarMin + yVar*0.04, Qt.AlignLeft)
            self.addMarker("%s = %%.%df" % (colorAttr, self.rawData.domain[colorAttr].numberOfDecimals) % (colorVarMax), x0 - xVar*1./100.0, yVarMin + yVar*0.96, Qt.AlignLeft)
<<<<<<< HEAD
=======

        self.replot()

>>>>>>> ac0cfa89

##    # ##############################################################
##    # ######  SHOW CLUSTER LINES  ##################################
##    # ##############################################################
##    def showClusterLines(self, xAttr, yAttr, width = 1):
##        classIndices = getVariableValueIndices(self.rawData, self.attributeNameIndex[self.rawData.domain.classVar.name])
##
##        shortData = self.rawData.select([self.rawData.domain[xAttr], self.rawData.domain[yAttr], self.rawData.domain.classVar])
##        shortData = orange.Preprocessor_dropMissing(shortData)
##
##        (closure, enlargedClosure, classValue) = self.clusterClosure
##
##        (xVarMin, xVarMax) = self.attrValues[xAttr]
##        (yVarMin, yVarMax) = self.attrValues[yAttr]
##        xVar = xVarMax - xVarMin
##        yVar = yVarMax - yVarMin
##
##        if type(closure) == dict:
##            for key in closure.keys():
##                clusterLines = closure[key]
##                color = self.discPalette[classIndices[self.rawData.domain.classVar[classValue[key]].value]]
##                for (p1, p2) in clusterLines:
##                    self.addCurve("", color, color, 1, QwtPlotCurve.Lines, QwtSymbol.NoSymbol, xData = [float(shortData[p1][0]), float(shortData[p2][0])], yData = [float(shortData[p1][1]), float(shortData[p2][1])], lineWidth = width)
##        else:
##            colorIndex = self.discPalette[classIndices[self.rawData.domain.classVar[classValue].value]]
##            for (p1, p2) in closure:
##                self.addCurve("", color, color, 1, QwtPlotCurve.Lines, QwtSymbol.NoSymbol, xData = [float(shortData[p1][0]), float(shortData[p2][0])], yData = [float(shortData[p1][1]), float(shortData[p2][1])], lineWidth = width)

    def addTip(self, x, y, attrIndices = None, dataindex = None, text = None):
        if self.tooltipKind == DONT_SHOW_TOOLTIPS: return
        if text == None:
            if self.tooltipKind == VISIBLE_ATTRIBUTES:  text = self.getExampleTooltipText(self.rawData, self.rawData[dataindex], attrIndices)
            elif self.tooltipKind == ALL_ATTRIBUTES:    text = self.getExampleTooltipText(self.rawData, self.rawData[dataindex], range(len(self.attributeNames)))
        self.tips.addToolTip(x, y, text)


    # override the default buildTooltip function defined in OWGraph
    def buildTooltip(self, exampleIndex):
<<<<<<< HEAD
        if self.tooltipKind == VISIBLE_ATTRIBUTES:      text = self.getExampleTooltipText(self.rawData, self.rawData[exampleIndex], self.shownAttributeIndices)
        elif self.tooltipKind == ALL_ATTRIBUTES:        text = self.getExampleTooltipText(self.rawData, self.rawData[exampleIndex], range(len(self.rawData.domain)))
=======
        if exampleIndex < 0:
            data = self.rawSubsetData
            index = -exampleIndex - 1
        else:
            data = self.rawData
            index = exampleIndex
            
        if self.tooltipKind == VISIBLE_ATTRIBUTES:      
            text = self.getExampleTooltipText(data, data[index], self.shownAttributeIndices)
        elif self.tooltipKind == ALL_ATTRIBUTES:        
            text = self.getExampleTooltipText(data, data[index], range(len(data.domain)))
>>>>>>> ac0cfa89
        return text


    # ##############################################################
    # send 2 example tables. in first is the data that is inside selected rects (polygons), in the second is unselected data
    def getSelectionsAsExampleTables(self, attrList):
        [xAttr, yAttr] = attrList
        #if not self.rawData: return (None, None, None)
        if not self.rawData: return (None, None)
<<<<<<< HEAD
        if not self.selectionCurveKeyList: return (None, self.rawData)       # if no selections exist
=======
        if not self.selectionCurveList: return (None, self.rawData)       # if no selections exist
>>>>>>> ac0cfa89

        selIndices, unselIndices = self.getSelectionsAsIndices(attrList)

        selected = self.rawData.selectref(selIndices)
        unselected = self.rawData.selectref(unselIndices)

        if len(selected) == 0: selected = None
        if len(unselected) == 0: unselected = None

        return (selected, unselected)


    def getSelectionsAsIndices(self, attrList, validData = None):
        [xAttr, yAttr] = attrList
        if not self.rawData: return [], []

        attrIndices = [self.attributeNameIndex[attr] for attr in attrList]
        if validData == None:
            validData = self.getValidList(attrIndices)

        (xArray, yArray) = self.getXYPositions(xAttr, yAttr)

        return self.getSelectedPoints(xArray, yArray, validData)


    # add tooltips for pie charts
    def addTooltips(self):
        for (text, i, j) in self.tooltipData:
            x_1 = self.transform(QwtPlot.xBottom, i-0.5); x_2 = self.transform(QwtPlot.xBottom, i+0.5)
            y_1 = self.transform(QwtPlot.yLeft, j+0.5);   y_2 = self.transform(QwtPlot.yLeft, j-0.5)
            rect = QRect(x_1, y_1, x_2-x_1, y_2-y_1)
            self.toolRects.append(rect)
            QToolTip.add(self, rect, text)


    def removeTooltips(self):
        for rect in self.toolRects: QToolTip.remove(self, rect)
        self.toolRects = []


    def onMouseReleased(self, e):
        OWGraph.onMouseReleased(self, e)
        self.updateLayout()

    def computePotentials(self):
        import orangeom
        rx = self.transform(QwtPlot.xBottom, self.xmax) - self.transform(QwtPlot.xBottom, self.xmin)
        ry = self.transform(QwtPlot.yLeft, self.ymin) - self.transform(QwtPlot.yLeft, self.ymax)
        rx -= rx % self.squareGranularity
        ry -= ry % self.squareGranularity

        ox = self.transform(QwtPlot.xBottom, 0) - self.transform(QwtPlot.xBottom, self.xmin)
        oy = self.transform(QwtPlot.yLeft, self.ymin) - self.transform(QwtPlot.yLeft, 0)

        if not getattr(self, "potentialsBmp", None) or getattr(self, "potentialContext", None) != (rx, ry, self.shownXAttribute, self.shownYAttribute, self.squareGranularity, self.jitterSize, self.jitterContinuous, self.spaceBetweenCells):
            if self.potentialsClassifier.classVar.varType == orange.VarTypes.Continuous:
                imagebmp = orangeom.potentialsBitmap(self.potentialsClassifier, rx, ry, ox, oy, self.squareGranularity, 1)  # the last argument is self.trueScaleFactor (in LinProjGraph...)
                palette = [qRgb(255.*i/255., 255.*i/255., 255-(255.*i/255.)) for i in range(255)] + [qRgb(255, 255, 255)]
            else:
                imagebmp, nShades = orangeom.potentialsBitmap(self.potentialsClassifier, rx, ry, ox, oy, self.squareGranularity, 1., self.spaceBetweenCells) # the last argument is self.trueScaleFactor (in LinProjGraph...)
                colors = defaultRGBColors

                palette = []
                sortedClasses = getVariableValuesSorted(self.potentialsClassifier, self.potentialsClassifier.domain.classVar.name)
                for cls in self.potentialsClassifier.classVar.values:
                    color = colors[sortedClasses.index(cls)]
                    towhite = [255-c for c in color]
                    for s in range(nShades):
                        si = 1-float(s)/nShades
                        palette.append(qRgb(*tuple([color[i]+towhite[i]*si for i in (0, 1, 2)])))
                palette.extend([qRgb(255, 255, 255) for i in range(256-len(palette))])

<<<<<<< HEAD
            image = QImage(imagebmp, (rx + 3) & ~3, ry, 8, ColorPalette.signedPalette(palette), 256, QImage.LittleEndian) # we take care palette has proper values with proper types
=======
            #image = QImage(imagebmp, (rx + 3) & ~3, ry, 8, ColorPalette.signedPalette(palette), 256, QImage.LittleEndian)
            image = QImage(imagebmp, (rx + 3) & ~3, ry, QImage.Format_Indexed8)
            image.setColorTable(ColorPalette.signedPalette(palette))
            image.setNumColors(256)
>>>>>>> ac0cfa89
            self.potentialsBmp = QPixmap()
            self.potentialsBmp.fromImage(image)
            self.potentialContext = (rx, ry, self.shownXAttribute, self.shownYAttribute, self.squareGranularity, self.jitterSize, self.jitterContinuous, self.spaceBetweenCells)


    def drawCanvas(self, painter):
        if self.showProbabilities and getattr(self, "potentialsClassifier", None):
            self.computePotentials()
            painter.drawPixmap(QPoint(self.transform(QwtPlot.xBottom, self.xmin), self.transform(QwtPlot.yLeft, self.ymax)), self.potentialsBmp)
        OWGraph.drawCanvas(self, painter)




if __name__== "__main__":
    #Draw a simple graph
    a = QApplication(sys.argv)
    c = OWScatterPlotGraph(None)
    c.show()
    a.exec_()<|MERGE_RESOLUTION|>--- conflicted
+++ resolved
@@ -53,11 +53,7 @@
         self.enableWheelZoom = 1
 
 
-<<<<<<< HEAD
-    def setData(self, data):
-=======
     def setData(self, data, subsetData = None, **args):
->>>>>>> ac0cfa89
         OWGraph.setData(self, data)
         orngScaleScatterPlotData.setData(self, data, subsetData, **args)
 
@@ -87,10 +83,7 @@
             colorIndex = self.attributeNameIndex[colorAttr]
             if self.rawData.domain[colorAttr].varType == orange.VarTypes.Discrete:
                 colorIndices = getVariableValueIndices(self.rawData, colorIndex)
-<<<<<<< HEAD
-=======
                 self.discPalette.setNumberOfColors(len(colorIndices.keys()))
->>>>>>> ac0cfa89
 
         shapeIndex = -1
         shapeIndices = {}
@@ -103,11 +96,7 @@
         if sizeShapeAttr != "" and sizeShapeAttr != "(Same size)":
             sizeIndex = self.attributeNameIndex[sizeShapeAttr]
 
-<<<<<<< HEAD
-        showColorLegend = showColorLegend and colorIndex != -1 and self.rawData.domain[colorIndex].varType == orange.VarTypes.Continuous
-=======
         showContinuousColorLegend = self.showLegend and colorIndex != -1 and self.rawData.domain[colorIndex].varType == orange.VarTypes.Continuous
->>>>>>> ac0cfa89
 
         (xVarMin, xVarMax) = self.attrValues[xAttr]
         (yVarMin, yVarMax) = self.attrValues[yAttr]
@@ -171,48 +160,13 @@
             scY = data[1]/ydiff
             clsData = numpy.take(self.originalData, [colorIndex], axis = 0)[0]
 
-<<<<<<< HEAD
-            data = numpy.transpose(numpy.array([scX, scY, clsData]))
-            data = numpy.compress(validData, data, axis = 0)
-            self.potentialsClassifier = orange.P2NN(domain, data, None, None, None, None)
-            #self.potentialsClassifier = orange.P2NN(domain, numpy.transpose(numpy.array([scX, scY, [float(ex[colorIndex]) for ex in self.rawData]])), None, None, None, None)
-=======
             probData = numpy.transpose(numpy.array([scX, scY, clsData]))
             probData= numpy.compress(validData, probData, axis = 0)
             self.potentialsClassifier = orange.P2NN(domain, probData, None, None, None, None)
->>>>>>> ac0cfa89
             self.xmin = xmin; self.xmax = xmax
             self.ymin = ymin; self.ymax = ymax
 
 
-<<<<<<< HEAD
-##        # #######################################################
-##        # show clusters
-##        if self.showClusters and self.rawData.domain.classVar and self.rawData.domain.classVar.varType == orange.VarTypes.Discrete:
-##            data = self.createProjectionAsExampleTable([xAttrIndex, yAttrIndex], validData = validData, jitterSize = 0.001 * self.clusterOptimization.jitterDataBeforeTriangulation)
-##            graph, valueDict, closureDict, polygonVerticesDict, enlargedClosureDict, otherDict = self.clusterOptimization.evaluateClusters(data)
-##
-##            classIndices = getVariableValueIndices(self.rawData, self.attributeNameIndex[self.rawData.domain.classVar.name])
-##            indices = numpy.compress(validData, numpy.array(range(len(self.rawData))))
-##
-##            for key in valueDict.keys():
-##                if not polygonVerticesDict.has_key(key): continue
-##                for (i,j) in closureDict[key]:
-##                    color = self.discPalette[classIndices[graph.objects[i].getclass().value]]
-##                    self.addCurve("", color, color, 1, QwtCurve.Lines, QwtSymbol.None, xData = [float(self.rawData[indices[i]][xAttr]), float(self.rawData[indices[j]][xAttr])], yData = [float(self.rawData[indices[i]][yAttr]), float(self.rawData[indices[j]][yAttr])], lineWidth = 1)
-##
-##            self.removeMarkers()
-##            for i in range(graph.nVertices):
-##                if not validData[i]: continue
-##                mkey = self.insertMarker(str(i))
-##                self.marker(mkey).setXValue(float(self.rawData[i][xAttrIndex]))
-##                self.marker(mkey).setYValue(float(self.rawData[i][yAttrIndex]))
-##                self.marker(mkey).setLabelAlignment(Qt.AlignCenter + Qt.AlignBottom)
-##
-##        elif self.clusterClosure: self.showClusterLines(xAttr, yAttr)
-
-=======
->>>>>>> ac0cfa89
         # ##############################################################
         # if we have insideColors defined
         if self.insideColors and self.rawData.domain.classVar and self.rawData.domain.classVar.varType == orange.VarTypes.Discrete:
@@ -232,11 +186,7 @@
                 key = self.addCurve("", fillColor, edgeColor, self.pointWidth, xData = [data[0][i]], yData = [data[1][i]])
 
                 # we add a tooltip for this point
-<<<<<<< HEAD
-                self.addTip(x, y, text = self.getExampleTooltipText(self.rawData, self.rawData[j], attrIndices))
-=======
                 self.addTip(data[0][i], data[1][i], text = self.getExampleTooltipText(self.rawData, self.rawData[j], attrIndices))
->>>>>>> ac0cfa89
                 j+=1
 
         # ##############################################################
@@ -252,12 +202,6 @@
             validData = self.getValidList(indices)
             for i in range(len(self.rawData)):
                 if not validData[i]: continue
-<<<<<<< HEAD
-                x = xData[i]
-                y = yData[i]
-
-=======
->>>>>>> ac0cfa89
                 if colorIndex != -1: index = colorIndices[self.rawData[i][colorIndex].value]
                 else:                index = 0
                 pos[index][0].append(data[0][i])
@@ -278,11 +222,7 @@
             validData = self.getValidList(attrs)
             if self.rawSubsetData:
                 subsetReferencesToDraw = [example.reference() for example in self.rawSubsetData]
-<<<<<<< HEAD
-            showFilled = self.showFilledSymbols
-=======
             showFilled = self.showFilledSymbols and not haveSubsetData
->>>>>>> ac0cfa89
 
             xPointsToAdd = {}
             yPointsToAdd = {}
@@ -304,13 +244,6 @@
                 size = self.pointWidth
                 if sizeIndex != -1: size = MIN_SHAPE_SIZE + round(self.noJitteringScaledData[sizeIndex][i] * self.pointWidth)
 
-<<<<<<< HEAD
-                if haveSubsetData:
-                    showFilled = self.rawData[i].reference() in subsetReferencesToDraw
-                    shownSubsetCount += showFilled
-
-=======
->>>>>>> ac0cfa89
                 if not xPointsToAdd.has_key((newColor, size, Symbol, showFilled)):
                     xPointsToAdd[(newColor, size, Symbol, showFilled)] = []
                     yPointsToAdd[(newColor, size, Symbol, showFilled)] = []
@@ -326,29 +259,6 @@
                             lbl = "%4.1f" % orange.Value(self.rawData[i][labelAttr])
                         else:
                             lbl = str(self.rawData[i][labelAttr].value)
-<<<<<<< HEAD
-                        mkey = self.insertMarker(lbl)
-                        self.marker(mkey).setXValue(float(x))
-                        self.marker(mkey).setYValue(float(y))
-                        self.marker(mkey).setLabelAlignment(Qt.AlignCenter + Qt.AlignBottom)
-
-            # if we have a data subset that contains examples that don't exist in the original dataset we show them here
-            if haveSubsetData and shownSubsetCount < len(self.rawSubsetData):
-                for i in range(len(self.rawSubsetData)):
-                    if not self.rawSubsetData[i].reference() in subsetReferencesToDraw: continue
-                    if self.rawSubsetData[i][xAttrIndex].isSpecial() or self.rawSubsetData[i][yAttrIndex].isSpecial() : continue
-                    if colorIndex != -1 and self.rawSubsetData[i][colorIndex].isSpecial() : continue
-                    if shapeIndex != -1 and self.rawSubsetData[i][shapeIndex].isSpecial() : continue
-                    if sizeIndex != -1 and self.rawSubsetData[i][sizeIndex].isSpecial() : continue
-
-                    if discreteX == 1: x = attrXIndices[self.rawSubsetData[i][xAttrIndex].value] + self.rndCorrection(float(self.jitterSize) / 100.0)
-                    elif self.jitterContinuous:     x = self.rawSubsetData[i][xAttrIndex].value + self.rndCorrection(float(self.jitterSize*xVar) / 100.0)
-                    else:                           x = self.rawSubsetData[i][xAttrIndex].value
-
-                    if discreteY == 1: y = attrYIndices[self.rawSubsetData[i][yAttrIndex].value] + self.rndCorrection(float(self.jitterSize) / 100.0)
-                    elif self.jitterContinuous:     y = self.rawSubsetData[i][yAttrIndex].value + self.rndCorrection(float(self.jitterSize*yVar) / 100.0)
-                    else:                           y = self.rawSubsetData[i][yAttrIndex].value
-=======
                         self.addMarker(lbl, data[0][i], data[1][i], Qt.AlignCenter | Qt.AlignBottom)
 
 
@@ -358,7 +268,6 @@
                 data = self.getOriginalSubsetData([xAttrIndex, yAttrIndex])
                 for i in range(len(self.rawSubsetData)):
                     if not validSubData[i]: continue
->>>>>>> ac0cfa89
 
                     if colorIndex != -1 and not self.rawSubsetData[i][colorIndex].isSpecial():
                         val = min(1.0, max(0.0, self.scaleExampleValue(self.rawSubsetData[i], colorIndex)))    # scale to 0-1 interval
@@ -371,12 +280,8 @@
                     if shapeIndex != -1: Symbol = self.curveSymbols[shapeIndices[self.rawSubsetData[i][shapeIndex].value]]
                     else:                Symbol = self.curveSymbols[0]
 
-<<<<<<< HEAD
-                    size = self.pointWidth        # we don't have the scaled rawSubsetData so we just use the pointWidth
-=======
                     size = self.pointWidth
                     if sizeIndex != -1: size = MIN_SHAPE_SIZE + round(self.noJitteringScaledSubsetData[sizeIndex][i] * self.pointWidth)
->>>>>>> ac0cfa89
 
                     if not xPointsToAdd.has_key((newColor, size, Symbol, 1)):
                         xPointsToAdd[(newColor, size, Symbol, 1)] = []
@@ -393,14 +298,7 @@
                                 lbl = "%4.1f" % orange.Value(self.rawSubsetData[i][labelAttr])
                             else:
                                 lbl = str(self.rawSubsetData[i][labelAttr].value)
-<<<<<<< HEAD
-                            mkey = self.insertMarker(lbl)
-                            self.marker(mkey).setXValue(float(x))
-                            self.marker(mkey).setYValue(float(y))
-                            self.marker(mkey).setLabelAlignment(Qt.AlignCenter + Qt.AlignBottom)
-=======
                             self.addMarker(lbl, data[0][i], data[1][i], Qt.AlignCenter | Qt.AlignBottom)
->>>>>>> ac0cfa89
 
             for i, (color, size, symbol, showFilled) in enumerate(xPointsToAdd.keys()):
                 xData = xPointsToAdd[(color, size, symbol, showFilled)]
@@ -455,11 +353,7 @@
 
         # ##############################################################
         # draw color scale for continuous coloring attribute
-<<<<<<< HEAD
-        if colorIndex != -1 and showColorLegend and self.rawData.domain[colorIndex].varType == orange.VarTypes.Continuous:
-=======
         if colorIndex != -1 and showContinuousColorLegend:
->>>>>>> ac0cfa89
             x0 = xmax + xVar*1.0/100.0;  x1 = x0 + xVar*2.5/100.0
             count = 200
             height = yVar / float(count)
@@ -478,12 +372,9 @@
             (colorVarMin, colorVarMax) = self.attrValues[colorAttr]
             self.addMarker("%s = %%.%df" % (colorAttr, self.rawData.domain[colorAttr].numberOfDecimals) % (colorVarMin), x0 - xVar*1./100.0, yVarMin + yVar*0.04, Qt.AlignLeft)
             self.addMarker("%s = %%.%df" % (colorAttr, self.rawData.domain[colorAttr].numberOfDecimals) % (colorVarMax), x0 - xVar*1./100.0, yVarMin + yVar*0.96, Qt.AlignLeft)
-<<<<<<< HEAD
-=======
 
         self.replot()
 
->>>>>>> ac0cfa89
 
 ##    # ##############################################################
 ##    # ######  SHOW CLUSTER LINES  ##################################
@@ -522,10 +413,6 @@
 
     # override the default buildTooltip function defined in OWGraph
     def buildTooltip(self, exampleIndex):
-<<<<<<< HEAD
-        if self.tooltipKind == VISIBLE_ATTRIBUTES:      text = self.getExampleTooltipText(self.rawData, self.rawData[exampleIndex], self.shownAttributeIndices)
-        elif self.tooltipKind == ALL_ATTRIBUTES:        text = self.getExampleTooltipText(self.rawData, self.rawData[exampleIndex], range(len(self.rawData.domain)))
-=======
         if exampleIndex < 0:
             data = self.rawSubsetData
             index = -exampleIndex - 1
@@ -537,7 +424,6 @@
             text = self.getExampleTooltipText(data, data[index], self.shownAttributeIndices)
         elif self.tooltipKind == ALL_ATTRIBUTES:        
             text = self.getExampleTooltipText(data, data[index], range(len(data.domain)))
->>>>>>> ac0cfa89
         return text
 
 
@@ -547,11 +433,7 @@
         [xAttr, yAttr] = attrList
         #if not self.rawData: return (None, None, None)
         if not self.rawData: return (None, None)
-<<<<<<< HEAD
-        if not self.selectionCurveKeyList: return (None, self.rawData)       # if no selections exist
-=======
         if not self.selectionCurveList: return (None, self.rawData)       # if no selections exist
->>>>>>> ac0cfa89
 
         selIndices, unselIndices = self.getSelectionsAsIndices(attrList)
 
@@ -624,14 +506,10 @@
                         palette.append(qRgb(*tuple([color[i]+towhite[i]*si for i in (0, 1, 2)])))
                 palette.extend([qRgb(255, 255, 255) for i in range(256-len(palette))])
 
-<<<<<<< HEAD
-            image = QImage(imagebmp, (rx + 3) & ~3, ry, 8, ColorPalette.signedPalette(palette), 256, QImage.LittleEndian) # we take care palette has proper values with proper types
-=======
             #image = QImage(imagebmp, (rx + 3) & ~3, ry, 8, ColorPalette.signedPalette(palette), 256, QImage.LittleEndian)
             image = QImage(imagebmp, (rx + 3) & ~3, ry, QImage.Format_Indexed8)
             image.setColorTable(ColorPalette.signedPalette(palette))
             image.setNumColors(256)
->>>>>>> ac0cfa89
             self.potentialsBmp = QPixmap()
             self.potentialsBmp.fromImage(image)
             self.potentialContext = (rx, ry, self.shownXAttribute, self.shownYAttribute, self.squareGranularity, self.jitterSize, self.jitterContinuous, self.spaceBetweenCells)
