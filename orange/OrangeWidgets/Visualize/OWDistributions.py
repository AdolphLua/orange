"""
<name>Distributions</name>
<description>Displays attribute value distributions.</description>
<contact>Tomaz Curk</contact>
<icon>icons/Distribution.png</icon>
<priority>100</priority>
"""

#
# OWDistributions.py
# Shows data distributions, distribution of attribute values and distribution of classes for each attribute
#

from OWColorPalette import ColorPixmap, ColorPaletteGenerator
from OWWidget import *
from OWGraph import *
import OWGUI
import math
import statc

class distribErrorBarQwtPlotCurve(QwtPlotCurve):
    def __init__(self, text = None):
        QwtPlotCurve.__init__(self, text)

<<<<<<< HEAD
    def draw(self, p, xMap, yMap, f, t):
        self.setPen(self.symbol().pen())
        p.setPen(self.symbol().pen())
        if self.style() == QwtCurve.UserCurve:
=======
    def drawCurve(self, p, style, xMap, yMap, f, t):
        self.setPen( self.symbol().pen() )
        p.setPen( self.symbol().pen() )
        if self.style() == QwtPlotCurve.UserCurve:
>>>>>>> ac0cfa89
            p.setBackgroundMode(Qt.OpaqueMode)
            if t < 0: t = self.dataSize() - 1
            if divmod(f, 3)[1] != 0: f -= f % 3
            if divmod(t, 3)[1] == 0:  t += 1
            for i in range(f, t+1, 3):
                px = xMap.transform(self.x(i))
                pxl = xMap.transform(self.x(i) - 0.1)
                pxr = xMap.transform(self.x(i) + 0.1)
                py1 = yMap.transform(self.y(i + 0))
                py2 = yMap.transform(self.y(i + 1))
                py3 = yMap.transform(self.y(i + 2))
                p.drawLine(px, py1, px, py3)
                p.drawLine(pxl, py1, pxr, py1)
                p.drawLine(pxl, py3, pxr, py3)
                self.symbol().draw(p, px, py2)
        else:
<<<<<<< HEAD
            QwtPlotCurve.draw(self, p, xMap, yMap, f, t)
=======
            QwtPlotCurve.drawCurve(self, p, style, xMap, yMap, f, t)
>>>>>>> ac0cfa89

class OWDistributionGraph(OWGraph):
    def __init__(self, settingsWidget = None, parent = None, name = None):
        OWGraph.__init__(self, parent, name)
        self.parent = parent

        # initialize settings
        self.attributeName = ""
        self.variableContinuous = FALSE
        self.YLaxisTitle = "Frequency"

        self.numberOfBars = 5
        self.barSize = 50
        self.showContinuousClassGraph=1
        self.showProbabilities = 0
        self.showConfidenceIntervals = 0
        self.smoothLines = 0
        self.hdata = {}
        self.probGraphValues = []

        self.targetValue = None
        self.data = None
        self.visibleOutcomes = None

        self.settingsWidget = settingsWidget

        self.probCurveKey = self.addCurve(QwtPlot.xBottom, QwtPlot.yRight, 0)
        self.probCurveUpperCIKey = self.addCurve(QwtPlot.xBottom, QwtPlot.yRight, 0)
        self.probCurveLowerCIKey = self.addCurve(QwtPlot.xBottom, QwtPlot.yRight, 0)
        
        self.tooltipManager = TooltipManager(self)

    def addCurve(self, xAxis = QwtPlot.xBottom, yAxis = QwtPlot.yLeft, visible = 1):
        curve = distribErrorBarQwtPlotCurve('')
        curve.attach(self)
        curve.setVisible(visible)
        curve.setXAxis(xAxis)
        curve.setYAxis(yAxis)
        return curve


        self.tooltipManager = TooltipManager(self)

    def sizeHint(self):
        return QSize(500, 500)

    def setVisibleOutcomes(self, outcomes):
        self.visibleOutcomes = outcomes

    def setTargetValue(self, target):
        self.targetValue = target
        self.refreshProbGraph()

    def setData(self, data, variable):
        self.data = data
        self.pureHistogram = not data or not data.domain.classVar or data.domain.classVar.varType!=orange.VarTypes.Discrete
        self.dataHasClass = data and data.domain.classVar
        self.dataHasDiscreteClass = self.dataHasClass and data.domain.classVar.varType == orange.VarTypes.Discrete
        if self.dataHasDiscreteClass:
            self.dc = orange.DomainContingency(self.data)
        self.setVariable(variable)

    def setVariable(self, variable):
        self.attributeName = variable
        if variable: self.setXaxisTitle(variable)
        else:        self.setXaxisTitle("")

        if not self.data: return

        if self.data.domain[self.attributeName].varType == orange.VarTypes.Continuous:
            self.variableContinuous = TRUE
        else: self.variableContinuous = FALSE

        if self.variableContinuous:
            self.setXlabels(None)
        else:
            labels = self.data.domain[self.attributeName].values.native()
            self.setXlabels(labels)
            self.setAxisScale(QwtPlot.xBottom, -0.5, len(labels) - 0.5, 1)

        self.calcHistogramAndProbGraph()
        self.refreshVisibleOutcomes()


    def setNumberOfBars(self, n):
        self.numberOfBars = n

        if self.variableContinuous:
            self.calcHistogramAndProbGraph()
            self.refreshVisibleOutcomes()
            #self.replot()

    def setBarSize(self, n):
        self.barSize = n
        if not(self.variableContinuous):
            self.refreshVisibleOutcomes()
            self.replot()

    def calcPureHistogram(self):
        if self.data==None:
            return
        if self.variableContinuous:
            "Continuous variable, break data into self.NumberOfBars subintervals"
            "use orange.EquiDistDiscretization(numberOfIntervals)"
            equiDist = orange.EquiDistDiscretization(numberOfIntervals = self.numberOfBars)
            d_variable = equiDist(self.attributeName, self.data)
            d_data = self.data.select([d_variable])
            tmphdata = orange.Distribution(0, d_data)

            curPos = d_variable.getValueFrom.transformer.firstVal - d_variable.getValueFrom.transformer.step
            self.subIntervalStep = d_variable.getValueFrom.transformer.step
            self.hdata = {}
            for key in tmphdata.keys():
                self.hdata[curPos] = tmphdata[key]
                curPos += self.subIntervalStep
        else:
            "Discrete variable"
            self.hdata = orange.Distribution(self.attributeName, self.data) #self.dc[self.attributeName]

    def calcHistogramAndProbGraph(self):
        "Calculates the histogram."
        if self.data == None:
            return
        if self.pureHistogram:
            self.calcPureHistogram()
            return
        if self.variableContinuous:
            "Continuous variable, break data into self.NumberOfBars subintervals"
            "use orange.EquiDistDiscretization(numberOfIntervals)"
            equiDist = orange.EquiDistDiscretization(numberOfIntervals = self.numberOfBars)
            d_variable = equiDist(self.attributeName, self.data)
#            d_data = self.data.select([d_variable, self.data.domain.classVar])
#            tmphdata = orange.DomainContingency(d_data)[0]
#            dc = orange.DomainContingency(self.data) #!!!
            tmphdata = orange.ContingencyAttrClass(d_variable, self.data)
            try:
                g = orange.ConditionalProbabilityEstimatorConstructor_loess(self.dc[self.attributeName], nPoints=200) #!!!
                self.probGraphValues = [(x, ps, [(v>=0 and math.sqrt(v)*1.96 or 0.0) for v in ps.variances]) for (x, ps) in g.probabilities.items()]
            except:
                self.probGraphValues = [] 
            # print [ps.variances for (x, ps) in g.probabilities.items()]
            # calculate the weighted CI=math.sqrt(prob*(1-prob)/(0.0+self.sums[curcol])),
            # where self.sums[curcol] = g.probabilities.items()[example][1].cases

            # change the attribute value (which is discretized) into the subinterval start value
            # keep the same DomainContingency data
            curPos = d_variable.getValueFrom.transformer.firstVal - d_variable.getValueFrom.transformer.step
            self.subIntervalStep = d_variable.getValueFrom.transformer.step
            self.hdata = {}
            for key in tmphdata.keys():
                self.hdata[curPos] = tmphdata[key]
                curPos += self.subIntervalStep
        else:
            "Discrete variable"
            self.hdata = self.dc[self.attributeName]
            self.probGraphValues = []
            for (x, ds) in self.hdata.items():
                ps = []
                cis = []
                cases = ds.cases
                for d in ds:
                    if cases > 0:
                        p = d / cases
                        ci = math.sqrt(p * (1-p) / (0.0 + cases))
                    else:
                        p = 0
                        ci = 0
                    ps.append(p)
                    cis.append(ci)
<<<<<<< HEAD
                self.probGraphValues.append((x, ps, cis))
                
=======
                self.probGraphValues.append( (x, ps, cis) )

>>>>>>> ac0cfa89
    def refreshPureVisibleOutcomes(self):
        if self.dataHasDiscreteClass:
            return
        keys=self.hdata.keys()
        if self.variableContinuous:
            keys.sort()
<<<<<<< HEAD
        self.removeCurves()
=======
        self.clear()
>>>>>>> ac0cfa89
        self.tips.removeAll()
        cn=0
        for key in keys:
            ckey = PolygonCurve(pen=QPen(Qt.black), brush=QBrush(Qt.gray))
            ckey.attach(self)
            if self.variableContinuous:
<<<<<<< HEAD
                self.setCurveData(ckey, [key, key + self.subIntervalStep, key + self.subIntervalStep, key], [0, 0, self.hdata[key], self.hdata[key]])
=======
                ckey.setData([key, key + self.subIntervalStep, key + self.subIntervalStep, key],[0, 0, self.hdata[key], self.hdata[key]])
>>>>>>> ac0cfa89
                ff="%."+str(self.data.domain[self.attributeName].numberOfDecimals+1)+"f"
                text = "N(%s in ("+ff+","+ff+"])=<b>%i</b>"
                text = text%(str(self.attributeName), key, key+self.subIntervalStep, self.hdata[key])
                self.tips.addToolTip(key+self.subIntervalStep/2.0, self.hdata[key]/2.0, text, self.subIntervalStep/2.0, self.hdata[key]/2.0)
            else:
                tmpx = cn - (self.barSize/2.0)/100.0
                tmpx2 = cn + (self.barSize/2.0)/100.0
<<<<<<< HEAD
                self.setCurveData(ckey, [tmpx, tmpx2, tmpx2, tmpx], [0, 0, self.hdata[key], self.hdata[key]])
=======
                ckey.setData([tmpx, tmpx2, tmpx2, tmpx], [0, 0, self.hdata[key], self.hdata[key]])
>>>>>>> ac0cfa89
                text = "N(%s=%s)=<b>%i</b>"%(str(self.attributeName), str(key), self.hdata[key])
                self.tips.addToolTip(cn, self.hdata[key]/2.0, text, (self.barSize/2.0)/100.0, self.hdata[key]/2.0)
                cn+=1

        if self.dataHasClass and not self.dataHasDiscreteClass and self.showContinuousClassGraph:
            self.enableYRaxis(1)
            self.setAxisAutoScale(QwtPlot.yRight)
            self.setYRaxisTitle(str(self.data.domain.classVar.name))
            if self.variableContinuous:
                equiDist = orange.EquiDistDiscretization(numberOfIntervals = self.numberOfBars)
                d_variable = equiDist(self.attributeName, self.data)
                d_data=self.data.select([d_variable, self.data.domain.classVar])
                c=orange.ContingencyAttrClass(d_variable, d_data)
                XY=[(key+self.subIntervalStep/2.0, val.average()) for key, val in zip(keys, c.values()) if val.cases]
                XY=statc.loess(XY, 10, 4.0, 1)
            else:
                d_data=orange.ContingencyAttrClass(self.attributeName, self.data)
                XY=[(i, dist.average()) for i, dist in zip(range(len(d_data.values())), d_data.values()) if dist.cases]
            key = self.addCurve(QwtPlot.xBottom, QwtPlot.yRight)
            key.setData([a[0] for a in XY], [a[1] for a in XY])
            if self.variableContinuous:
                key.setPen(QPen(Qt.black))
            else:
<<<<<<< HEAD
                self.setCurveStyle(key, QwtCurve.Dots)
                self.setCurveSymbol(key, QwtSymbol(QwtSymbol.Diamond, QBrush(Qt.color0), QPen(Qt.black, 2), QSize(7, 7)))
=======
                key.setStyle(QwtPlotCurve.Dots)
                key.setSymbol(QwtSymbol(QwtSymbol.Diamond, QBrush(Qt.color0), QPen(Qt.black, 2), QSize(7,7)))
>>>>>>> ac0cfa89
        else:
            self.enableYRaxis(0)
            self.setAxisScale(QwtPlot.yRight, 0.0, 1.0, 0.1)

        self.replot()

    def refreshVisibleOutcomes(self):
        if not self.data or not self.visibleOutcomes: return
        self.tips.removeAll()
        if self.pureHistogram:
            self.refreshPureVisibleOutcomes()
            return
        self.enableYRaxis(0)
        self.setAxisScale(QwtPlot.yRight, 0.0, 1.0, 0.1)
        self.setYRaxisTitle("")
        keys = self.hdata.keys()
        if self.variableContinuous:
            keys.sort()

        self.clear()

        currentBarsHeight = [0] * len(keys)
        for oi in range(len(self.visibleOutcomes)):
            if self.visibleOutcomes[oi] == 1:
                #for all bars insert curve and
                for cn, key in enumerate(keys):
                    subBarHeight = self.hdata[key][oi]
                    if not subBarHeight:
                        continue
<<<<<<< HEAD
                    curve = PolygonCurve(self, pen = QPen(self.discPalette[oi]), brush = QBrush(self.discPalette[oi]))
                    ckey = self.insertCurve(curve)
                    if self.variableContinuous:
                        self.setCurveData(ckey, [key, key + self.subIntervalStep, key + self.subIntervalStep, key], [currentBarsHeight[cn], currentBarsHeight[cn], currentBarsHeight[cn] + subBarHeight, currentBarsHeight[cn] + subBarHeight])
                        ff = "%."+str(self.data.domain[self.attributeName].numberOfDecimals+1)+"f"
                        text = "N(%s=%s|%s in ("+ff+","+ff+"])=<b>%i</b><br>P(%s=%s|%s in ("+ff+","+ff+"])=<b>%.3f</b><br>"
                        text = text%(str(self.data.domain.classVar.name), str(self.data.domain.classVar[oi]), str(self.attributeName), key, key+self.subIntervalStep, subBarHeight, 
                                     str(self.data.domain.classVar.name), str(self.data.domain.classVar[oi]), str(self.attributeName), key, key+self.subIntervalStep, float(subBarHeight/sum(self.hdata[key]))) #self.probGraphValues[cn][1][oi])
=======
                    ckey = PolygonCurve(pen = QPen(self.discPalette[oi]), brush = QBrush(self.discPalette[oi]))
                    ckey.attach(self)
                    if self.variableContinuous:
                        ckey.setData([key, key + self.subIntervalStep, key + self.subIntervalStep, key], [currentBarsHeight[cn], currentBarsHeight[cn], currentBarsHeight[cn] + subBarHeight, currentBarsHeight[cn] + subBarHeight])
                        ff = "%."+str(self.data.domain[self.attributeName].numberOfDecimals+1)+"f"
                        text = "N(%s=%s|%s in ("+ff+","+ff+"])=<b>%i</b><br>P(%s=%s|%s in ("+ff+","+ff+"])=<b>%.3f</b><br>"
                        text = text%(str(self.data.domain.classVar.name), str(self.data.domain.classVar[oi]), str(self.attributeName), key,key+self.subIntervalStep, subBarHeight,
                                     str(self.data.domain.classVar.name), str(self.data.domain.classVar[oi]), str(self.attributeName), key,key+self.subIntervalStep, float(subBarHeight/sum(self.hdata[key]))) #self.probGraphValues[cn][1][oi])
>>>>>>> ac0cfa89
                        self.tips.addToolTip(key+self.subIntervalStep/2.0, currentBarsHeight[cn] + subBarHeight/2.0, text, self.subIntervalStep/2.0, subBarHeight/2.0)
                    else:
                        tmpx = cn - (self.barSize/2.0)/100.0
                        tmpx2 = cn + (self.barSize/2.0)/100.0
<<<<<<< HEAD
                        self.setCurveData(ckey, [tmpx, tmpx2, tmpx2, tmpx], [currentBarsHeight[cn], currentBarsHeight[cn], currentBarsHeight[cn] + subBarHeight, currentBarsHeight[cn] + subBarHeight])
                        text = "N(%s=%s|%s=%s)=<b>%i</b><br>P(%s=%s|%s=%s)=<b>%.3f</b>"
                        text = text%(str(self.data.domain.classVar.name), str(self.data.domain.classVar[oi]), str(self.attributeName), str(key), subBarHeight, 
=======
                        ckey.setData([tmpx, tmpx2, tmpx2, tmpx], [currentBarsHeight[cn], currentBarsHeight[cn], currentBarsHeight[cn] + subBarHeight, currentBarsHeight[cn] + subBarHeight])
                        text = "N(%s=%s|%s=%s)=<b>%i</b><br>P(%s=%s|%s=%s)=<b>%.3f</b>"
                        text = text%(str(self.data.domain.classVar.name), str(self.data.domain.classVar[oi]), str(self.attributeName), str(key), subBarHeight,
>>>>>>> ac0cfa89
                                     str(self.data.domain.classVar.name), str(self.data.domain.classVar[oi]), str(self.attributeName), str(key), float(subBarHeight/sum(self.hdata[key])))
                        self.tips.addToolTip(cn, currentBarsHeight[cn]+subBarHeight/2.0, text, (self.barSize/2.0)/100.0, subBarHeight/2.0)
                    currentBarsHeight[cn] += subBarHeight

        self.probCurveKey = self.addCurve(QwtPlot.xBottom, QwtPlot.yRight)
        self.probCurveUpperCIKey = self.addCurve(QwtPlot.xBottom, QwtPlot.yRight)
        self.probCurveLowerCIKey = self.addCurve(QwtPlot.xBottom, QwtPlot.yRight)
        self.refreshProbGraph()

    def refreshProbGraph(self):
        if not self.data or self.targetValue == None: return
        if self.showProbabilities:
            self.enableYRaxis(1)
            self.setShowYRaxisTitle(self.showYRaxisTitle)
            self.setYRaxisTitle(self.YRaxisTitle)
            xs = []
            ups = []
            mps = []
            lps = []
            cn = 0.0
            for (x, ps, cis) in self.probGraphValues:
                if self.variableContinuous:
                    xs.append(x)
                    ups.append(ps[self.targetValue] + cis[self.targetValue])
                    mps.append(ps[self.targetValue] + 0.0)
                    lps.append(ps[self.targetValue] - cis[self.targetValue])
                else:
                    if self.showConfidenceIntervals:
                        xs.append(cn)
                        mps.append(ps[self.targetValue] + cis[self.targetValue])

                    xs.append(cn)
                    mps.append(ps[self.targetValue] + 0.0)

                    if self.showConfidenceIntervals:
                        xs.append(cn)
                        mps.append(ps[self.targetValue] - cis[self.targetValue])
                cn += 1.0

            ## (re)set the curves
            if self.variableContinuous:
<<<<<<< HEAD
                newSymbol = QwtSymbol(QwtSymbol.None, QBrush(Qt.color0), QPen(Qt.black, 2), QSize(0, 0))
=======
                newSymbol = QwtSymbol(QwtSymbol.NoSymbol, QBrush(Qt.color0), QPen(Qt.black, 2), QSize(0,0))
>>>>>>> ac0cfa89
            else:
                newSymbol = QwtSymbol(QwtSymbol.Diamond, QBrush(Qt.color0), QPen(Qt.black, 2), QSize(7, 7))

            self.probCurveKey.setData(xs, mps)
            self.probCurveKey.setSymbol(newSymbol)

            if self.variableContinuous:
                self.probCurveKey.setStyle(QwtPlotCurve.Lines)
                if self.showConfidenceIntervals:
                    self.probCurveUpperCIKey.setData(xs, ups)
                    self.probCurveLowerCIKey.setData(xs, lps)
            else:
                if self.showConfidenceIntervals:
                    self.probCurveKey.setStyle(QwtPlotCurve.UserCurve)
                else:
                    self.probCurveKey.setStyle(QwtPlotCurve.Dots)
        else:
            self.enableYRaxis(0)
            self.setShowYRaxisTitle(0)

<<<<<<< HEAD
        def enableIfExists(key, en):
            curve = self.curve(key)
            if curve:
                curve.setEnabled(en)
=======
        def enableIfExists(curve, en):
            if curve:
                curve.setVisible(en)
>>>>>>> ac0cfa89
                curve.itemChanged()
                
        enableIfExists(self.probCurveKey, self.showProbabilities)
        enableIfExists(self.probCurveUpperCIKey, self.showConfidenceIntervals and self.showProbabilities)
        enableIfExists(self.probCurveLowerCIKey, self.showConfidenceIntervals and self.showProbabilities)
<<<<<<< HEAD
        self.repaint()        
=======
        self.replot()        
>>>>>>> ac0cfa89
        
class OWDistributions(OWWidget):
    settingsList = ["numberOfBars", "barSize", "showContinuousClassGraph", "showProbabilities", "showConfidenceIntervals", "smoothLines", "lineWidth", "showMainTitle", "showXaxisTitle", "showYaxisTitle", "showYPaxisTitle"]
    contextHandlers = {"": DomainContextHandler("", ["attribute", "targetValue", "visibleOutcomes", "mainTitle", "xaxisTitle", "yaxisTitle", "yPaxisTitle"], matchValues=DomainContextHandler.MatchValuesClass)}

    def __init__(self, parent=None, signalManager = None):
        "Constructor"
        OWWidget.__init__(self, parent, signalManager, "&Distributions", TRUE)
        # settings
        self.numberOfBars = 5
        self.barSize = 50
        self.showContinuousClassGraph=1
        self.showProbabilities = 1
        self.showConfidenceIntervals = 0
        self.smoothLines = 0
        self.lineWidth = 1
        self.showMainTitle = 0
        self.showXaxisTitle = 1
        self.showYaxisTitle = 1
        self.showYPaxisTitle = 1

        self.attribute = ""
        self.targetValue = 0
        self.visibleOutcomes = []
        self.outcomes = []

        # tmp values
        self.mainTitle = ""
        self.xaxisTitle = ""
        self.yaxisTitle = "frequency"
        self.yPaxisTitle = ""

        self.loadSettings()

        # GUI
        self.tabs = OWGUI.tabWidget(self.controlArea)
        self.GeneralTab = OWGUI.createTabPage(self.tabs, "Main")
        self.SettingsTab = OWGUI.createTabPage(self.tabs, "Settings")
        
        self.graph = OWDistributionGraph(self, self.mainArea)
        self.mainArea.layout().addWidget(self.graph)
        self.graph.setYRlabels(None)
        self.graph.setAxisScale(QwtPlot.yRight, 0.0, 1.0, 0.1)
        self.connect(self.graphButton, SIGNAL("clicked()"), self.graph.saveToFile)

        # inputs
        # data and graph temp variables
        self.inputs = [("Examples", ExampleTable, self.setData, Default)]

        self.data = None
        self.outcomenames = []
        self.probGraphValues = []


        # GUI connections
        # options dialog connections
        self.numberOfBarsSlider = OWGUI.hSlider(self.SettingsTab, self, 'numberOfBars', box='Number of bars', minValue=5, maxValue=60, step=5, callback=self.setNumberOfBars, ticks=5)
        self.numberOfBarsSlider.setTracking(0) # no change until the user stop dragging the slider

<<<<<<< HEAD
        self.barSizeSlider = OWGUI.hSlider(self.SettingsTab, self, 'barSize', box="Bar size", minValue=30, maxValue=100, step=5, callback=self.setBarSize, ticks=10)
=======
        self.barSizeSlider = OWGUI.hSlider(self.SettingsTab, self, 'barSize', box=' Bar size ', minValue=30, maxValue=100, step=5, callback=self.setBarSize, ticks=10)
>>>>>>> ac0cfa89

        box = OWGUI.widgetBox(self.SettingsTab, "General graph settings")
        box.setMinimumWidth(180)
        box2 = OWGUI.widgetBox(box, orientation = "horizontal")
        OWGUI.checkBox(box2, self, 'showMainTitle', 'Show main title', callback = self.setShowMainTitle)
        OWGUI.lineEdit(box2, self, 'mainTitle', callback = self.setMainTitle)

        box3 = OWGUI.widgetBox(box, orientation = "horizontal")
        OWGUI.checkBox(box3, self, 'showXaxisTitle', 'Show X axis title', callback = self.setShowXaxisTitle)
        OWGUI.lineEdit(box3, self, 'xaxisTitle', callback = self.setXaxisTitle)

        box4 = OWGUI.widgetBox(box, orientation = "horizontal")
        OWGUI.checkBox(box4, self, 'showYaxisTitle', 'Show Y axis title', callback = self.setShowYaxisTitle)
        OWGUI.lineEdit(box4, self, 'yaxisTitle', callback = self.setYaxisTitle)

        OWGUI.checkBox(box, self, 'showContinuousClassGraph', 'Show continuous class graph', callback=self.setShowContinuousClassGraph)
        
        box5 = OWGUI.widgetBox(self.SettingsTab, "Probability plot")
        self.showProb = OWGUI.checkBox(box5, self, 'showProbabilities', 'Show probabilities', callback = self.setShowProbabilities)

        box6 = OWGUI.widgetBox(box5, orientation = "horizontal")

        self.showYPaxisCheck = OWGUI.checkBox(box6, self, 'showYPaxisTitle', 'Show axis title', callback = self.setShowYPaxisTitle)
        self.yPaxisEdit = OWGUI.lineEdit(box6, self, 'yPaxisTitle', callback = self.setYPaxisTitle)
        self.confIntCheck = OWGUI.checkBox(box5, self, 'showConfidenceIntervals', 'Show confidence intervals', callback = self.setShowConfidenceIntervals)
        self.showProb.disables = [self.showYPaxisCheck, self.yPaxisEdit, self.confIntCheck]
        self.showProb.makeConsistent()

        OWGUI.checkBox(box5, self, 'smoothLines', 'Smooth probability lines', callback = self.setSmoothLines)

<<<<<<< HEAD
        self.barSizeSlider = OWGUI.hSlider(box5, self, 'lineWidth', box='Line width', minValue=1, maxValue=9, step=1, callback=self.setLineWidth, ticks=1)
        
=======
        self.barSizeSlider = OWGUI.hSlider(box5, self, 'lineWidth', box=' Line width ', minValue=1, maxValue=9, step=1, callback=self.setLineWidth, ticks=1)

>>>>>>> ac0cfa89
        #add controls to self.controlArea widget
        self.variablesQCB = OWGUI.comboBox(self.GeneralTab, self, "attribute", box="Variable", valueType = str, sendSelectedValue = True, callback=self.setVariable)
        self.targetQCB = OWGUI.comboBox(self.GeneralTab, self, "targetValue", box="Target value", valueType=int, callback=self.setTarget)
        self.outcomesQLB = OWGUI.listBox(self.GeneralTab, self, "visibleOutcomes", "outcomes", "Outcomes", selectionMode = QListWidget.MultiSelection, callback = self.outcomeSelectionChange)

        self.icons = self.createAttributeIconDict()

        self.activateLoadedSettings()

    def activateLoadedSettings(self):
        self.graph.numberOfBars = self.numberOfBars
        self.graph.barSize = self.barSize
        self.graph.setShowMainTitle(self.showMainTitle)
        self.graph.setShowXaxisTitle(self.showXaxisTitle)
        self.graph.setShowYLaxisTitle(self.showYaxisTitle)
        self.graph.setShowYRaxisTitle(self.showYPaxisTitle)
        self.graph.setMainTitle(self.mainTitle)
        self.graph.setXaxisTitle(self.xaxisTitle)
        self.graph.setYLaxisTitle(self.yaxisTitle)
        self.graph.setYRaxisTitle(self.yPaxisTitle)
        self.graph.showProbabilities = self.showProbabilities
        self.graph.showConfidenceIntervals = self.showConfidenceIntervals
        self.graph.smoothLines = self.smoothLines
        self.graph.lineWidth = self.lineWidth
        #self.graph.variableContinuous = self.VariableContinuous
        self.graph.targetValue = self.targetValue

    def setShowMainTitle(self):
        self.graph.setShowMainTitle(self.showMainTitle)

    def setMainTitle(self):
        self.graph.setMainTitle(self.mainTitle)

    def setShowXaxisTitle(self):
        self.graph.setShowXaxisTitle(self.showXaxisTitle)

    def setXaxisTitle(self):
        self.graph.setXaxisTitle(self.xaxisTitle)

    def setShowYaxisTitle(self):
        self.graph.setShowYLaxisTitle(self.showYaxisTitle)

    def setYaxisTitle(self):
        self.graph.setYLaxisTitle(self.yaxisTitle)

    def setShowYPaxisTitle(self):
        self.graph.setShowYRaxisTitle(self.showYPaxisTitle)

    def setYPaxisTitle(self):
        self.graph.setYRaxisTitle(self.yPaxisTitle)

    def setBarSize(self):
        self.graph.setBarSize(self.barSize)

    # Sets whether the probabilities are drawn or not
    def setShowProbabilities(self):
        self.graph.showProbabilities = self.showProbabilities
        self.graph.refreshProbGraph()
        self.graph.replot()

    def setShowContinuousClassGraph(self):
        self.graph.showContinuousClassGraph=self.showContinuousClassGraph
        self.graph.refreshPureVisibleOutcomes()

    #Sets the number of bars for histograms of continuous variables
    def setNumberOfBars(self):
        self.graph.setNumberOfBars(self.numberOfBars)

    # sets the line smoothing on and off
    def setSmoothLines(self):
        #self.SmoothLines = n
        #self.updateGraphSettings()
        pass

    # Sets the line thickness for probability
    def setLineWidth(self):
        #self.LineWidth = n
        #self.updateGraphSettings()
        pass

    # Sets whether the confidence intervals are shown
    def setShowConfidenceIntervals(self):
        self.graph.showConfidenceIntervals = self.showConfidenceIntervals
        #self.updateGraphSettings()
        self.graph.refreshProbGraph()
        self.graph.replot()

    def setTarget(self, *t):
        if t:
            self.targetValue = t[0]
        self.graph.setTargetValue(self.targetValue)

    def target(self, targetValue):
        self.targetValue = targetValue
        #self.updateGraphSettings()
        self.graph.refreshProbGraph()
        self.graph.replot()
        outcomeName = ""
        if self.data and self.data.domain.classVar:
            self.setYPaxisTitle("P( " + self.data.domain.classVar.name + " = " + targetValue + " )")

    def setData(self, data):
        self.closeContext()

        if data == None:
            self.variablesQCB.clear()
            self.targetQCB.clear()
            self.outcomes = []

            self.graph.setXlabels(None)
            self.graph.setYLlabels(None)
            self.graph.setShowYRaxisTitle(0)
            self.graph.setVisibleOutcomes(None)
            self.graph.setData(None, None)
            self.data = None
            return

        self.dataHasClass = bool(data.domain.classVar)
        if self.dataHasClass:
            self.dataHasDiscreteClass = data.domain.classVar.varType != orange.VarTypes.Continuous

        sameDomain = data and self.data and data.domain == self.data.domain

        self.data = orange.Preprocessor_dropMissingClasses(data)

        if sameDomain:
            self.graph.setData(self.data, self.graph.attributeName)

        else:
            self.graph.setData(None, None)
            self.graph.setTargetValue(None)
            self.graph.setVisibleOutcomes(None)

            # set targets
            self.targetQCB.clear()
            if self.data.domain.classVar and self.data.domain.classVar.varType == orange.VarTypes.Discrete:
                self.targetQCB.addItems([val for val in self.data.domain.classVar.values])
                self.setTarget(0)

            # set variable combo box
            self.variablesQCB.clear()
            for attr in self.data.domain.attributes:
                self.variablesQCB.addItem(self.icons[attr.varType], attr.name)

            if self.data and len(self.data.domain.attributes) > 0:
                self.graph.setData(self.data, self.data.domain.attributes[0].name) # pick first variable
                self.attribute = self.data.domain[0].name
                self.setVariable()

            self.targetValue = 0  # self.data.domain.classVar.values.index(str(targetVal))
            if self.dataHasClass and self.dataHasDiscreteClass:
                self.graph.setTargetValue(self.targetValue) #str(self.data.domain.classVar.values[0])) # pick first target
                self.setOutcomeNames(self.data.domain.classVar.values.native())
            else:
               self.setOutcomeNames([])

            self.openContext("", self.data)

            if self.data and len(self.data.domain.attributes) > 0:
                self.setVariable()

        for f in [self.setMainTitle, self.setTarget, self.setXaxisTitle, self.setYaxisTitle, self.setYPaxisTitle, self.outcomeSelectionChange]:
            f()


    def setOutcomeNames(self, list):
        "Sets the outcome target names."
        colors = ColorPaletteGenerator()
        self.outcomes = [(ColorPixmap(c), l) for c, l in zip(colors, list)]
        self.visibleOutcomes = range(len(list))

    def outcomeSelectionChange(self):
        "Sets which outcome values are represented in the graph."
        "Reacts to changes in outcome selection."
        self.graph.visibleOutcomes = [i in self.visibleOutcomes for i in range(self.outcomesQLB.count())]
        self.graph.refreshVisibleOutcomes()
        #self.graph.replot()
        #self.repaint()

    def setVariable(self):
        self.graph.setVariable(self.attribute)
        self.graph.refreshVisibleOutcomes()
        self.xaxisTitle = str(self.attribute)
        self.repaint()


if __name__ == "__main__":
    a = QApplication(sys.argv)
    owd = OWDistributions()
    a.setMainWidget(owd)
    owd.show()
    data=orange.ExampleTable("../../doc/datasets/titanic.tab")
    owd.setData(data)
    a.exec_()
    owd.saveSettings()
    orange.VarTypes.Continuous<|MERGE_RESOLUTION|>--- conflicted
+++ resolved
@@ -22,17 +22,10 @@
     def __init__(self, text = None):
         QwtPlotCurve.__init__(self, text)
 
-<<<<<<< HEAD
-    def draw(self, p, xMap, yMap, f, t):
-        self.setPen(self.symbol().pen())
-        p.setPen(self.symbol().pen())
-        if self.style() == QwtCurve.UserCurve:
-=======
     def drawCurve(self, p, style, xMap, yMap, f, t):
         self.setPen( self.symbol().pen() )
         p.setPen( self.symbol().pen() )
         if self.style() == QwtPlotCurve.UserCurve:
->>>>>>> ac0cfa89
             p.setBackgroundMode(Qt.OpaqueMode)
             if t < 0: t = self.dataSize() - 1
             if divmod(f, 3)[1] != 0: f -= f % 3
@@ -49,11 +42,7 @@
                 p.drawLine(pxl, py3, pxr, py3)
                 self.symbol().draw(p, px, py2)
         else:
-<<<<<<< HEAD
-            QwtPlotCurve.draw(self, p, xMap, yMap, f, t)
-=======
             QwtPlotCurve.drawCurve(self, p, style, xMap, yMap, f, t)
->>>>>>> ac0cfa89
 
 class OWDistributionGraph(OWGraph):
     def __init__(self, settingsWidget = None, parent = None, name = None):
@@ -94,8 +83,6 @@
         curve.setYAxis(yAxis)
         return curve
 
-
-        self.tooltipManager = TooltipManager(self)
 
     def sizeHint(self):
         return QSize(500, 500)
@@ -185,16 +172,12 @@
             "use orange.EquiDistDiscretization(numberOfIntervals)"
             equiDist = orange.EquiDistDiscretization(numberOfIntervals = self.numberOfBars)
             d_variable = equiDist(self.attributeName, self.data)
-#            d_data = self.data.select([d_variable, self.data.domain.classVar])
-#            tmphdata = orange.DomainContingency(d_data)[0]
-#            dc = orange.DomainContingency(self.data) #!!!
-            tmphdata = orange.ContingencyAttrClass(d_variable, self.data)
-            try:
-                g = orange.ConditionalProbabilityEstimatorConstructor_loess(self.dc[self.attributeName], nPoints=200) #!!!
-                self.probGraphValues = [(x, ps, [(v>=0 and math.sqrt(v)*1.96 or 0.0) for v in ps.variances]) for (x, ps) in g.probabilities.items()]
-            except:
-                self.probGraphValues = [] 
+            d_data = self.data.select([d_variable, self.data.domain.classVar])
+            tmphdata = orange.DomainContingency(d_data)[0]
+            dc = orange.DomainContingency(self.data) #!!!
+            g = orange.ConditionalProbabilityEstimatorConstructor_loess(dc[self.attributeName]) #!!!
             # print [ps.variances for (x, ps) in g.probabilities.items()]
+            self.probGraphValues = [(x, ps, [(v>=0 and math.sqrt(v)*1.96 or 0.0) for v in ps.variances]) for (x, ps) in g.probabilities.items()]
             # calculate the weighted CI=math.sqrt(prob*(1-prob)/(0.0+self.sums[curcol])),
             # where self.sums[curcol] = g.probabilities.items()[example][1].cases
 
@@ -223,35 +206,22 @@
                         ci = 0
                     ps.append(p)
                     cis.append(ci)
-<<<<<<< HEAD
-                self.probGraphValues.append((x, ps, cis))
-                
-=======
                 self.probGraphValues.append( (x, ps, cis) )
 
->>>>>>> ac0cfa89
     def refreshPureVisibleOutcomes(self):
         if self.dataHasDiscreteClass:
             return
         keys=self.hdata.keys()
         if self.variableContinuous:
             keys.sort()
-<<<<<<< HEAD
-        self.removeCurves()
-=======
         self.clear()
->>>>>>> ac0cfa89
         self.tips.removeAll()
         cn=0
         for key in keys:
             ckey = PolygonCurve(pen=QPen(Qt.black), brush=QBrush(Qt.gray))
             ckey.attach(self)
             if self.variableContinuous:
-<<<<<<< HEAD
-                self.setCurveData(ckey, [key, key + self.subIntervalStep, key + self.subIntervalStep, key], [0, 0, self.hdata[key], self.hdata[key]])
-=======
                 ckey.setData([key, key + self.subIntervalStep, key + self.subIntervalStep, key],[0, 0, self.hdata[key], self.hdata[key]])
->>>>>>> ac0cfa89
                 ff="%."+str(self.data.domain[self.attributeName].numberOfDecimals+1)+"f"
                 text = "N(%s in ("+ff+","+ff+"])=<b>%i</b>"
                 text = text%(str(self.attributeName), key, key+self.subIntervalStep, self.hdata[key])
@@ -259,11 +229,7 @@
             else:
                 tmpx = cn - (self.barSize/2.0)/100.0
                 tmpx2 = cn + (self.barSize/2.0)/100.0
-<<<<<<< HEAD
-                self.setCurveData(ckey, [tmpx, tmpx2, tmpx2, tmpx], [0, 0, self.hdata[key], self.hdata[key]])
-=======
                 ckey.setData([tmpx, tmpx2, tmpx2, tmpx], [0, 0, self.hdata[key], self.hdata[key]])
->>>>>>> ac0cfa89
                 text = "N(%s=%s)=<b>%i</b>"%(str(self.attributeName), str(key), self.hdata[key])
                 self.tips.addToolTip(cn, self.hdata[key]/2.0, text, (self.barSize/2.0)/100.0, self.hdata[key]/2.0)
                 cn+=1
@@ -287,13 +253,8 @@
             if self.variableContinuous:
                 key.setPen(QPen(Qt.black))
             else:
-<<<<<<< HEAD
-                self.setCurveStyle(key, QwtCurve.Dots)
-                self.setCurveSymbol(key, QwtSymbol(QwtSymbol.Diamond, QBrush(Qt.color0), QPen(Qt.black, 2), QSize(7, 7)))
-=======
                 key.setStyle(QwtPlotCurve.Dots)
                 key.setSymbol(QwtSymbol(QwtSymbol.Diamond, QBrush(Qt.color0), QPen(Qt.black, 2), QSize(7,7)))
->>>>>>> ac0cfa89
         else:
             self.enableYRaxis(0)
             self.setAxisScale(QwtPlot.yRight, 0.0, 1.0, 0.1)
@@ -323,16 +284,6 @@
                     subBarHeight = self.hdata[key][oi]
                     if not subBarHeight:
                         continue
-<<<<<<< HEAD
-                    curve = PolygonCurve(self, pen = QPen(self.discPalette[oi]), brush = QBrush(self.discPalette[oi]))
-                    ckey = self.insertCurve(curve)
-                    if self.variableContinuous:
-                        self.setCurveData(ckey, [key, key + self.subIntervalStep, key + self.subIntervalStep, key], [currentBarsHeight[cn], currentBarsHeight[cn], currentBarsHeight[cn] + subBarHeight, currentBarsHeight[cn] + subBarHeight])
-                        ff = "%."+str(self.data.domain[self.attributeName].numberOfDecimals+1)+"f"
-                        text = "N(%s=%s|%s in ("+ff+","+ff+"])=<b>%i</b><br>P(%s=%s|%s in ("+ff+","+ff+"])=<b>%.3f</b><br>"
-                        text = text%(str(self.data.domain.classVar.name), str(self.data.domain.classVar[oi]), str(self.attributeName), key, key+self.subIntervalStep, subBarHeight, 
-                                     str(self.data.domain.classVar.name), str(self.data.domain.classVar[oi]), str(self.attributeName), key, key+self.subIntervalStep, float(subBarHeight/sum(self.hdata[key]))) #self.probGraphValues[cn][1][oi])
-=======
                     ckey = PolygonCurve(pen = QPen(self.discPalette[oi]), brush = QBrush(self.discPalette[oi]))
                     ckey.attach(self)
                     if self.variableContinuous:
@@ -341,20 +292,13 @@
                         text = "N(%s=%s|%s in ("+ff+","+ff+"])=<b>%i</b><br>P(%s=%s|%s in ("+ff+","+ff+"])=<b>%.3f</b><br>"
                         text = text%(str(self.data.domain.classVar.name), str(self.data.domain.classVar[oi]), str(self.attributeName), key,key+self.subIntervalStep, subBarHeight,
                                      str(self.data.domain.classVar.name), str(self.data.domain.classVar[oi]), str(self.attributeName), key,key+self.subIntervalStep, float(subBarHeight/sum(self.hdata[key]))) #self.probGraphValues[cn][1][oi])
->>>>>>> ac0cfa89
                         self.tips.addToolTip(key+self.subIntervalStep/2.0, currentBarsHeight[cn] + subBarHeight/2.0, text, self.subIntervalStep/2.0, subBarHeight/2.0)
                     else:
                         tmpx = cn - (self.barSize/2.0)/100.0
                         tmpx2 = cn + (self.barSize/2.0)/100.0
-<<<<<<< HEAD
-                        self.setCurveData(ckey, [tmpx, tmpx2, tmpx2, tmpx], [currentBarsHeight[cn], currentBarsHeight[cn], currentBarsHeight[cn] + subBarHeight, currentBarsHeight[cn] + subBarHeight])
-                        text = "N(%s=%s|%s=%s)=<b>%i</b><br>P(%s=%s|%s=%s)=<b>%.3f</b>"
-                        text = text%(str(self.data.domain.classVar.name), str(self.data.domain.classVar[oi]), str(self.attributeName), str(key), subBarHeight, 
-=======
                         ckey.setData([tmpx, tmpx2, tmpx2, tmpx], [currentBarsHeight[cn], currentBarsHeight[cn], currentBarsHeight[cn] + subBarHeight, currentBarsHeight[cn] + subBarHeight])
                         text = "N(%s=%s|%s=%s)=<b>%i</b><br>P(%s=%s|%s=%s)=<b>%.3f</b>"
                         text = text%(str(self.data.domain.classVar.name), str(self.data.domain.classVar[oi]), str(self.attributeName), str(key), subBarHeight,
->>>>>>> ac0cfa89
                                      str(self.data.domain.classVar.name), str(self.data.domain.classVar[oi]), str(self.attributeName), str(key), float(subBarHeight/sum(self.hdata[key])))
                         self.tips.addToolTip(cn, currentBarsHeight[cn]+subBarHeight/2.0, text, (self.barSize/2.0)/100.0, subBarHeight/2.0)
                     currentBarsHeight[cn] += subBarHeight
@@ -396,13 +340,9 @@
 
             ## (re)set the curves
             if self.variableContinuous:
-<<<<<<< HEAD
-                newSymbol = QwtSymbol(QwtSymbol.None, QBrush(Qt.color0), QPen(Qt.black, 2), QSize(0, 0))
-=======
                 newSymbol = QwtSymbol(QwtSymbol.NoSymbol, QBrush(Qt.color0), QPen(Qt.black, 2), QSize(0,0))
->>>>>>> ac0cfa89
             else:
-                newSymbol = QwtSymbol(QwtSymbol.Diamond, QBrush(Qt.color0), QPen(Qt.black, 2), QSize(7, 7))
+                newSymbol = QwtSymbol(QwtSymbol.Diamond, QBrush(Qt.color0), QPen(Qt.black, 2), QSize(7,7))
 
             self.probCurveKey.setData(xs, mps)
             self.probCurveKey.setSymbol(newSymbol)
@@ -421,32 +361,21 @@
             self.enableYRaxis(0)
             self.setShowYRaxisTitle(0)
 
-<<<<<<< HEAD
-        def enableIfExists(key, en):
-            curve = self.curve(key)
-            if curve:
-                curve.setEnabled(en)
-=======
         def enableIfExists(curve, en):
             if curve:
                 curve.setVisible(en)
->>>>>>> ac0cfa89
                 curve.itemChanged()
                 
         enableIfExists(self.probCurveKey, self.showProbabilities)
         enableIfExists(self.probCurveUpperCIKey, self.showConfidenceIntervals and self.showProbabilities)
         enableIfExists(self.probCurveLowerCIKey, self.showConfidenceIntervals and self.showProbabilities)
-<<<<<<< HEAD
-        self.repaint()        
-=======
         self.replot()        
->>>>>>> ac0cfa89
         
 class OWDistributions(OWWidget):
     settingsList = ["numberOfBars", "barSize", "showContinuousClassGraph", "showProbabilities", "showConfidenceIntervals", "smoothLines", "lineWidth", "showMainTitle", "showXaxisTitle", "showYaxisTitle", "showYPaxisTitle"]
     contextHandlers = {"": DomainContextHandler("", ["attribute", "targetValue", "visibleOutcomes", "mainTitle", "xaxisTitle", "yaxisTitle", "yPaxisTitle"], matchValues=DomainContextHandler.MatchValuesClass)}
 
-    def __init__(self, parent=None, signalManager = None):
+    def __init__(self,parent=None, signalManager = None):
         "Constructor"
         OWWidget.__init__(self, parent, signalManager, "&Distributions", TRUE)
         # settings
@@ -500,11 +429,7 @@
         self.numberOfBarsSlider = OWGUI.hSlider(self.SettingsTab, self, 'numberOfBars', box='Number of bars', minValue=5, maxValue=60, step=5, callback=self.setNumberOfBars, ticks=5)
         self.numberOfBarsSlider.setTracking(0) # no change until the user stop dragging the slider
 
-<<<<<<< HEAD
-        self.barSizeSlider = OWGUI.hSlider(self.SettingsTab, self, 'barSize', box="Bar size", minValue=30, maxValue=100, step=5, callback=self.setBarSize, ticks=10)
-=======
         self.barSizeSlider = OWGUI.hSlider(self.SettingsTab, self, 'barSize', box=' Bar size ', minValue=30, maxValue=100, step=5, callback=self.setBarSize, ticks=10)
->>>>>>> ac0cfa89
 
         box = OWGUI.widgetBox(self.SettingsTab, "General graph settings")
         box.setMinimumWidth(180)
@@ -535,13 +460,8 @@
 
         OWGUI.checkBox(box5, self, 'smoothLines', 'Smooth probability lines', callback = self.setSmoothLines)
 
-<<<<<<< HEAD
-        self.barSizeSlider = OWGUI.hSlider(box5, self, 'lineWidth', box='Line width', minValue=1, maxValue=9, step=1, callback=self.setLineWidth, ticks=1)
-        
-=======
         self.barSizeSlider = OWGUI.hSlider(box5, self, 'lineWidth', box=' Line width ', minValue=1, maxValue=9, step=1, callback=self.setLineWidth, ticks=1)
 
->>>>>>> ac0cfa89
         #add controls to self.controlArea widget
         self.variablesQCB = OWGUI.comboBox(self.GeneralTab, self, "attribute", box="Variable", valueType = str, sendSelectedValue = True, callback=self.setVariable)
         self.targetQCB = OWGUI.comboBox(self.GeneralTab, self, "targetValue", box="Target value", valueType=int, callback=self.setTarget)
@@ -582,10 +502,10 @@
         self.graph.setXaxisTitle(self.xaxisTitle)
 
     def setShowYaxisTitle(self):
-        self.graph.setShowYLaxisTitle(self.showYaxisTitle)
+        self.graph.setShowYLaxisTitle(self.showYaxisTitle )
 
     def setYaxisTitle(self):
-        self.graph.setYLaxisTitle(self.yaxisTitle)
+        self.graph.setYLaxisTitle(self.yaxisTitle )
 
     def setShowYPaxisTitle(self):
         self.graph.setShowYRaxisTitle(self.showYPaxisTitle)
@@ -594,7 +514,7 @@
         self.graph.setYRaxisTitle(self.yPaxisTitle)
 
     def setBarSize(self):
-        self.graph.setBarSize(self.barSize)
+        self.graph.setBarSize(self.barSize )
 
     # Sets whether the probabilities are drawn or not
     def setShowProbabilities(self):
