--- conflicted
+++ resolved
@@ -192,13 +192,8 @@
                     names = ["%.1f" % (0.0), "%.1f" % (1.0)]
                 elif self.tooltipValue == TOOLTIPS_SHOW_DATA:
                     names = ["%%.%df" % (self.rawData.domain[labels[i]].numberOfDecimals) % (self.attrLocalValues[labels[i]][0]), "%%.%df" % (self.rawData.domain[labels[i]].numberOfDecimals) % (self.attrLocalValues[labels[i]][1])]
-<<<<<<< HEAD
-                self.addMarker(names[0],0.95*self.XAnchor[i]+0.15*self.XAnchor[(i+1)%length], 0.95*self.YAnchor[i]+0.15*self.YAnchor[(i+1)%length], Qt.AlignHCenter + Qt.AlignVCenter)
-                self.addMarker(names[1], 0.15*self.XAnchor[i]+0.95*self.XAnchor[(i+1)%length], 0.15*self.YAnchor[i]+0.95*self.YAnchor[(i+1)%length], Qt.AlignHCenter + Qt.AlignVCenter)
-=======
                 self.addMarker(names[0],0.95*self.XAnchor[i]+0.15*self.XAnchor[(i+1)%length], 0.95*self.YAnchor[i]+0.15*self.YAnchor[(i+1)%length], Qt.AlignHCenter | Qt.AlignVCenter)
                 self.addMarker(names[1], 0.15*self.XAnchor[i]+0.95*self.XAnchor[(i+1)%length], 0.15*self.YAnchor[i]+0.95*self.YAnchor[(i+1)%length], Qt.AlignHCenter | Qt.AlignVCenter)
->>>>>>> ac0cfa89
 
         XAnchorPositions = numpy.zeros([length, dataSize], numpy.float)
         YAnchorPositions = numpy.zeros([length, dataSize], numpy.float)
@@ -351,11 +346,8 @@
                 [minVal, maxVal] = self.attrValues[self.rawData.domain.classVar.name]
                 self.addMarker("%s = %%.%df" % (self.rawData.domain.classVar.name, self.rawData.domain.classVar.numberOfDecimals) % (minVal), xs[0] - 0.02, -1.0 + 0.04, Qt.AlignLeft)
                 self.addMarker("%s = %%.%df" % (self.rawData.domain.classVar.name, self.rawData.domain.classVar.numberOfDecimals) % (maxVal), xs[0] - 0.02, +1.0 - 0.04, Qt.AlignLeft)
-<<<<<<< HEAD
-=======
 
         self.replot()
->>>>>>> ac0cfa89
 
 
     def addAnchorLine(self, x, y, xAnchors, yAnchors, color, index, count):
@@ -431,11 +423,7 @@
                     # draw text
                     marker = None
                     if self.tooltipValue == TOOLTIPS_SHOW_DATA:
-<<<<<<< HEAD
-                        marker = self.addMarker(str(self.rawData[index][self.shownAttributes[i]]), (x_i + xAnchors[i])/2.0, (y_i + yAnchors[i])/2.0, Qt.AlignVCenter + Qt.AlignHCenter, bold = 1)
-=======
                         marker = self.addMarker(str(self.rawData[index][self.shownAttributes[i]]), (x_i + xAnchors[i])/2.0, (y_i + yAnchors[i])/2.0, Qt.AlignVCenter | Qt.AlignHCenter, bold = 1)
->>>>>>> ac0cfa89
                     elif self.tooltipValue == TOOLTIPS_SHOW_SPRINGS:
                         marker = self.addMarker("%.3f" % (self.scaledData[self.attributeNameIndex[self.shownAttributes[i]]][index]), (x_i + xAnchors[i])/2.0, (y_i + yAnchors[i])/2.0, Qt.AlignVCenter | Qt.AlignHCenter, bold = 1)
                     font = self.markerFont(marker)
@@ -471,11 +459,7 @@
     # send 2 example tables. in first is the data that is inside selected rects (polygons), in the second is unselected data
     def getSelectionsAsExampleTables(self, attrList, addProjectedPositions = 0):
         if not self.rawData: return (None, None)
-<<<<<<< HEAD
-        if addProjectedPositions == 0 and not self.selectionCurveKeyList: return (None, self.rawData)       # if no selections exist
-=======
         if addProjectedPositions == 0 and not self.selectionCurveList: return (None, self.rawData)       # if no selections exist
->>>>>>> ac0cfa89
 
         xAttr = orange.FloatVariable("X Positions")
         yAttr = orange.FloatVariable("Y Positions")
@@ -841,13 +825,8 @@
                         listOfCanditates.append((acc, attrList, reverse))
                         if max(acc, accuracy)/min(acc, accuracy) > 1.01: significantImprovement = 1
                     else:
-<<<<<<< HEAD
-                        self.kNNOptimization.setStatusBarText("Evaluated %(n)s projections (attribute %(attra)s/%(attrb)s). Last accuracy was: %2.2(acc)f%%" % {"n": orngVisFuncts.createStringFromNumber(self.triedPossibilities), "attra": orngVisFuncts.createStringFromNumber(attrIndex), "attrb": strTotalAtts, "acc": acc})
-                        if min(acc, accuracy)/max(acc, accuracy) > 0.98:  # if the found projection is at least 98% as good as the one optimized, add it to the list of projections anyway
-=======
                        self.kNNOptimization.setStatusBarText("Evaluated %(n)s projections (attribute %(attra)s/%(attrb)s). Last accuracy was: %2.2(acc)f%%" % {"n": orngVisFuncts.createStringFromNumber(self.triedPossibilities), "attra": orngVisFuncts.createStringFromNumber(attrIndex), "attrb": strTotalAtts, "acc": acc})
                        if min(acc, accuracy)/max(acc, accuracy) > 0.98:  # if the found projection is at least 98% as good as the one optimized, add it to the list of projections anyway
->>>>>>> ac0cfa89
                             addResultFunct(acc, other_results, lenTable, [self.attributeNames[i] for i in attrList], 1, generalDict = {"reverse": reverse})
 
 
