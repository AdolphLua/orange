"""
<name>Sieve Diagram</name>
<description>Sieve diagram.</description>
<contact>Gregor Leban (gregor.leban@fri.uni-lj.si)</contact>
<icon>icons/SieveDiagram.png</icon>
<priority>4200</priority>
"""
# OWSieveDiagram.py
#
import orngOrangeFoldersQt4
from OWWidget import *
import orngInteract, OWGUI
from OWQCanvasFuncts import *
from math import sqrt, floor, ceil, pow
from orngCI import FeatureByCartesianProduct
import random
from OWTools import getHtmlCompatibleString
from OWDlgs import OWChooseImageSizeDlg
from orngScaleData import discretizeDomain

###########################################################################################
##### WIDGET :
###########################################################################################
class OWSieveDiagram(OWWidget):
    settingsList = ["showLines", "showCases", "showInColor"]

    def __init__(self,parent=None, signalManager = None):
        OWWidget.__init__(self, parent, signalManager, "Sieve diagram", TRUE)

        #self.controlArea.setMinimumWidth(250)

        self.inputs = [("Examples", ExampleTable, self.setData, Default), ("Attribute Selection List", AttributeList, self.setShownAttributes)]
        self.outputs = []

        #set default settings
        self.data = None

        self.attrX = ""
        self.attrY = ""
        self.attrCondition = None
        self.attrConditionValue = None
        self.showLines = 1
        self.showCases = 0
        self.showInColor = 1
        self.attributeSelectionList = None
        self.stopCalculating = 0

        #load settings
        self.loadSettings()

        self.canvas = QGraphicsScene()
        self.canvasView = QGraphicsView(self.canvas, self.mainArea)
        self.mainArea.layout().addWidget(self.canvasView)
        self.canvasView.setVerticalScrollBarPolicy(Qt.ScrollBarAlwaysOff)
        self.canvasView.setHorizontalScrollBarPolicy(Qt.ScrollBarAlwaysOff)

        #GUI
        self.attrSelGroup = OWGUI.widgetBox(self.controlArea, box = "Shown attributes")

<<<<<<< HEAD
        self.attrXCombo = OWGUI.comboBoxWithCaption(self.attrSelGroup, self, "attrX", "X attribute:", tooltip = "Select an attribute to be shown on the X axis", callback = self.updateData, sendSelectedValue = 1, valueType = str, labelWidth = 70)
        self.attrYCombo = OWGUI.comboBoxWithCaption(self.attrSelGroup, self, "attrY", "Y attribute:", tooltip = "Select an attribute to be shown on the Y axis", callback = self.updateData, sendSelectedValue = 1, valueType = str, labelWidth = 70)
=======
        self.attrXCombo = OWGUI.comboBoxWithCaption(self.attrSelGroup, self, "attrX", "X attribute:", tooltip = "Select an attribute to be shown on the X axis", callback = self.updateGraph, sendSelectedValue = 1, valueType = str, labelWidth = 70)
        self.attrYCombo = OWGUI.comboBoxWithCaption(self.attrSelGroup, self, "attrY", "Y attribute:", tooltip = "Select an attribute to be shown on the Y axis", callback = self.updateGraph, sendSelectedValue = 1, valueType = str, labelWidth = 70)
>>>>>>> ac0cfa89

        OWGUI.separator(self.controlArea)
        
        self.conditionGroup = OWGUI.widgetBox(self.controlArea, box = "Condition")
        self.attrConditionCombo      = OWGUI.comboBoxWithCaption(self.conditionGroup, self, "attrCondition", "Attribute:", callback = self.updateConditionAttr, sendSelectedValue = 1, valueType = str, labelWidth = 70)
        self.attrConditionValueCombo = OWGUI.comboBoxWithCaption(self.conditionGroup, self, "attrConditionValue", "Value:", callback = self.updateGraph, sendSelectedValue = 1, valueType = str, labelWidth = 70)

        OWGUI.separator(self.controlArea)
<<<<<<< HEAD

        box2 = OWGUI.widgetBox(self.controlArea, box = "Visual settings")
        OWGUI.checkBox(box2, self, "showLines", "Show lines", callback = self.updateData)
        hbox = OWGUI.widgetBox(box2, orientation = "horizontal")
        OWGUI.checkBox(hbox, self, "showCases", "Show data examples...", callback = self.updateData)
        OWGUI.checkBox(hbox, self, "showInColor", "... in color", callback = self.updateData)

        OWGUI.separator(self.controlArea)
=======
        
        box2 = OWGUI.widgetBox(self.controlArea, box = "Visual settings")
        OWGUI.checkBox(box2, self, "showLines", "Show lines", callback = self.updateGraph)
        hbox = OWGUI.widgetBox(box2, orientation = "horizontal")
        OWGUI.checkBox(hbox, self, "showCases", "Show data examples...", callback = self.updateGraph)
        OWGUI.checkBox(hbox, self, "showInColor", "...in color", callback = self.updateGraph)

        box2 = OWGUI.widgetBox(self.controlArea, box = "Visual settings")
        OWGUI.checkBox(box2, self, "showLines", "Show lines", callback = self.updateGraph)
        hbox = OWGUI.widgetBox(box2, orientation = "horizontal")
        OWGUI.checkBox(hbox, self, "showCases", "Show data examples...", callback = self.updateGraph)
        OWGUI.checkBox(hbox, self, "showInColor", "...in color", callback = self.updateGraph)
>>>>>>> ac0cfa89
        
        self.interestingGroupBox = OWGUI.widgetBox(self.controlArea, box = "Interesting attribute pairs")
        
        self.calculateButton = OWGUI.button(self.interestingGroupBox, self, "Calculate Chi Squares", callback = self.calculatePairs)
        self.stopCalculateButton = OWGUI.button(self.interestingGroupBox, self, "Stop Evaluation", callback = self.stopCalculateClick)
        self.stopCalculateButton.hide()

        self.interestingList = OWGUI.listBox(self.interestingGroupBox, self, callback = self.showSelectedPair)

        self.connect(self.graphButton, SIGNAL("clicked()"), self.saveToFileCanvas)
        self.icons = self.createAttributeIconDict()
        self.resize(800, 550)
        random.seed()


    # receive new data and update all fields
    def setData(self, data):
        self.information(0)
        self.information(1)
        self.interestingList.clear()
        exData = self.data
        self.data = discretizeDomain(data)

        if data:
            if data.domain.hasContinuousAttributes():
                self.information(0, "Continuous attributes were discretized using entropy discretization.")
            if not self.data or len(data) != len(self.data):
                self.information(1, "Unused attribute values were removed.")

        sameDomain = self.data and exData and exData.domain.checksum() == self.data.domain.checksum() # preserve attribute choice if the domain is the same
        if not sameDomain:
            self.initCombos()

        self.setShownAttributes(self.attributeSelectionList)

    ## Attribute selection signal
    def setShownAttributes(self, attrList):
        self.attributeSelectionList = attrList
        if self.data and self.attributeSelectionList and len(attrList) >= 2:
            attrs = [attr.name for attr in self.data.domain]
            if attrList[0] in attrs and attrList[1] in attrs:
                self.attrX = attrList[0]
                self.attrY = attrList[1]
        self.updateGraph()


    ###############################################################
    # when clicked on a list box item, show selected attribute pair
    def showSelectedPair(self):
        if self.interestingList.selectedItems() == []: return
        index = self.interestingList.row(self.interestingList.selectedItems()[0])
        (chisquare, strName, self.attrX, self.attrY) = self.chisquares[index]
        self.updateGraph()

    def calculatePairs(self):
        self.chisquares = []
        self.interestingList.clear()
        self.stopCalculating = 0
        if not self.data: return

        self.calculateButton.hide()
        self.stopCalculateButton.show()

        discAttrs = []
        for attr in self.data.domain:
            if self.data.domain[attr].varType == orange.VarTypes.Discrete: discAttrs.append(attr)

        discData = self.data.select(discAttrs)

        self.progressBarInit()

        total = len(discData.domain)* len(discData.domain) / 2.0
        current = 0

        #for attrX in range(len(data.domain)):
        for attr1 in range(len(discData.domain)):
            attrX = discData.domain[attr1].name

            #for attrY in range(attrX+1, len(data.domain)):
            for attr2 in range(attr1+1, len(discData.domain)):
                attrY = discData.domain[attr2].name
                current += 1
                if self.stopCalculating:
                    self.progressBarFinished()
                    self.calculateButton.show()
                    self.stopCalculateButton.hide()
                    return

                data = self.getConditionalData(attrX, attrY)
                if len(data) == 0: continue

                dcX = orange.ContingencyAttrAttr(attrX, attrX, data)    # distribution of X attribute
                valsX = [sum(dcX[key]) for key in dcX.keys()]          # compute contingency of x attribute

                dcY = orange.ContingencyAttrAttr(attrY, attrY, data)    # distribution of X attribute
                valsY = [sum(dcY[key]) for key in dcY.keys()]          # compute contingency of x attribute

                # create cartesian product of selected attributes and compute contingency
                (cart, profit) = FeatureByCartesianProduct(data, [data.domain[attrX], data.domain[attrY]])
                tempData = data.select(list(data.domain) + [cart])
                contXY = orange.ContingencyAttrAttr(cart, cart, tempData)   # distribution of the merged attribute

                # compute chi-square
                chisquare = 0.0
                for i in range(len(valsX)):
                    valx = valsX[i]
                    for j in range(len(valsY)):
                        valy = valsY[j]

                        actual = 0
                        try:
                            for val in contXY['%s-%s' %(dcX.keys()[i], dcY.keys()[j])]: actual += val
                        except:
                            actual = 0

                        expected = float(valx * valy) / float(len(data))
                        if expected == 0: continue
                        pearson2 = (actual - expected)*(actual - expected) / expected
                        chisquare += pearson2

                i = 0
                while i < len(self.chisquares) and self.chisquares[i][0] > chisquare: i += 1
                self.chisquares.insert(i, (chisquare, "%s - %s" % (attrX, attrY), attrX, attrY))
                self.interestingList.insertItem(i, "%s - %s (%.3f)" % (attrX, attrY, chisquare))

                self.progressBarSet(100.0*current/float(total))
                qApp.processEvents()

        self.progressBarFinished()
        self.calculateButton.show()
        self.stopCalculateButton.hide()


    def stopCalculateClick(self):
        self.stopCalculating = 1

    # create data subset depending on conditional attribute and value
    def getConditionalData(self, xAttr = None, yAttr = None, dropMissingData = 1):
        if not self.data: return None

        if not xAttr: xAttr = self.attrX
        if not yAttr: yAttr = self.attrY
        if not (xAttr and yAttr): return        
        
        if self.attrCondition == "(None)":
            data = self.data.select([xAttr, yAttr])
        else:
            data = orange.Preprocessor_dropMissing(self.data.select([xAttr, yAttr, self.attrCondition]))
            data = data.select({self.attrCondition:self.attrConditionValue})

        if dropMissingData: return orange.Preprocessor_dropMissing(data)
        else: return data

    # new conditional attribute was set - update graph
    def updateConditionAttr(self):
        self.attrConditionValueCombo.clear()
        
        if self.attrCondition == "(None)":
<<<<<<< HEAD
            self.updateData()
=======
            self.updateGraph()
>>>>>>> ac0cfa89
            return

        for val in self.data.domain[self.attrCondition].values:
            self.attrConditionValueCombo.addItem(val)
        self.attrConditionValue = str(self.attrConditionValueCombo.itemText(0))
        self.updateGraph()

    # initialize lists for shown and hidden attributes
    def initCombos(self):
        self.attrXCombo.clear()
        self.attrYCombo.clear()
        self.attrConditionCombo.clear()        
<<<<<<< HEAD
        self.attrConditionCombo.insertItem("(None)")
=======
        self.attrConditionCombo.addItem("(None)")
>>>>>>> ac0cfa89
        self.attrConditionValueCombo.clear()

        if not self.data: return
        for i in range(len(self.data.domain)):
            if self.data.domain[i].varType == orange.VarTypes.Continuous: continue
            self.attrXCombo.addItem(self.icons[self.data.domain[i].varType], self.data.domain[i].name)
            self.attrYCombo.addItem(self.icons[self.data.domain[i].varType], self.data.domain[i].name)
            self.attrConditionCombo.addItem(self.icons[self.data.domain[i].varType], self.data.domain[i].name)
        self.attrCondition = str(self.attrConditionCombo.itemText(0))

        if self.attrXCombo.count() > 0:
            self.attrX = str(self.attrXCombo.itemText(0))
            self.attrY = str(self.attrYCombo.itemText(self.attrYCombo.count() > 1))

    def resizeEvent(self, e):
        OWWidget.resizeEvent(self,e)
        self.updateGraph()

    def showEvent(self, ev):
        OWWidget.showEvent(self, ev)
        self.updateGraph()

    ## updateGraph - gets called every time the graph has to be updated
    def updateGraph(self, *args):
        for item in self.canvas.items():
            self.canvas.removeItem(item)    # remove all canvas items
        if not self.data: return
        if not self.attrX or not self.attrY: return

        data = self.getConditionalData()
        if not data or len(data) == 0: return

        valsX = []
        valsY = []
        contX = orange.ContingencyAttrAttr(self.attrX, self.attrX, data)   # distribution of X attribute
        contY = orange.ContingencyAttrAttr(self.attrY, self.attrY, data)   # distribution of Y attribute

        # compute contingency of x and y attributes
        for key in contX.keys():
            sum = 0
            try:
                for val in contX[key]: sum += val
            except: pass
            valsX.append(sum)

        for key in contY.keys():
            sum = 0
            try:
                for val in contY[key]: sum += val
            except: pass
            valsY.append(sum)

        # create cartesian product of selected attributes and compute contingency
        (cart, profit) = FeatureByCartesianProduct(data, [data.domain[self.attrX], data.domain[self.attrY]])
        tempData = data.select(list(data.domain) + [cart])
        contXY = orange.ContingencyAttrAttr(cart, cart, tempData)   # distribution of X attribute

        # compute probabilities
        probs = {}
        for i in range(len(valsX)):
            valx = valsX[i]
            for j in range(len(valsY)):
                valy = valsY[j]

                actualProb = 0
                try:
                    for val in contXY['%s-%s' %(contX.keys()[i], contY.keys()[j])]: actualProb += val
                except:
                    actualProb = 0
                probs['%s-%s' %(contX.keys()[i], contY.keys()[j])] = ((contX.keys()[i], valx), (contY.keys()[j], valy), actualProb, len(data))

        # get text width of Y attribute name
        text = OWCanvasText(self.canvas, data.domain[self.attrY].name, x  = 0, y = 0, bold = 1, show = 0)
        xOff = text.boundingRect().width() + 40
        yOff = 50
        sqareSize = min(self.canvasView.width() - xOff - 35, self.canvasView.height() - yOff - 30)
        if sqareSize < 0: return    # canvas is too small to draw rectangles
        self.canvasView.setSceneRect(0, 0, self.canvasView.width(), self.canvasView.height())

        # print graph name
        if self.attrCondition == "(None)":
            name  = "P(%s, %s) =\\= P(%s)*P(%s)" %(self.attrX, self.attrY, self.attrX, self.attrY)
        else:
            name = "P(%s, %s | %s = %s) =\\= P(%s | %s = %s)*P(%s | %s = %s)" %(self.attrX, self.attrY, self.attrCondition, getHtmlCompatibleString(self.attrConditionValue), self.attrX, self.attrCondition, getHtmlCompatibleString(self.attrConditionValue), self.attrY, self.attrCondition, getHtmlCompatibleString(self.attrConditionValue))
        OWCanvasText(self.canvas, name , xOff+ sqareSize/2, 20, Qt.AlignCenter, bold = 1)
        #OWCanvasText(self.canvas, "N = " + str(len(data)), xOff+ sqareSize/2, 30, Qt.AlignCenter, bold = 0)

        ######################
        # compute chi-square
        chisquare = 0.0
        for i in range(len(valsX)):
            for j in range(len(valsY)):
                ((xAttr, xVal), (yAttr, yVal), actual, sum) = probs['%s-%s' %(contX.keys()[i], contY.keys()[j])]
                expected = float(xVal*yVal)/float(sum)
                if expected == 0: continue
                pearson2 = (actual - expected)*(actual - expected) / expected
                chisquare += pearson2

        ######################
        # draw rectangles
        currX = xOff
        for i in range(len(valsX)):
            if valsX[i] == 0: continue
            currY = yOff
            width = int(float(sqareSize * valsX[i])/float(len(data)))

            #for j in range(len(valsY)):
            for j in range(len(valsY)-1, -1, -1):   # this way we sort y values correctly
                ((xAttr, xVal), (yAttr, yVal), actual, sum) = probs['%s-%s' %(contX.keys()[i], contY.keys()[j])]
                if valsY[j] == 0: continue
                height = int(float(sqareSize * valsY[j])/float(len(data)))

                # create rectangle
                rect = OWCanvasRectangle(self.canvas, currX+2, currY+2, width-4, height-4, z = -10)
                self.addRectIndependencePearson(rect, currX + 1, currY + 1, width-2, height-2, (xAttr, xVal), (yAttr, yVal), actual, sum)

                expected = float(xVal*yVal)/float(sum)
                pearson = (actual - expected) / sqrt(expected)
                tooltipText = """<b>X Attribute: %s</b><br>Value: <b>%s</b><br>Number of examples (p(x)): <b>%d (%.2f%%)</b><hr>
                                <b>Y Attribute: %s</b><br>Value: <b>%s</b><br>Number of examples (p(y)): <b>%d (%.2f%%)</b><hr>
                                <b>Number Of Examples (Probabilities):</b><br>Expected (p(x)p(y)): <b>%.1f (%.2f%%)</b><br>Actual (p(x,y)): <b>%d (%.2f%%)</b>
                                <hr><b>Statistics:</b><br>Chi-square: <b>%.2f</b><br>Standardized Pearson residual: <b>%.2f</b>""" %(self.attrX, getHtmlCompatibleString(xAttr), xVal, 100.0*float(xVal)/float(sum), self.attrY, getHtmlCompatibleString(yAttr), yVal, 100.0*float(yVal)/float(sum), expected, 100.0*float(xVal*yVal)/float(sum*sum), actual, 100.0*float(actual)/float(sum), chisquare, pearson )
                rect.setToolTip(tooltipText)

                currY += height
                if currX == xOff:
                    OWCanvasText(self.canvas, data.domain[self.attrY].values[j], xOff - 10, currY - height/2, Qt.AlignRight | Qt.AlignVCenter, bold = 0)

            OWCanvasText(self.canvas, data.domain[self.attrX].values[i], currX + width/2, yOff + sqareSize + 5, Qt.AlignCenter, bold = 0)
            currX += width

        # show attribute names
        OWCanvasText(self.canvas, self.attrY, 5, yOff + sqareSize/2, Qt.AlignLeft, bold = 1)
        OWCanvasText(self.canvas, self.attrX, xOff + sqareSize/2, yOff + sqareSize + 15, Qt.AlignCenter, bold = 1)

        #self.canvas.update()

    ######################################################################
    ## show deviations from attribute independence with standardized pearson residuals
    def addRectIndependencePearson(self, rect, x, y, w, h, (xAttr, xVal), (yAttr, yVal), actual, sum):
        expected = float(xVal*yVal)/float(sum)
        pearson = (actual - expected) / sqrt(expected)

        if pearson > 0:     # if there are more examples that we would expect under the null hypothesis
            intPearson = floor(pearson)
            pen = QPen(QColor(0,0,255), 1); rect.setPen(pen)
            b = 255
            r = g = 255 - intPearson*20
            r = g = max(r, 55)  #
        elif pearson < 0:
            intPearson = ceil(pearson)
            pen = QPen(QColor(255,0,0), 1)
            rect.setPen(pen)
            r = 255
            b = g = 255 + intPearson*20
            b = g = max(b, 55)
        else:
            pen = QPen(QColor(255,255,255), 1)
            r = g = b = 255         # white
        color = QColor(r,g,b)
        brush = QBrush(color); rect.setBrush(brush)

        if self.showCases and w > 6 and h > 6:
            if self.showInColor:
                if pearson > 0: c = QColor(0,0,255)
                else: c = QColor(255, 0,0)
            else: c = Qt.black
            for i in range(int(actual)):
                OWCanvasEllipse(self.canvas, random.randint(x+1, x + w-4), random.randint(y+1, y + h-4), 3, 3, penColor = c, brushColor = c, z = 100)

        if pearson > 0:
            pearson = min(pearson, 10)
            kvoc = 1 - 0.08 * pearson       #  if pearson in [0..10] --> kvoc in [1..0.2]
        else:
            pearson = max(pearson, -10)
            kvoc = 1 - 0.4*pearson
        self.addLines(x,y,w,h, kvoc, pen)


    ##################################################
    # add lines
    def addLines(self, x,y,w,h, diff, pen):
        if not self.showLines: return
        if diff == 0: return

        # create lines
        dist = 20   # original distance between two lines in pixels
        dist = dist * diff
        temp = dist
        while (temp < w):
            OWCanvasLine(self.canvas, temp+x, y+1, temp+x, y+h-2, 1, pen.color())
            temp += dist

        temp = dist
        while (temp < h):
            OWCanvasLine(self.canvas, x+1, y+temp, x+w-2, y+temp, 1, pen.color())
            temp += dist

    def saveToFileCanvas(self):
        sizeDlg = OWChooseImageSizeDlg(self.canvas)
        sizeDlg.exec_()

#test widget appearance
if __name__=="__main__":
    a=QApplication(sys.argv)
    ow=OWSieveDiagram()
    ow.show()
    data = orange.ExampleTable(r"e:\Development\Orange Datasets\UCI\zoo.tab")
    ow.setData(data)
    a.exec_()
    ow.saveSettings()<|MERGE_RESOLUTION|>--- conflicted
+++ resolved
@@ -57,13 +57,8 @@
         #GUI
         self.attrSelGroup = OWGUI.widgetBox(self.controlArea, box = "Shown attributes")
 
-<<<<<<< HEAD
-        self.attrXCombo = OWGUI.comboBoxWithCaption(self.attrSelGroup, self, "attrX", "X attribute:", tooltip = "Select an attribute to be shown on the X axis", callback = self.updateData, sendSelectedValue = 1, valueType = str, labelWidth = 70)
-        self.attrYCombo = OWGUI.comboBoxWithCaption(self.attrSelGroup, self, "attrY", "Y attribute:", tooltip = "Select an attribute to be shown on the Y axis", callback = self.updateData, sendSelectedValue = 1, valueType = str, labelWidth = 70)
-=======
         self.attrXCombo = OWGUI.comboBoxWithCaption(self.attrSelGroup, self, "attrX", "X attribute:", tooltip = "Select an attribute to be shown on the X axis", callback = self.updateGraph, sendSelectedValue = 1, valueType = str, labelWidth = 70)
         self.attrYCombo = OWGUI.comboBoxWithCaption(self.attrSelGroup, self, "attrY", "Y attribute:", tooltip = "Select an attribute to be shown on the Y axis", callback = self.updateGraph, sendSelectedValue = 1, valueType = str, labelWidth = 70)
->>>>>>> ac0cfa89
 
         OWGUI.separator(self.controlArea)
         
@@ -72,16 +67,6 @@
         self.attrConditionValueCombo = OWGUI.comboBoxWithCaption(self.conditionGroup, self, "attrConditionValue", "Value:", callback = self.updateGraph, sendSelectedValue = 1, valueType = str, labelWidth = 70)
 
         OWGUI.separator(self.controlArea)
-<<<<<<< HEAD
-
-        box2 = OWGUI.widgetBox(self.controlArea, box = "Visual settings")
-        OWGUI.checkBox(box2, self, "showLines", "Show lines", callback = self.updateData)
-        hbox = OWGUI.widgetBox(box2, orientation = "horizontal")
-        OWGUI.checkBox(hbox, self, "showCases", "Show data examples...", callback = self.updateData)
-        OWGUI.checkBox(hbox, self, "showInColor", "... in color", callback = self.updateData)
-
-        OWGUI.separator(self.controlArea)
-=======
         
         box2 = OWGUI.widgetBox(self.controlArea, box = "Visual settings")
         OWGUI.checkBox(box2, self, "showLines", "Show lines", callback = self.updateGraph)
@@ -94,7 +79,6 @@
         hbox = OWGUI.widgetBox(box2, orientation = "horizontal")
         OWGUI.checkBox(hbox, self, "showCases", "Show data examples...", callback = self.updateGraph)
         OWGUI.checkBox(hbox, self, "showInColor", "...in color", callback = self.updateGraph)
->>>>>>> ac0cfa89
         
         self.interestingGroupBox = OWGUI.widgetBox(self.controlArea, box = "Interesting attribute pairs")
         
@@ -253,11 +237,7 @@
         self.attrConditionValueCombo.clear()
         
         if self.attrCondition == "(None)":
-<<<<<<< HEAD
-            self.updateData()
-=======
             self.updateGraph()
->>>>>>> ac0cfa89
             return
 
         for val in self.data.domain[self.attrCondition].values:
@@ -270,11 +250,7 @@
         self.attrXCombo.clear()
         self.attrYCombo.clear()
         self.attrConditionCombo.clear()        
-<<<<<<< HEAD
-        self.attrConditionCombo.insertItem("(None)")
-=======
         self.attrConditionCombo.addItem("(None)")
->>>>>>> ac0cfa89
         self.attrConditionValueCombo.clear()
 
         if not self.data: return
