import orangeom, orange
import math, random, numpy
from numpy.linalg import inv, eig      # matrix inverse and eigenvectors
from orngScaleLinProjData import orngScaleLinProjData
import orngVisFuncts

#implementation
FAST_IMPLEMENTATION = 0
SLOW_IMPLEMENTATION = 1
LDA_IMPLEMENTATION = 2

LAW_LINEAR = 0
LAW_SQUARE = 1
LAW_GAUSSIAN = 2
LAW_KNN = 3
LAW_LINEAR_PLUS = 4

DR_PCA = 0
DR_SPCA = 1
DR_PLS = 2

def normalize(x):
    return x / numpy.linalg.norm(x)

def center(matrix):
    '''centers all variables, i.e. subtracts averages in colomns
    and divides them by their standard deviations'''
    n,m = numpy.shape(matrix)
    return (matrix - numpy.multiply(matrix.mean(axis = 0), numpy.ones((n,m))))/numpy.std(matrix, axis = 0)


class FreeViz:
    def __init__(self, graph = None):
        if not graph:
            graph = orngScaleLinProjData()
        self.graph = graph

        self.implementation = 0
        self.attractG = 1.0
        self.repelG = 1.0
        self.law = LAW_LINEAR
        self.restrain = 0
        self.forceBalancing = 0
        self.forceSigma = 1.0
        self.mirrorSymmetry = 1
        self.useGeneralizedEigenvectors = 1
        self.rawData = None

        # s2n heuristics parameters
        self.stepsBeforeUpdate = 10
        self.s2nSpread = 5
        self.s2nPlaceAttributes = 50
        self.s2nMixData = None
        self.autoSetParameters = 1
        self.classPermutationList = None
        self.attrsNum = [5, 10, 20, 30, 50, 70, 100, 150, 200, 300, 500, 750, 1000]
        #attrsNum = [5, 10, 20, 30, 50, 70, 100, 150, 200, 300, 500, 750, 1000, 2000, 3000, 5000, 10000, 50000]

    def setData(self, data):
        self.rawData = data
        self.s2nMixData = None
        self.classPermutationList = None

    # save subsetdata. first example from this dataset can be used with argumentation - it can find arguments for classifying the example to the possible class values
    def setSubsetData(self, subsetdata):
        self.subsetdata = subsetdata

    def setStatusBarText(self, *args):
        pass

    def showAllAttributes(self):
        self.graph.anchorData = [(0,0, a.name) for a in self.graph.rawData.domain.attributes]
        self.radialAnchors()

    def getShownAttributeList(self):
        return [anchor[2] for anchor in self.graph.anchorData]

    def radialAnchors(self):
        attrList = self.getShownAttributeList()
        if not attrList:
            return
        phi = 2*math.pi/len(attrList)
        self.graph.anchorData = [(math.cos(i*phi), math.sin(i*phi), a) for i, a in enumerate(attrList)]


    def randomAnchors(self):
        if not self.graph.rawData: return
        attrList = self.getShownAttributeList()

        if self.restrain == 0:
            def ranch(i, label):
                r = 0.3+0.7*random.random()
                phi = 2*math.pi*random.random()
                return (r*math.cos(phi), r*math.sin(phi), label)

        elif self.restrain == 1:
            def ranch(i, label):
                phi = 2*math.pi*random.random()
                return (math.cos(phi), math.sin(phi), label)

        else:
            def ranch(i, label):
                r = 0.3+0.7*random.random()
                phi = 2*math.pi * i / max(1, len(attrList))
                return (r*math.cos(phi), r*math.sin(phi), label)

        anchors = [ranch(*a) for a in enumerate(attrList)]

        if not self.restrain == 1:
            maxdist = math.sqrt(max([x[0]**2+x[1]**2 for x in anchors]))
            anchors = [(x[0]/maxdist, x[1]/maxdist, x[2]) for x in anchors]

        if not self.restrain == 2 and self.mirrorSymmetry:
            #### Need to rotate and mirror here
            pass

        self.graph.anchorData = anchors

    def optimizeSeparation(self, steps = 10, singleStep = False):
        # check if we have data and a discrete class
        if not self.rawData or len(self.rawData) == 0 or not self.rawData.domain.classVar:
            return

        if self.implementation == FAST_IMPLEMENTATION:
            return self.optimize_FAST_Separation(steps, singleStep)

        if self.rawData.domain.classVar.varType != orange.VarTypes.Discrete:
            return

<<<<<<< HEAD
        if self.__class__ != FreeViz: from qt import qApp
=======
        if self.__class__ != FreeViz: from PyQt4.QtGui import qApp
>>>>>>> ac0cfa89
        if singleStep: steps = 1
        if self.implementation == SLOW_IMPLEMENTATION:  impl = self.optimize_SLOW_Separation
        elif self.implementation == LDA_IMPLEMENTATION: impl = self.optimize_LDA_Separation
        ai = self.graph.attributeNameIndex
        attrIndices = [ai[label] for label in self.getShownAttributeList()]
        XAnchors = None; YAnchors = None

        for c in range((singleStep and 1) or 50):
            for i in range(steps):
                if self.__class__ != FreeViz and self.cancelOptimization == 1: return
                self.graph.anchorData, (XAnchors, YAnchors) = impl(attrIndices, self.graph.anchorData, XAnchors, YAnchors)
            if self.graph.__class__ != FreeViz:
                qApp.processEvents()
                self.graph.updateData()
            #self.recomputeEnergy()

    def optimize_FAST_Separation(self, steps = 10, singleStep = False):
        optimizer = [orangeom.optimizeAnchors, orangeom.optimizeAnchorsRadial, orangeom.optimizeAnchorsR][self.restrain]
        ai = self.graph.attributeNameIndex
        attrIndices = [ai[label] for label in self.getShownAttributeList()]

        # repeat until less than 1% energy decrease in 5 consecutive iterations*steps steps
        positions = [numpy.array([x[:2] for x in self.graph.anchorData])]
        neededSteps = 0

        validData = self.graph.getValidList(attrIndices)
        if sum(validData) == 0:
            return 0

        data = numpy.compress(validData, self.graph.noJitteringScaledData, axis=1)
        data = numpy.transpose(data).tolist()
        classes = [int(x.getclass()) for i,x in enumerate(self.graph.rawData) if validData[i]]
<<<<<<< HEAD
=======
        if self.__class__ != FreeViz: from PyQt4.QtGui import qApp
>>>>>>> ac0cfa89

        while 1:
            self.graph.anchorData = optimizer(data, classes, self.graph.anchorData, attrIndices,
                                              attractG = self.attractG, repelG = self.repelG, law = self.law,
                                              sigma2 = self.forceSigma, dynamicBalancing = self.forceBalancing, steps = steps,
                                              normalizeExamples = self.graph.normalizeExamples,
                                              contClass = self.graph.rawData.domain.classVar.varType == orange.VarTypes.Continuous,
                                              mirrorSymmetry = self.mirrorSymmetry)
            neededSteps += steps

            if self.graph.__class__ != FreeViz:
                qApp.processEvents()
                self.graph.potentialsBmp = None
                self.graph.updateData()

            positions = positions[-49:]+[numpy.array([x[:2] for x in self.graph.anchorData])]
            if len(positions)==50:
                m = max(numpy.sum((positions[0]-positions[49])**2), 0)
                if m < 1e-3: break
            if singleStep or (self.__class__ != FreeViz and self.cancelOptimization):
                break
        return neededSteps

    def optimize_LDA_Separation(self, attrIndices, anchorData, XAnchors = None, YAnchors = None):
        dataSize = len(self.graph.rawData)
        if dataSize == 0:
            return anchorData, (XAnchors, YAnchors)
        classCount = len(self.graph.rawData.domain.classVar.values)
        validData = self.graph.getValidList(attrIndices)
        selectedData = numpy.compress(validData, numpy.take(self.graph.noJitteringScaledData, attrIndices, axis = 0), axis = 1)

        if XAnchors == None:
            XAnchors = numpy.array([a[0] for a in anchorData], numpy.float)
        if YAnchors == None:
            YAnchors = numpy.array([a[1] for a in anchorData], numpy.float)

        transProjData = self.graph.createProjectionAsNumericArray(attrIndices, validData = validData, XAnchors = XAnchors, YAnchors = YAnchors, scaleFactor = self.graph.scaleFactor, normalize = self.graph.normalizeExamples, useAnchorData = 1)
        if transProjData == None:
            return anchorData, (XAnchors, YAnchors)

        projData = numpy.transpose(transProjData)
        x_positions = projData[0]; y_positions = projData[1]; classData = projData[2]

        averages = []
        for i in range(classCount):
            ind = classData == i
            xpos = numpy.compress(ind, x_positions);  ypos = numpy.compress(ind, y_positions)
            xave = numpy.sum(xpos)/len(xpos);         yave = numpy.sum(ypos)/len(ypos)
            averages.append((xave, yave))

        # compute the positions of all the points. we will try to move all points so that the center will be in the (0,0)
        xCenterVector = -numpy.sum(x_positions) / len(x_positions)
        yCenterVector = -numpy.sum(y_positions) / len(y_positions)
        centerVectorLength = math.sqrt(xCenterVector*xCenterVector + yCenterVector*yCenterVector)

        meanDestinationVectors = []

        for i in range(classCount):
            xDir = 0.0; yDir = 0.0; rs = 0.0
            for j in range(classCount):
                if i==j: continue
                r = math.sqrt((averages[i][0] - averages[j][0])**2 + (averages[i][1] - averages[j][1])**2)
                if r == 0.0:
                    xDir += math.cos((i/float(classCount))*2*math.pi)
                    yDir += math.sin((i/float(classCount))*2*math.pi)
                    r = 0.0001
                else:
                    xDir += (1/r**3) * ((averages[i][0] - averages[j][0]))
                    yDir += (1/r**3) * ((averages[i][1] - averages[j][1]))
                #rs += 1/r
            #actualDirAmpl = math.sqrt(xDir**2 + yDir**2)
            #s = abs(xDir)+abs(yDir)
            #xDir = rs * (xDir/s)
            #yDir = rs * (yDir/s)
            meanDestinationVectors.append((xDir, yDir))


        maxLength = math.sqrt(max([x**2 + y**2 for (x,y) in meanDestinationVectors]))
        meanDestinationVectors = [(x/(2*maxLength), y/(2*maxLength)) for (x,y) in meanDestinationVectors]     # normalize destination vectors to some normal values
        meanDestinationVectors = [(meanDestinationVectors[i][0]+averages[i][0], meanDestinationVectors[i][1]+averages[i][1]) for i in range(len(meanDestinationVectors))]    # add destination vectors to the class averages
        #meanDestinationVectors = [(x + xCenterVector/5, y + yCenterVector/5) for (x,y) in meanDestinationVectors]   # center mean values
        meanDestinationVectors = [(x + xCenterVector, y + yCenterVector) for (x,y) in meanDestinationVectors]   # center mean values

        FXs = numpy.zeros(len(x_positions), numpy.float)        # forces
        FYs = numpy.zeros(len(x_positions), numpy.float)

        for c in range(classCount):
            ind = (classData == c)
            numpy.putmask(FXs, ind, meanDestinationVectors[c][0] - x_positions)
            numpy.putmask(FYs, ind, meanDestinationVectors[c][1] - y_positions)

        # compute gradient for all anchors
        GXs = numpy.array([sum(FXs * selectedData[i]) for i in range(len(anchorData))], numpy.float)
        GYs = numpy.array([sum(FYs * selectedData[i]) for i in range(len(anchorData))], numpy.float)

        m = max(max(abs(GXs)), max(abs(GYs)))
        GXs /= (20*m); GYs /= (20*m)

        newXAnchors = XAnchors + GXs
        newYAnchors = YAnchors + GYs

        # normalize so that the anchor most far away will lie on the circle
        m = math.sqrt(max(newXAnchors**2 + newYAnchors**2))
        newXAnchors /= m
        newYAnchors /= m

        #self.parentWidget.updateGraph()

        """
        for a in range(len(anchorData)):
            x = anchorData[a][0]; y = anchorData[a][1];
            self.parentWidget.graph.addCurve("lll%i" % i, QColor(0, 0, 0), QColor(0, 0, 0), 10, style = QwtPlotCurve.Lines, symbol = QwtSymbol.NoSymbol, xData = [x, x+GXs[a]], yData = [y, y+GYs[a]], forceFilledSymbols = 1, lineWidth=3)

        for i in range(classCount):
            self.parentWidget.graph.addCurve("lll%i" % i, QColor(0, 0, 0), QColor(0, 0, 0), 10, style = QwtPlotCurve.Lines, symbol = QwtSymbol.NoSymbol, xData = [averages[i][0], meanDestinationVectors[i][0]], yData = [averages[i][1], meanDestinationVectors[i][1]], forceFilledSymbols = 1, lineWidth=3)
            self.parentWidget.graph.addCurve("lll%i" % i, QColor(0, 0, 0), QColor(0, 0, 0), 10, style = QwtPlotCurve.Lines, xData = [averages[i][0], averages[i][0]], yData = [averages[i][1], averages[i][1]], forceFilledSymbols = 1, lineWidth=5)
        """
        #self.parentWidget.graph.repaint()
        #self.graph.anchorData = [(newXAnchors[i], newYAnchors[i], anchorData[i][2]) for i in range(len(anchorData))]
        #self.graph.updateData(attrs, 0)
        return [(newXAnchors[i], newYAnchors[i], anchorData[i][2]) for i in range(len(anchorData))], (newXAnchors, newYAnchors)


    def optimize_SLOW_Separation(self, attrIndices, anchorData, XAnchors = None, YAnchors = None):
        dataSize = len(self.graph.rawData)
        if dataSize == 0:
            return anchorData, (XAnchors, YAnchors)
        validData = self.graph.getValidList(attrIndices)
        selectedData = numpy.compress(validData, numpy.take(self.graph.noJitteringScaledData, attrIndices, axis = 0), axis = 1)

        if XAnchors == None:
            XAnchors = numpy.array([a[0] for a in anchorData], numpy.float)
        if YAnchors == None:
            YAnchors = numpy.array([a[1] for a in anchorData], numpy.float)

        transProjData = self.graph.createProjectionAsNumericArray(attrIndices, validData = validData, XAnchors = XAnchors, YAnchors = YAnchors, scaleFactor = self.graph.scaleFactor, normalize = self.graph.normalizeExamples, useAnchorData = 1)
        if transProjData == None:
            return anchorData, (XAnchors, YAnchors)

        projData = numpy.transpose(transProjData)
        x_positions = projData[0]; x_positions2 = numpy.array(x_positions)
        y_positions = projData[1]; y_positions2 = numpy.array(y_positions)
        classData = projData[2]  ; classData2 = numpy.array(classData)

        FXs = numpy.zeros(len(x_positions), numpy.float)        # forces
        FYs = numpy.zeros(len(x_positions), numpy.float)
        GXs = numpy.zeros(len(anchorData), numpy.float)        # gradients
        GYs = numpy.zeros(len(anchorData), numpy.float)

        rotateArray = range(len(x_positions)); rotateArray = rotateArray[1:] + [0]
        for i in range(len(x_positions)-1):
            x_positions2 = numpy.take(x_positions2, rotateArray)
            y_positions2 = numpy.take(y_positions2, rotateArray)
            classData2 = numpy.take(classData2, rotateArray)
            dx = x_positions2 - x_positions
            dy = y_positions2 - y_positions
            rs2 = dx**2 + dy**2
            rs2 += numpy.where(rs2 == 0.0, 0.0001, 0.0)    # replace zeros to avoid divisions by zero
            rs = numpy.sqrt(rs2)

            F = numpy.zeros(len(x_positions), numpy.float)
            classDiff = numpy.where(classData == classData2, 1, 0)
            numpy.putmask(F, classDiff, 150*self.attractG*rs2)
            numpy.putmask(F, 1-classDiff, -self.repelG/rs2)
            FXs += F * dx / rs
            FYs += F * dy / rs

        # compute gradient for all anchors
        GXs = numpy.array([sum(FXs * selectedData[i]) for i in range(len(anchorData))], numpy.float)
        GYs = numpy.array([sum(FYs * selectedData[i]) for i in range(len(anchorData))], numpy.float)

        m = max(max(abs(GXs)), max(abs(GYs)))
        GXs /= (20*m); GYs /= (20*m)

        newXAnchors = XAnchors + GXs
        newYAnchors = YAnchors + GYs

        # normalize so that the anchor most far away will lie on the circle
        m = math.sqrt(max(newXAnchors**2 + newYAnchors**2))
        newXAnchors /= m
        newYAnchors /= m
        return [(newXAnchors[i], newYAnchors[i], anchorData[i][2]) for i in range(len(anchorData))], (newXAnchors, newYAnchors)


##    def recomputeEnergy(self, newEnergy = None):
##        if not newEnergy:
##            classes = [int(x.getclass()) for x in self.graph.rawData]
##            ai = self.graph.attributeNameIndex
##            attrIndices = [ai[label] for label in self.parentWidget.getShownAttributeList()]
##            newEnergy = orangeom.computeEnergy(numpy.transpose(self.graph.scaledData).tolist(), classes, self.graph.anchorData, attrIndices, self.attractG, -self.repelG)
##        if self.__class__ != FreeViz:
##            self.energyLabel.setText("Energy: %.3f" % newEnergy)
##            self.energyLabel.repaint()


    # ###############################################################
    # S2N HEURISTIC FUNCTIONS
    # ###############################################################

    # if autoSetParameters is set then try different values for parameters and see how good projection do we get
    # if not then just use current parameters to place anchors
    def s2nMixAnchorsAutoSet(self):
        # check if we have data and a discrete class
        if not self.rawData or len(self.rawData) == 0 or not self.rawData.domain.classVar or self.rawData.domain.classVar.varType != orange.VarTypes.Discrete:
<<<<<<< HEAD
            return

        if self.__class__ != FreeViz:
            import qt

        if not self.rawData.domain.classVar or not self.rawData.domain.classVar.varType == orange.VarTypes.Discrete:
            if self.__class__ != FreeViz:
                qt.QMessageBox.critical( None, "Error", 'This heuristic works only in data sets with a discrete class value.', qt.QMessageBox.Ok)
            else:
                print "S2N heuristic works only in data sets with a discrete class value"
=======
            self.setStatusBarText("No data or data without a discrete class")
>>>>>>> ac0cfa89
            return

        import orngVizRank
        if self.graph.normalizeExamples:
            vizrank = orngVizRank.VizRank(orngVizRank.RADVIZ)
        else:
            vizrank = orngVizRank.VizRank(orngVizRank.LINEAR_PROJECTION)
        vizrank.qualityMeasure = orngVizRank.AVERAGE_CORRECT
        vizrank.setData(self.rawData)
<<<<<<< HEAD
=======
        if self.__class__ != FreeViz: from PyQt4.QtGui import qApp
>>>>>>> ac0cfa89

        if self.autoSetParameters:
            results = {}
            self.s2nSpread = 0
            permutations = orngVisFuncts.generateDifferentPermutations(range(len(self.rawData.domain.classVar.values)))
            for perm in permutations:
                self.classPermutationList = perm
                for val in self.attrsNum:
                    if self.attrsNum[self.attrsNum.index(val)-1] > len(self.rawData.domain.attributes): continue    # allow the computations once
                    self.s2nPlaceAttributes = val
                    if not self.s2nMixAnchors(0):
                        return
                    if self.__class__ != FreeViz:
                        qApp.processEvents()

                    acc, other = vizrank.kNNComputeAccuracy(self.graph.createProjectionAsExampleTable(None, useAnchorData = 1))
                    if results.keys() != []: self.setStatusBarText("Current projection value is %.2f (best is %.2f)" % (acc, max(results.keys())))
                    else:                    self.setStatusBarText("Current projection value is %.2f" % (acc))

                    results[acc] = (perm, val)
            if results.keys() == []: return
            self.classPermutationList, self.s2nPlaceAttributes = results[max(results.keys())]
            if self.__class__ != FreeViz:
                qApp.processEvents()
            if not self.s2nMixAnchors(0):        # update the best number of attributes
                return

            results = []
            anchors = self.graph.anchorData
            attributeNameIndex = self.graph.attributeNameIndex
            attrIndices = [attributeNameIndex[val[2]] for val in anchors]
            for val in range(10):
                self.s2nSpread = val
                if not self.s2nMixAnchors(0):
                    return
                acc, other = vizrank.kNNComputeAccuracy(self.graph.createProjectionAsExampleTable(attrIndices, useAnchorData = 1))
                results.append(acc)
                if results != []: self.setStatusBarText("Current projection value is %.2f (best is %.2f)" % (acc, max(results)))
                else:             self.setStatusBarText("Current projection value is %.2f" % (acc))
            self.s2nSpread = results.index(max(results))

            self.setStatusBarText("Best projection value is %.2f" % (max(results)))

        # always call this. if autoSetParameters then because we need to set the attribute list in radviz. otherwise because it finds the best attributes for current settings
        self.s2nMixAnchors()


    # place a subset of attributes around the circle. this subset must contain "good" attributes for each of the class values
    def s2nMixAnchors(self, setAttributeListInRadviz = 1):
        # check if we have data and a discrete class
        if not self.rawData or len(self.rawData) == 0 or not self.rawData.domain.classVar or self.rawData.domain.classVar.varType != orange.VarTypes.Discrete:
<<<<<<< HEAD
            return

        if self.__class__ != FreeViz:
            import qt
            if not self.rawData.domain.classVar or not self.rawData.domain.classVar.varType == orange.VarTypes.Discrete:
                qt.QMessageBox.critical( None, "Error", 'This heuristic works only in data sets with a discrete class value.', qt.QMessageBox.Ok)
                return 0

=======
            self.setStatusBarText("S2N only works on data with a discrete class value")
            return

>>>>>>> ac0cfa89
        # compute the quality of attributes only once
        if self.s2nMixData == None:
            rankedAttrs, rankedAttrsByClass = orngVisFuncts.findAttributeGroupsForRadviz(self.rawData, orngVisFuncts.S2NMeasureMix())
            self.s2nMixData = (rankedAttrs, rankedAttrsByClass)
            classCount = len(rankedAttrsByClass)
            attrs = rankedAttrs[:(self.s2nPlaceAttributes/classCount)*classCount]    # select appropriate number of attributes
        else:
            classCount = len(self.s2nMixData[1])
            attrs = self.s2nMixData[0][:(self.s2nPlaceAttributes/classCount)*classCount]

        if len(attrs) == 0:
            self.setStatusBarText("No discrete attributes found")
            return 0

        arr = [0]       # array that will tell where to put the next attribute
        for i in range(1,len(attrs)/2): arr += [i,-i]

        phi = (2*math.pi*self.s2nSpread)/(len(attrs)*10.0)
        anchorData = []; start = []
        arr2 = arr[:(len(attrs)/classCount)+1]
        for cls in range(classCount):
            startPos = (2*math.pi*cls)/classCount
            if self.classPermutationList: cls = self.classPermutationList[cls]
            attrsCls = attrs[cls::classCount]
            tempData = [(arr2[i], math.cos(startPos + arr2[i]*phi), math.sin(startPos + arr2[i]*phi), attrsCls[i]) for i in range(min(len(arr2), len(attrsCls)))]
            start.append(len(anchorData) + len(arr2)/2) # starting indices for each class value
            tempData.sort()
            anchorData += [(x, y, name) for (i, x, y, name) in tempData]

        anchorData = anchorData[(len(attrs)/(2*classCount)):] + anchorData[:(len(attrs)/(2*classCount))]
        self.graph.anchorData = anchorData
        attrNames = [anchor[2] for anchor in anchorData]

        if self.__class__ != FreeViz:
            if setAttributeListInRadviz:
                self.parentWidget.setShownAttributeList(self.rawData, attrNames)
            self.graph.updateData(attrNames)
            self.graph.repaint()
        return 1

    # find interesting linear projection using PCA, SPCA, or PLS
    def findProjection(self, method, attrIndices = None, setAnchors = 0, percentDataUsed = 100):
        ai = self.graph.attributeNameIndex
        if attrIndices == None:
            attributes = self.getShownAttributeList()
            attrIndices = [ai[label] for label in attributes]
        if len(attrIndices) == 0: return None

        validData = self.graph.getValidList(attrIndices)
        if sum(validData) == 0: return None

        dataMatrix = numpy.compress(validData, numpy.take(self.graph.noJitteringScaledData, attrIndices, axis = 0), axis = 1)
        hasClass = self.graph.rawData.domain.classVar != None
        if hasClass:
            classArray = numpy.compress(validData, self.graph.noJitteringScaledData[ai[self.graph.rawData.domain.classVar.name]])

        if percentDataUsed != 100:
            indices = orange.MakeRandomIndices2(self.graph.rawData, 1.0-(float(percentDataUsed)/100.0))
            dataMatrix = numpy.compress(indices, dataMatrix, axis = 1)
            if hasClass:
                classArray = numpy.compress(indices, classArray)
<<<<<<< HEAD

        #if sum(validData) <= len(attrIndices):
        #    self.setStatusBarText("More attributes than examples. Singular matrix. Exiting...")
        #    return
=======
>>>>>>> ac0cfa89

        vectors = None
        if method == DR_PCA:
            vectors = FreeViz.findSPCAProjection(self, dataMatrix, classArray, SPCA = 0)
        elif method == DR_SPCA and hasClass:
            vectors = FreeViz.findSPCAProjection(self, dataMatrix, classArray, SPCA = 1)
        elif method == DR_PLS and hasClass:
            dataMatrix = dataMatrix.transpose()
            classMatrix = numpy.transpose(numpy.matrix(classArray))
            vectors = FreeViz.findPLSProjection(self, dataMatrix, classMatrix, 2)
            vectors = vectors.T

        # test if all values are 0, if there is an invalid number in the array and if there are complex numbers in the array
        if vectors == None or not vectors.any() or False in numpy.isfinite(vectors) or False in numpy.isreal(vectors):
            self.setStatusBarText("Unable to compute anchor positions for the selected attributes")  
            return None

        xAnchors = vectors[0]
        yAnchors = vectors[1]

        m = math.sqrt(max(xAnchors**2 + yAnchors**2))

        xAnchors /= m
        yAnchors /= m
        names = self.graph.attributeNames
        attributes = [names[attrIndices[i]] for i in range(len(attrIndices))]

        if setAnchors:
            self.graph.setAnchors(list(xAnchors), list(yAnchors), attributes)
            self.graph.updateData()
            self.graph.repaint()
        return xAnchors, yAnchors, (attributes, attrIndices)



    def findPLSProjection(self, X,Y,Ncomp):
        '''Predict Y from X using first Ncomp principal components'''

        # data dimensions
        n, mx = numpy.shape(X)
        my = numpy.shape(Y)[1]

        # Z-scores of original matrices
        YMean = Y.mean()
        X,Y = center(X), center(Y)

        P = numpy.empty((mx,Ncomp))
        W = numpy.empty((mx,Ncomp))
        C = numpy.empty((my,Ncomp))
        T = numpy.empty((n,Ncomp))
        U = numpy.empty((n,Ncomp))
        B = numpy.zeros((Ncomp,Ncomp))

        E,F = X,Y

        # main algorithm
        for i in range(Ncomp):

            u = numpy.random.random_sample((n,1))
            w = normalize(numpy.dot(E.T,u))
            t = normalize(numpy.dot(E,w))
            c = normalize(numpy.dot(F.T,t))

            dif = t
            # iterations for loading vector t
            while numpy.linalg.norm(dif) > 10e-16:
                c = normalize(numpy.dot(F.T,t))
                u = numpy.dot(F,c)
                w = normalize(numpy.dot(E.T,u))
                t0 = normalize(numpy.dot(E,w))
                dif = t - t0
                t = t0

            T[:,i] = t.T
            U[:,i] = u.T
            C[:,i] = c.T
            W[:,i] = w.T

            b = numpy.dot(t.T,u)[0,0]
            B[i][i] = b
            p = numpy.dot(E.T,t)
            P[:,i] = p.T
            E = E - numpy.dot(t,p.T)
            xx = b * numpy.dot(t,c.T)
            F = F - xx

        # esimated Y
        #YE = numpy.dot(numpy.dot(T,B),C.T)*numpy.std(Y, axis = 0) + YMean
        #Y = Y*numpy.std(Y, axis = 0)+ YMean
        #BPls = numpy.dot(numpy.dot(numpy.linalg.pinv(P.T),B),C.T)

        return W

    def findSPCAProjection(self, dataMatrix, classArray, SPCA = 1):
        try:
            dataMatrix = numpy.transpose(dataMatrix)

            s = numpy.sum(dataMatrix, axis=0)/float(len(dataMatrix))
            dataMatrix -= s       # substract average value to get zero mean

            # define the Laplacian matrix
            L = numpy.zeros((len(dataMatrix), len(dataMatrix)))
            for i in range(len(dataMatrix)):
                for j in range(i+1, len(dataMatrix)):
                    L[i,j] = -int(classArray[i] != classArray[j])
                    L[j,i] = -int(classArray[i] != classArray[j])

            s = numpy.sum(L, axis=0)      # doesn't matter which axis since the matrix L is symmetrical
            for i in range(len(dataMatrix)):
                L[i,i] = -s[i]

            if self.useGeneralizedEigenvectors:
                covarMatrix = numpy.dot(numpy.transpose(dataMatrix), dataMatrix)
                matrix = inv(covarMatrix)
                matrix = numpy.dot(matrix, numpy.transpose(dataMatrix))
            else:
                matrix = numpy.transpose(dataMatrix)

            # compute dataMatrixT * L * dataMatrix
            if SPCA:
                matrix = numpy.dot(matrix, L)

            matrix = numpy.dot(matrix, dataMatrix)

            vals, vectors = eig(matrix)
            firstInd  = list(vals).index(max(vals))     # save the index of the largest eigenvector
            vals[firstInd] = -1
            secondInd = list(vals).index(max(vals));    # save the index of the second largest eigenvector

            vectors = vectors.transpose()
            return numpy.take(vectors, [firstInd, secondInd], axis = 0)
        except:
            return None


# #############################################################################
# class that represents FreeViz classifier
class FreeVizClassifier(orange.Classifier):
    def __init__(self, data, freeviz):
        self.FreeViz = freeviz

        if self.FreeViz.__class__ != FreeViz:
            self.FreeViz.parentWidget.setData(data)
            self.FreeViz.parentWidget.showAllAttributes = 1
        else:
            self.FreeViz.graph.setData(data)
            self.FreeViz.showAllAttributes()

        #self.FreeViz.randomAnchors()
        self.FreeViz.radialAnchors()
        self.FreeViz.optimizeSeparation()

        graph = self.FreeViz.graph
        ai = graph.attributeNameIndex
        labels = [a[2] for a in graph.anchorData]
        domain = orange.Domain(labels+[graph.rawData.domain.classVar], graph.rawData.domain)
        indices = [ai[label] for label in labels]
        offsets = [graph.offsets[i] for i in indices]
        normalizers = [graph.normalizers[i] for i in indices]
        averages = [graph.averages[i] for i in indices]

        #self.FreeViz.graph.createProjectionAsNumericArray(indices, useAnchorData = 1)  # Janez: why would you call this function if you don't want its result???
        self.classifier = orange.P2NN(domain,
                                      numpy.transpose(numpy.array([graph.unscaled_x_positions, graph.unscaled_y_positions, [float(ex.getclass()) for ex in graph.rawData]])),
                                      graph.anchorData, offsets, normalizers, averages, graph.normalizeExamples, law=self.FreeViz.law)

    # for a given example run argumentation and find out to which class it most often fall
    def __call__(self, example, returnType):
        #example.setclass(0)
        return self.classifier(example, returnType)


class FreeVizLearner(orange.Learner):
    def __init__(self, freeviz = None):
        if not freeviz:
            freeviz = FreeViz()
        self.FreeViz = freeviz
        self.name = "FreeViz Learner"

    def __call__(self, examples, weightID = 0):
        return FreeVizClassifier(examples, self.FreeViz)



# #############################################################################
# class that represents S2N Heuristic classifier
class S2NHeuristicClassifier(orange.Classifier):
    def __init__(self, data, freeviz):
        self.FreeViz = freeviz
        self.data = data

        if self.FreeViz.__class__ != FreeViz:
            self.FreeViz.parentWidget.setData(data)
        else:
            self.FreeViz.setData(data)
            self.FreeViz.graph.setData(data)

        self.FreeViz.s2nMixAnchorsAutoSet()

    def __call__(self, example, returnType):
        table = orange.ExampleTable(example.domain)
        table.append(example)

        if self.FreeViz.__class__ != FreeViz:
            self.FreeViz.parentWidget.subsetdata(table)      # show the example is we use the widget
        else:
            self.FreeViz.graph.setSubsetData(table)

        anchorData = self.FreeViz.graph.anchorData
        attributeNameIndex = self.FreeViz.graph.attributeNameIndex
        scaleFunction = self.FreeViz.graph.scaleExampleValue   # so that we don't have to search the dictionaries each time

        attrListIndices = [attributeNameIndex[val[2]] for val in anchorData]
        attrVals = [scaleFunction(example, index) for index in attrListIndices]

        table = self.FreeViz.graph.createProjectionAsExampleTable(attrListIndices, scaleFactor = self.FreeViz.graph.trueScaleFactor, useAnchorData = 1)
        kValue = int(math.sqrt(len(self.data)))
        knn = orange.kNNLearner(k = kValue, rankWeight = 0, distanceConstructor = orange.ExamplesDistanceConstructor_Euclidean(normalize=0))

        [xTest, yTest] = self.FreeViz.graph.getProjectedPointPosition(attrListIndices, attrVals, useAnchorData = 1)
        classifier = knn(table, 0)
        (classVal, dist) = classifier(orange.Example(table.domain, [xTest, yTest, "?"]), orange.GetBoth)

        if returnType == orange.GetBoth: return classVal, dist
        else:                            return classVal


class S2NHeuristicLearner(orange.Learner):
    def __init__(self, freeviz = None):
        if not freeviz:
            freeviz = FreeViz()
        self.FreeViz = freeviz
        self.name = "S2N Feature Selection Learner"

    def __call__(self, examples, weightID = 0):
        return S2NHeuristicClassifier(examples, self.FreeViz)
<|MERGE_RESOLUTION|>--- conflicted
+++ resolved
@@ -127,11 +127,7 @@
         if self.rawData.domain.classVar.varType != orange.VarTypes.Discrete:
             return
 
-<<<<<<< HEAD
-        if self.__class__ != FreeViz: from qt import qApp
-=======
         if self.__class__ != FreeViz: from PyQt4.QtGui import qApp
->>>>>>> ac0cfa89
         if singleStep: steps = 1
         if self.implementation == SLOW_IMPLEMENTATION:  impl = self.optimize_SLOW_Separation
         elif self.implementation == LDA_IMPLEMENTATION: impl = self.optimize_LDA_Separation
@@ -164,10 +160,7 @@
         data = numpy.compress(validData, self.graph.noJitteringScaledData, axis=1)
         data = numpy.transpose(data).tolist()
         classes = [int(x.getclass()) for i,x in enumerate(self.graph.rawData) if validData[i]]
-<<<<<<< HEAD
-=======
         if self.__class__ != FreeViz: from PyQt4.QtGui import qApp
->>>>>>> ac0cfa89
 
         while 1:
             self.graph.anchorData = optimizer(data, classes, self.graph.anchorData, attrIndices,
@@ -372,20 +365,7 @@
     def s2nMixAnchorsAutoSet(self):
         # check if we have data and a discrete class
         if not self.rawData or len(self.rawData) == 0 or not self.rawData.domain.classVar or self.rawData.domain.classVar.varType != orange.VarTypes.Discrete:
-<<<<<<< HEAD
-            return
-
-        if self.__class__ != FreeViz:
-            import qt
-
-        if not self.rawData.domain.classVar or not self.rawData.domain.classVar.varType == orange.VarTypes.Discrete:
-            if self.__class__ != FreeViz:
-                qt.QMessageBox.critical( None, "Error", 'This heuristic works only in data sets with a discrete class value.', qt.QMessageBox.Ok)
-            else:
-                print "S2N heuristic works only in data sets with a discrete class value"
-=======
             self.setStatusBarText("No data or data without a discrete class")
->>>>>>> ac0cfa89
             return
 
         import orngVizRank
@@ -395,10 +375,7 @@
             vizrank = orngVizRank.VizRank(orngVizRank.LINEAR_PROJECTION)
         vizrank.qualityMeasure = orngVizRank.AVERAGE_CORRECT
         vizrank.setData(self.rawData)
-<<<<<<< HEAD
-=======
         if self.__class__ != FreeViz: from PyQt4.QtGui import qApp
->>>>>>> ac0cfa89
 
         if self.autoSetParameters:
             results = {}
@@ -450,20 +427,9 @@
     def s2nMixAnchors(self, setAttributeListInRadviz = 1):
         # check if we have data and a discrete class
         if not self.rawData or len(self.rawData) == 0 or not self.rawData.domain.classVar or self.rawData.domain.classVar.varType != orange.VarTypes.Discrete:
-<<<<<<< HEAD
-            return
-
-        if self.__class__ != FreeViz:
-            import qt
-            if not self.rawData.domain.classVar or not self.rawData.domain.classVar.varType == orange.VarTypes.Discrete:
-                qt.QMessageBox.critical( None, "Error", 'This heuristic works only in data sets with a discrete class value.', qt.QMessageBox.Ok)
-                return 0
-
-=======
             self.setStatusBarText("S2N only works on data with a discrete class value")
             return
 
->>>>>>> ac0cfa89
         # compute the quality of attributes only once
         if self.s2nMixData == None:
             rankedAttrs, rankedAttrsByClass = orngVisFuncts.findAttributeGroupsForRadviz(self.rawData, orngVisFuncts.S2NMeasureMix())
@@ -525,13 +491,6 @@
             dataMatrix = numpy.compress(indices, dataMatrix, axis = 1)
             if hasClass:
                 classArray = numpy.compress(indices, classArray)
-<<<<<<< HEAD
-
-        #if sum(validData) <= len(attrIndices):
-        #    self.setStatusBarText("More attributes than examples. Singular matrix. Exiting...")
-        #    return
-=======
->>>>>>> ac0cfa89
 
         vectors = None
         if method == DR_PCA:
