--- conflicted
+++ resolved
@@ -157,12 +157,7 @@
         else:
             values = None
             baseValue = -1
-<<<<<<< HEAD
-
-    testResults = ExperimentResults(times, [l.name for l in learners], values, weight!=0, basevalue)
-=======
         testResults = ExperimentResults(times, [l.name for l in learners], values, weight!=0, baseValue)
->>>>>>> ac0cfa89
 
         # 
         # testResults = ExperimentResults(times, [l.name for l in learners],
