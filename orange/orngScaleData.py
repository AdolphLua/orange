--- conflicted
+++ resolved
@@ -91,30 +91,15 @@
     def __init__(self):
         self.rawData = None                     # input data
         self.rawSubsetData = None
-<<<<<<< HEAD
-        self.originalData = None                # input data in a numpy array
-        self.scaledData = None                  # scaled data to the interval 0-1
-        self.noJitteringScaledData = None
-=======
->>>>>>> ac0cfa89
         self.attributeNames = []                # list of attribute names from self.rawData
         self.attributeNameIndex = {}            # dict with indices to attributes
         self.attributeFlipInfo = {}             # dictionary with attrName: 0/1 attribute is flipped or not
-<<<<<<< HEAD
-=======
-
->>>>>>> ac0cfa89
+
         self.globalValueScaling = 0         # do we want to scale data globally
         self.scalingByVariance = 0
         self.jitterSize = 10
         self.jitterContinuous = 0
-<<<<<<< HEAD
-        self.subDataMinMaxDict = {}             # dictionary of tuples. keys are attribute names. values are (min, max) vals for examples in rawSubsetData
-        self.validDataArray = None
-        self.validSubDataArray = None
-=======
-
->>>>>>> ac0cfa89
+
         self.attrValues = {}
         self.domainDataStat = []
         self.offsets = []
@@ -151,17 +136,9 @@
            ((subsetData == None and self.rawSubsetData == None) or (self.rawSubsetData != None and subsetData != None and self.rawSubsetData.checksum() == subsetData.checksum())):
                 return
 
-<<<<<<< HEAD
-    # ####################################################################
-    # ####################################################################
-    # set new data and scale its values to the 0-1 interval or normalize it by subtracting the mean and dividing by the deviation
-    def setData(self, data, **args):
-        self.attributeFlipInfo = {}
-=======
         self.domainDataStat = []
         self.offsets = []
         self.normalizers = []
->>>>>>> ac0cfa89
         self.attrValues = {}
         self.originalData = self.originalSubsetData = None
         self.scaledData = self.scaledSubsetData = None
@@ -169,11 +146,7 @@
         self.validDataArray = self.validSubsetDataArray = None
 
         self.rawData = data
-<<<<<<< HEAD
-        numpy.random.seed(1)     # we always reset the random generator, so that if we receive the same data again we will add the same noise
-=======
         self.rawSubsetData = subsetData
->>>>>>> ac0cfa89
 
         fullData = self.mergeDataSets(data, subsetData)
         if fullData == None: return
@@ -187,37 +160,15 @@
         self.attributeFlipInfo = dict([(attr.name, 0) for attr in fullData.domain]) # reset the fliping information
 
         if self.globalValueScaling:
-<<<<<<< HEAD
-            (Min, Max) = self.getMinMaxValDomain(data, self.attributeNames)
-
-        arr = MA.transpose(data.toNumpyMA("ac")[0])
-        averages = MA.average(arr, 1)
-        self.averages = MA.filled(averages, 1)   # replace missing values with 1
-        self.validDataArray = numpy.array(1-arr.mask, numpy.int)  # have to convert to int array, otherwise when we do some operations on this array we get overflow
-        arr = numpy.array(MA.filled(arr, orange.Illegal_Float))
-        self.originalData = arr.copy()
-        self.scaledData = numpy.zeros([len(data.domain), len(data)], numpy.float)
-
-        # see if the values for discrete attributes have to be resorted
-        for index in range(len(data.domain)):
-            attr = data.domain[index]
-=======
             (Min, Max) = self.getMinMaxValDomain()
->>>>>>> ac0cfa89
 
         for index in range(len(fullData.domain)):
             attr = fullData.domain[index]
             if attr.varType == orange.VarTypes.Discrete:
                 self.attrValues[attr.name] = [0, len(attr.values)]
                 self.offsets.append(0.0)
-<<<<<<< HEAD
-                self.normalizers.append(count-1)
-                self.scaledData[index] = arr[index] + (self.jitterSize/(50.0*max(1,count)))*(numpy.random.random(len(data)) - 0.5)
-            elif attr.varType == orange.VarTypes.Continuous:
-=======
                 self.normalizers.append(len(attr.values)-1)
             else:
->>>>>>> ac0cfa89
                 if self.scalingByVariance:
                     self.offsets.append(self.domainDataStat[index].avg)
                     self.normalizers.append(max(1e-5, self.domainDataStat[index].dev))
@@ -258,79 +209,6 @@
                     arr[index] = (arr[index]*2.0 + 1.0)/ float(2*len(attr.values))
                     scaledData[index] = arr[index] + (self.jitterSize/(50.0*max(1,len(attr.values))))*(numpy.random.random(len(fullData)) - 0.5)
                 else:
-<<<<<<< HEAD
-                    self.scaledData[index] = arr[index]
-            else:
-                self.attrValues[attr.name] = [0, 1]
-                self.offsets.append(0.0)
-                self.normalizers.append(1)
-
-        self.noJitteringScaledData = arr
-
-
-    def setSubsetData(self, subData):
-        self.rawSubsetData = subData
-        self.validSubDataArray = []
-        self.attrSubValues = {}
-        self.subDataMinMaxDict = {}
-
-#        if not subData or not self.rawData or subData.domain.checksum() != self.rawData.domain.checksum():
-#            return
-
-        if not subData or not self.rawData:
-            return
-
-        try:
-            subData = subData.select(self.rawData.domain)
-        except:
-            print "Warning: Subset data domain incompatible with data domain.\nData domain: %s\n Subset data domain: %s\n" % (self.rawData.domain, subData.domain)
-            return
-
-        # create a  valid data array
-        arr = MA.transpose(subData.toNumpyMA("ac")[0])
-        self.validSubDataArray = numpy.array(1-arr.mask, numpy.int)  # have to convert to int array, otherwise when we do some operations on this array we get overflow
-
-        domainSubDataStat = orange.DomainBasicAttrStat(subData)
-        for index in range(len(subData.domain)):
-            attr = subData.domain[index]
-            if subData.domain[index].varType == orange.VarTypes.Continuous:
-                Min = domainSubDataStat[index].min
-                Max = domainSubDataStat[index].max
-                self.attrSubValues[attr.name] = (Min, Max)
-                #if self.scalingByVariance or self.globalValueScaling:
-                #    continue
-                #normalizer = self.normalizers[index] or 1
-                #projMin = (Min - self.offsets[index]) / normalizer
-                #projMax = (Max - self.offsets[index]) / normalizer
-                #if projMin < 0.0 or projMax > 1.0:
-                #    self.subDataMinMaxDict[attr.name] = (min(projMin, 0.0), max(1.0, projMax))
-            elif subData.domain[index].varType == orange.VarTypes.Discrete:
-                self.attrSubValues[attr.name] = [0, len(attr.values)]
-
-    # ####################################################################
-    # compute min and max value for a list of attributes
-    def getMinMaxValDomain(self, data, attrList):
-        first = TRUE
-        min = -1; max = -1
-        for attr in attrList:
-            if data.domain[attr].varType == orange.VarTypes.Discrete: continue
-            (minVal, maxVal) = self.getMinMaxVal(data, attr)
-            if first == TRUE:
-                min = minVal; max = maxVal
-                first = FALSE
-            else:
-                if minVal < min: min = minVal
-                if maxVal > max: max = maxVal
-        return (min, max)
-
-
-    # ####################################################################
-    # get min and max value of data attribute at index index
-    def getMinMaxVal(self, data, index):
-        attr = data.domain[index]
-
-        # is the attribute discrete
-=======
                     arr[index] = ((arr[index] - self.offsets[index]) / self.normalizers[index])
 
                     if self.jitterContinuous:
@@ -367,7 +245,6 @@
             else:           arr = self.originalSubsetData[index]
 
         # scale discrete attribute
->>>>>>> ac0cfa89
         if attr.varType == orange.VarTypes.Discrete:
             values = [0, len(attr.values)-1]
             variableValueIndices = getVariableValueIndices(self.rawData, index)
@@ -404,11 +281,6 @@
 
 
 
-<<<<<<< HEAD
-        return (arr, values)
-
-=======
->>>>>>> ac0cfa89
     # scale example's value at index index to a range between 0 and 1 with respect to self.rawData
     def scaleExampleValue(self, example, index):
         if example[index].isSpecial():
@@ -421,16 +293,7 @@
             if len(self.offsets) <= index or len(self.normalizers) <= index :
                 print "invalid example or attribute index", index, len(self.offsets), len(self.normalizers)
                 return 0.0
-<<<<<<< HEAD
-            position = (example[index] - self.offsets[index]) / self.normalizers[index]
-            if self.subDataMinMaxDict.has_key(self.rawData.domain[index].name):
-                m, M = self.subDataMinMaxDict[self.rawData.domain[index].name]
-                position = (position - m) / float(max(M-m, 1e-10))
-            return position
-
-=======
             return (example[index] - self.offsets[index]) / self.normalizers[index]
->>>>>>> ac0cfa89
 
     # rescale values of attributes in attrList so that they will be scaled based on min, max values of all of them and not on each attribute individually
     def rescaleAttributesGlobaly(self, attrList):
@@ -446,12 +309,8 @@
 
 
     def getAttributeLabel(self, attrName):
-<<<<<<< HEAD
-        if self.attributeFlipInfo[attrName] and self.rawData.domain[attrName].varType == orange.VarTypes.Continuous: return "-" + attrName
-=======
         if self.attributeFlipInfo[attrName] and self.rawData.domain[attrName].varType == orange.VarTypes.Continuous:
             return "-" + attrName
->>>>>>> ac0cfa89
         return attrName
 
     def flipAttribute(self, attrName):
@@ -493,20 +352,13 @@
         else:
             return (self.domainDataStat[attr].min, self.domainDataStat[attr].max)
 
-<<<<<<< HEAD
-=======
-
->>>>>>> ac0cfa89
+
     # get array of 0 and 1 of len = len(self.rawData). if there is a missing value at any attribute in indices return 0 for that example
     def getValidList(self, indices):
         if self.validDataArray == None or len(self.validDataArray) == 0:
             return numpy.array([], numpy.bool)
         try:
-<<<<<<< HEAD
-            selectedArray = numpy.take(self.validDataArray, indices, axis = 0)
-=======
             selectedArray = self.validDataArray.take(indices, axis = 0)
->>>>>>> ac0cfa89
         except:
             print indices
             print self.validDataArray
@@ -514,13 +366,8 @@
         return numpy.equal(arr, len(indices))
 
     # get array of 0 and 1 of len = len(self.rawSubsetData). if there is a missing value at any attribute in indices return 0 for that example
-<<<<<<< HEAD
-    def getValidSubList(self, indices):
-        if self.validSubDataArray == None:
-=======
     def getValidSubsetList(self, indices):
         if self.validSubsetDataArray == None or len(self.validSubsetDataArray) == 0:
->>>>>>> ac0cfa89
             return numpy.array([], numpy.bool)
         selectedArray = self.validSubsetDataArray.take(indices, axis = 0)
         arr = numpy.add.reduce(selectedArray)
