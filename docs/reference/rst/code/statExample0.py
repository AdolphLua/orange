import Orange

<<<<<<< HEAD
learners = [ Orange.classification.bayes.NaiveLearner(name = "bayes"),
             Orange.classification.tree.TreeLearner(name="tree"),
             Orange.classification.majority.MajorityLearner(name="majrty")]
=======
learners = [Orange.classification.bayes.NaiveLearner(name="bayes"),
            Orange.classification.tree.TreeLearner(name="tree"),
            Orange.classification.majority.MajorityLearner(name="majority")]
>>>>>>> 615e0e63

voting = Orange.data.Table("voting")
res = Orange.evaluation.testing.cross_validation(learners, voting)

<<<<<<< HEAD
vehicle = Orange.data.Table("vehicle")
resVeh = Orange.evaluation.testing.cross_validation(learners, vehicle)
=======
print "CA =", Orange.evaluation.scoring.CA(res)
print "AUC = ", Orange.evaluation.scoring.AUC(res)
>>>>>>> 615e0e63
<|MERGE_RESOLUTION|>--- conflicted
+++ resolved
@@ -1,22 +1,11 @@
 import Orange
 
-<<<<<<< HEAD
-learners = [ Orange.classification.bayes.NaiveLearner(name = "bayes"),
-             Orange.classification.tree.TreeLearner(name="tree"),
-             Orange.classification.majority.MajorityLearner(name="majrty")]
-=======
 learners = [Orange.classification.bayes.NaiveLearner(name="bayes"),
             Orange.classification.tree.TreeLearner(name="tree"),
             Orange.classification.majority.MajorityLearner(name="majority")]
->>>>>>> 615e0e63
 
 voting = Orange.data.Table("voting")
 res = Orange.evaluation.testing.cross_validation(learners, voting)
 
-<<<<<<< HEAD
-vehicle = Orange.data.Table("vehicle")
-resVeh = Orange.evaluation.testing.cross_validation(learners, vehicle)
-=======
 print "CA =", Orange.evaluation.scoring.CA(res)
-print "AUC = ", Orange.evaluation.scoring.AUC(res)
->>>>>>> 615e0e63
+print "AUC = ", Orange.evaluation.scoring.AUC(res)